.PHONY: readme test help install qmd

help:  ## Display this help screen
	@echo -e "\033[1mAvailable commands:\033[0m\n"
	@grep -E '^[a-z.A-Z_-]+:.*?## .*$$' $(MAKEFILE_LIST) | awk 'BEGIN {FS = ":.*?## "}; {printf "  \033[36m%-18s\033[0m %s\n", $$1, $$2}' | sort

precommit: ## run pre-commit on all files 
	pre-commit run --all-files

test: install ## run pytest suite
	uv run --all-extras pytest

snapshot: ## snapshot test
	R CMD BATCH tests/r/run.R

readme: ## render Quarto readme
	poetry run quarto render docs/get_started.qmd --to gfm
	mv -f docs/get_started.md README.md

lint: ## run the lint checkers
	uv run --all-extras ruff check marginaleffects
	uv run --all-extras ruff format marginaleffects
	uv run --all-extras ruff format tests

install: ## install in poetry venv
	uv pip install .

<<<<<<< HEAD
qmd:
	uv run marginaleffects/docs.py

coverage:
	pytest --cov=marginaleffects --cov-report=term-missing --cov-report=html tests/

qmd_local:
	uv build && uv pip install dist/marginaleffects-0.0.15.6-py3-none-any.whl && python marginaleffects/docs.py
=======
qmd: ## extract docstrings into quarto files
	uv run marginaleffects/docs.py
>>>>>>> c72118b7
<|MERGE_RESOLUTION|>--- conflicted
+++ resolved
@@ -25,8 +25,7 @@
 install: ## install in poetry venv
 	uv pip install .
 
-<<<<<<< HEAD
-qmd:
+qmd: ## extract docstrings into quarto files
 	uv run marginaleffects/docs.py
 
 coverage:
@@ -34,7 +33,3 @@
 
 qmd_local:
 	uv build && uv pip install dist/marginaleffects-0.0.15.6-py3-none-any.whl && python marginaleffects/docs.py
-=======
-qmd: ## extract docstrings into quarto files
-	uv run marginaleffects/docs.py
->>>>>>> c72118b7
