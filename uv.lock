version = 1
requires-python = ">=3.10"
resolution-markers = [
    "python_full_version < '3.11'",
    "python_full_version == '3.11.*'",
    "python_full_version >= '3.12'",
]

[[package]]
name = "annotated-types"
version = "0.7.0"
source = { registry = "https://pypi.org/simple" }
sdist = { url = "https://files.pythonhosted.org/packages/ee/67/531ea369ba64dcff5ec9c3402f9f51bf748cec26dde048a2f973a4eea7f5/annotated_types-0.7.0.tar.gz", hash = "sha256:aff07c09a53a08bc8cfccb9c85b05f1aa9a2a6f23728d790723543408344ce89", size = 16081 }
wheels = [
    { url = "https://files.pythonhosted.org/packages/78/b6/6307fbef88d9b5ee7421e68d78a9f162e0da4900bc5f5793f6d3d0e34fb8/annotated_types-0.7.0-py3-none-any.whl", hash = "sha256:1f02e8b43a8fbbc3f3e0d4f0f4bfc8131bcb4eebe8849b8e5c773f3a1c582a53", size = 13643 },
]

[[package]]
name = "babel"
version = "2.16.0"
source = { registry = "https://pypi.org/simple" }
sdist = { url = "https://files.pythonhosted.org/packages/2a/74/f1bc80f23eeba13393b7222b11d95ca3af2c1e28edca18af487137eefed9/babel-2.16.0.tar.gz", hash = "sha256:d1f3554ca26605fe173f3de0c65f750f5a42f924499bf134de6423582298e316", size = 9348104 }
wheels = [
    { url = "https://files.pythonhosted.org/packages/ed/20/bc79bc575ba2e2a7f70e8a1155618bb1301eaa5132a8271373a6903f73f8/babel-2.16.0-py3-none-any.whl", hash = "sha256:368b5b98b37c06b7daf6696391c3240c938b37767d4584413e8438c5c435fa8b", size = 9587599 },
]

[[package]]
name = "colorama"
version = "0.4.6"
source = { registry = "https://pypi.org/simple" }
sdist = { url = "https://files.pythonhosted.org/packages/d8/53/6f443c9a4a8358a93a6792e2acffb9d9d5cb0a5cfd8802644b7b1c9a02e4/colorama-0.4.6.tar.gz", hash = "sha256:08695f5cb7ed6e0531a20572697297273c47b8cae5a63ffc6d6ed5c201be6e44", size = 27697 }
wheels = [
    { url = "https://files.pythonhosted.org/packages/d1/d6/3965ed04c63042e047cb6a3e6ed1a63a35087b6a609aa3a15ed8ac56c221/colorama-0.4.6-py2.py3-none-any.whl", hash = "sha256:4f1d9991f5acc0ca119f9d443620b77f9d6b33703e51011c16baf57afb285fc6", size = 25335 },
]

[[package]]
name = "commonmark"
version = "0.9.1"
source = { registry = "https://pypi.org/simple" }
sdist = { url = "https://files.pythonhosted.org/packages/60/48/a60f593447e8f0894ebb7f6e6c1f25dafc5e89c5879fdc9360ae93ff83f0/commonmark-0.9.1.tar.gz", hash = "sha256:452f9dc859be7f06631ddcb328b6919c67984aca654e5fefb3914d54691aed60", size = 95764 }
wheels = [
    { url = "https://files.pythonhosted.org/packages/b1/92/dfd892312d822f36c55366118b95d914e5f16de11044a27cf10a7d71bbbf/commonmark-0.9.1-py2.py3-none-any.whl", hash = "sha256:da2f38c92590f83de410ba1a3cbceafbc74fee9def35f9251ba9a971d6d66fd9", size = 51068 },
]

[[package]]
name = "contourpy"
version = "1.3.0"
source = { registry = "https://pypi.org/simple" }
dependencies = [
    { name = "numpy" },
]
sdist = { url = "https://files.pythonhosted.org/packages/f5/f6/31a8f28b4a2a4fa0e01085e542f3081ab0588eff8e589d39d775172c9792/contourpy-1.3.0.tar.gz", hash = "sha256:7ffa0db17717a8ffb127efd0c95a4362d996b892c2904db72428d5b52e1938a4", size = 13464370 }
wheels = [
    { url = "https://files.pythonhosted.org/packages/6c/e0/be8dcc796cfdd96708933e0e2da99ba4bb8f9b2caa9d560a50f3f09a65f3/contourpy-1.3.0-cp310-cp310-macosx_10_9_x86_64.whl", hash = "sha256:880ea32e5c774634f9fcd46504bf9f080a41ad855f4fef54f5380f5133d343c7", size = 265366 },
    { url = "https://files.pythonhosted.org/packages/50/d6/c953b400219443535d412fcbbc42e7a5e823291236bc0bb88936e3cc9317/contourpy-1.3.0-cp310-cp310-macosx_11_0_arm64.whl", hash = "sha256:76c905ef940a4474a6289c71d53122a4f77766eef23c03cd57016ce19d0f7b42", size = 249226 },
    { url = "https://files.pythonhosted.org/packages/6f/b4/6fffdf213ffccc28483c524b9dad46bb78332851133b36ad354b856ddc7c/contourpy-1.3.0-cp310-cp310-manylinux_2_17_aarch64.manylinux2014_aarch64.whl", hash = "sha256:92f8557cbb07415a4d6fa191f20fd9d2d9eb9c0b61d1b2f52a8926e43c6e9af7", size = 308460 },
    { url = "https://files.pythonhosted.org/packages/cf/6c/118fc917b4050f0afe07179a6dcbe4f3f4ec69b94f36c9e128c4af480fb8/contourpy-1.3.0-cp310-cp310-manylinux_2_17_ppc64le.manylinux2014_ppc64le.whl", hash = "sha256:36f965570cff02b874773c49bfe85562b47030805d7d8360748f3eca570f4cab", size = 347623 },
    { url = "https://files.pythonhosted.org/packages/f9/a4/30ff110a81bfe3abf7b9673284d21ddce8cc1278f6f77393c91199da4c90/contourpy-1.3.0-cp310-cp310-manylinux_2_17_s390x.manylinux2014_s390x.whl", hash = "sha256:cacd81e2d4b6f89c9f8a5b69b86490152ff39afc58a95af002a398273e5ce589", size = 317761 },
    { url = "https://files.pythonhosted.org/packages/99/e6/d11966962b1aa515f5586d3907ad019f4b812c04e4546cc19ebf62b5178e/contourpy-1.3.0-cp310-cp310-manylinux_2_17_x86_64.manylinux2014_x86_64.whl", hash = "sha256:69375194457ad0fad3a839b9e29aa0b0ed53bb54db1bfb6c3ae43d111c31ce41", size = 322015 },
    { url = "https://files.pythonhosted.org/packages/4d/e3/182383743751d22b7b59c3c753277b6aee3637049197624f333dac5b4c80/contourpy-1.3.0-cp310-cp310-musllinux_1_2_aarch64.whl", hash = "sha256:7a52040312b1a858b5e31ef28c2e865376a386c60c0e248370bbea2d3f3b760d", size = 1262672 },
    { url = "https://files.pythonhosted.org/packages/78/53/974400c815b2e605f252c8fb9297e2204347d1755a5374354ee77b1ea259/contourpy-1.3.0-cp310-cp310-musllinux_1_2_x86_64.whl", hash = "sha256:3faeb2998e4fcb256542e8a926d08da08977f7f5e62cf733f3c211c2a5586223", size = 1321688 },
    { url = "https://files.pythonhosted.org/packages/52/29/99f849faed5593b2926a68a31882af98afbeac39c7fdf7de491d9c85ec6a/contourpy-1.3.0-cp310-cp310-win32.whl", hash = "sha256:36e0cff201bcb17a0a8ecc7f454fe078437fa6bda730e695a92f2d9932bd507f", size = 171145 },
    { url = "https://files.pythonhosted.org/packages/a9/97/3f89bba79ff6ff2b07a3cbc40aa693c360d5efa90d66e914f0ff03b95ec7/contourpy-1.3.0-cp310-cp310-win_amd64.whl", hash = "sha256:87ddffef1dbe5e669b5c2440b643d3fdd8622a348fe1983fad7a0f0ccb1cd67b", size = 216019 },
    { url = "https://files.pythonhosted.org/packages/b3/1f/9375917786cb39270b0ee6634536c0e22abf225825602688990d8f5c6c19/contourpy-1.3.0-cp311-cp311-macosx_10_9_x86_64.whl", hash = "sha256:0fa4c02abe6c446ba70d96ece336e621efa4aecae43eaa9b030ae5fb92b309ad", size = 266356 },
    { url = "https://files.pythonhosted.org/packages/05/46/9256dd162ea52790c127cb58cfc3b9e3413a6e3478917d1f811d420772ec/contourpy-1.3.0-cp311-cp311-macosx_11_0_arm64.whl", hash = "sha256:834e0cfe17ba12f79963861e0f908556b2cedd52e1f75e6578801febcc6a9f49", size = 250915 },
    { url = "https://files.pythonhosted.org/packages/e1/5d/3056c167fa4486900dfbd7e26a2fdc2338dc58eee36d490a0ed3ddda5ded/contourpy-1.3.0-cp311-cp311-manylinux_2_17_aarch64.manylinux2014_aarch64.whl", hash = "sha256:dbc4c3217eee163fa3984fd1567632b48d6dfd29216da3ded3d7b844a8014a66", size = 310443 },
    { url = "https://files.pythonhosted.org/packages/ca/c2/1a612e475492e07f11c8e267ea5ec1ce0d89971be496c195e27afa97e14a/contourpy-1.3.0-cp311-cp311-manylinux_2_17_ppc64le.manylinux2014_ppc64le.whl", hash = "sha256:4865cd1d419e0c7a7bf6de1777b185eebdc51470800a9f42b9e9decf17762081", size = 348548 },
    { url = "https://files.pythonhosted.org/packages/45/cf/2c2fc6bb5874158277b4faf136847f0689e1b1a1f640a36d76d52e78907c/contourpy-1.3.0-cp311-cp311-manylinux_2_17_s390x.manylinux2014_s390x.whl", hash = "sha256:303c252947ab4b14c08afeb52375b26781ccd6a5ccd81abcdfc1fafd14cf93c1", size = 319118 },
    { url = "https://files.pythonhosted.org/packages/03/33/003065374f38894cdf1040cef474ad0546368eea7e3a51d48b8a423961f8/contourpy-1.3.0-cp311-cp311-manylinux_2_17_x86_64.manylinux2014_x86_64.whl", hash = "sha256:637f674226be46f6ba372fd29d9523dd977a291f66ab2a74fbeb5530bb3f445d", size = 323162 },
    { url = "https://files.pythonhosted.org/packages/42/80/e637326e85e4105a802e42959f56cff2cd39a6b5ef68d5d9aee3ea5f0e4c/contourpy-1.3.0-cp311-cp311-musllinux_1_2_aarch64.whl", hash = "sha256:76a896b2f195b57db25d6b44e7e03f221d32fe318d03ede41f8b4d9ba1bff53c", size = 1265396 },
    { url = "https://files.pythonhosted.org/packages/7c/3b/8cbd6416ca1bbc0202b50f9c13b2e0b922b64be888f9d9ee88e6cfabfb51/contourpy-1.3.0-cp311-cp311-musllinux_1_2_x86_64.whl", hash = "sha256:e1fd23e9d01591bab45546c089ae89d926917a66dceb3abcf01f6105d927e2cb", size = 1324297 },
    { url = "https://files.pythonhosted.org/packages/4d/2c/021a7afaa52fe891f25535506cc861c30c3c4e5a1c1ce94215e04b293e72/contourpy-1.3.0-cp311-cp311-win32.whl", hash = "sha256:d402880b84df3bec6eab53cd0cf802cae6a2ef9537e70cf75e91618a3801c20c", size = 171808 },
    { url = "https://files.pythonhosted.org/packages/8d/2f/804f02ff30a7fae21f98198828d0857439ec4c91a96e20cf2d6c49372966/contourpy-1.3.0-cp311-cp311-win_amd64.whl", hash = "sha256:6cb6cc968059db9c62cb35fbf70248f40994dfcd7aa10444bbf8b3faeb7c2d67", size = 217181 },
    { url = "https://files.pythonhosted.org/packages/c9/92/8e0bbfe6b70c0e2d3d81272b58c98ac69ff1a4329f18c73bd64824d8b12e/contourpy-1.3.0-cp312-cp312-macosx_10_9_x86_64.whl", hash = "sha256:570ef7cf892f0afbe5b2ee410c507ce12e15a5fa91017a0009f79f7d93a1268f", size = 267838 },
    { url = "https://files.pythonhosted.org/packages/e3/04/33351c5d5108460a8ce6d512307690b023f0cfcad5899499f5c83b9d63b1/contourpy-1.3.0-cp312-cp312-macosx_11_0_arm64.whl", hash = "sha256:da84c537cb8b97d153e9fb208c221c45605f73147bd4cadd23bdae915042aad6", size = 251549 },
    { url = "https://files.pythonhosted.org/packages/51/3d/aa0fe6ae67e3ef9f178389e4caaaa68daf2f9024092aa3c6032e3d174670/contourpy-1.3.0-cp312-cp312-manylinux_2_17_aarch64.manylinux2014_aarch64.whl", hash = "sha256:0be4d8425bfa755e0fd76ee1e019636ccc7c29f77a7c86b4328a9eb6a26d0639", size = 303177 },
    { url = "https://files.pythonhosted.org/packages/56/c3/c85a7e3e0cab635575d3b657f9535443a6f5d20fac1a1911eaa4bbe1aceb/contourpy-1.3.0-cp312-cp312-manylinux_2_17_ppc64le.manylinux2014_ppc64le.whl", hash = "sha256:9c0da700bf58f6e0b65312d0a5e695179a71d0163957fa381bb3c1f72972537c", size = 341735 },
    { url = "https://files.pythonhosted.org/packages/dd/8d/20f7a211a7be966a53f474bc90b1a8202e9844b3f1ef85f3ae45a77151ee/contourpy-1.3.0-cp312-cp312-manylinux_2_17_s390x.manylinux2014_s390x.whl", hash = "sha256:eb8b141bb00fa977d9122636b16aa67d37fd40a3d8b52dd837e536d64b9a4d06", size = 314679 },
    { url = "https://files.pythonhosted.org/packages/6e/be/524e377567defac0e21a46e2a529652d165fed130a0d8a863219303cee18/contourpy-1.3.0-cp312-cp312-manylinux_2_17_x86_64.manylinux2014_x86_64.whl", hash = "sha256:3634b5385c6716c258d0419c46d05c8aa7dc8cb70326c9a4fb66b69ad2b52e09", size = 320549 },
    { url = "https://files.pythonhosted.org/packages/0f/96/fdb2552a172942d888915f3a6663812e9bc3d359d53dafd4289a0fb462f0/contourpy-1.3.0-cp312-cp312-musllinux_1_2_aarch64.whl", hash = "sha256:0dce35502151b6bd35027ac39ba6e5a44be13a68f55735c3612c568cac3805fd", size = 1263068 },
    { url = "https://files.pythonhosted.org/packages/2a/25/632eab595e3140adfa92f1322bf8915f68c932bac468e89eae9974cf1c00/contourpy-1.3.0-cp312-cp312-musllinux_1_2_x86_64.whl", hash = "sha256:aea348f053c645100612b333adc5983d87be69acdc6d77d3169c090d3b01dc35", size = 1322833 },
    { url = "https://files.pythonhosted.org/packages/73/e3/69738782e315a1d26d29d71a550dbbe3eb6c653b028b150f70c1a5f4f229/contourpy-1.3.0-cp312-cp312-win32.whl", hash = "sha256:90f73a5116ad1ba7174341ef3ea5c3150ddf20b024b98fb0c3b29034752c8aeb", size = 172681 },
    { url = "https://files.pythonhosted.org/packages/0c/89/9830ba00d88e43d15e53d64931e66b8792b46eb25e2050a88fec4a0df3d5/contourpy-1.3.0-cp312-cp312-win_amd64.whl", hash = "sha256:b11b39aea6be6764f84360fce6c82211a9db32a7c7de8fa6dd5397cf1d079c3b", size = 218283 },
    { url = "https://files.pythonhosted.org/packages/53/a1/d20415febfb2267af2d7f06338e82171824d08614084714fb2c1dac9901f/contourpy-1.3.0-cp313-cp313-macosx_10_13_x86_64.whl", hash = "sha256:3e1c7fa44aaae40a2247e2e8e0627f4bea3dd257014764aa644f319a5f8600e3", size = 267879 },
    { url = "https://files.pythonhosted.org/packages/aa/45/5a28a3570ff6218d8bdfc291a272a20d2648104815f01f0177d103d985e1/contourpy-1.3.0-cp313-cp313-macosx_11_0_arm64.whl", hash = "sha256:364174c2a76057feef647c802652f00953b575723062560498dc7930fc9b1cb7", size = 251573 },
    { url = "https://files.pythonhosted.org/packages/39/1c/d3f51540108e3affa84f095c8b04f0aa833bb797bc8baa218a952a98117d/contourpy-1.3.0-cp313-cp313-manylinux_2_17_aarch64.manylinux2014_aarch64.whl", hash = "sha256:32b238b3b3b649e09ce9aaf51f0c261d38644bdfa35cbaf7b263457850957a84", size = 303184 },
    { url = "https://files.pythonhosted.org/packages/00/56/1348a44fb6c3a558c1a3a0cd23d329d604c99d81bf5a4b58c6b71aab328f/contourpy-1.3.0-cp313-cp313-manylinux_2_17_ppc64le.manylinux2014_ppc64le.whl", hash = "sha256:d51fca85f9f7ad0b65b4b9fe800406d0d77017d7270d31ec3fb1cc07358fdea0", size = 340262 },
    { url = "https://files.pythonhosted.org/packages/2b/23/00d665ba67e1bb666152131da07e0f24c95c3632d7722caa97fb61470eca/contourpy-1.3.0-cp313-cp313-manylinux_2_17_s390x.manylinux2014_s390x.whl", hash = "sha256:732896af21716b29ab3e988d4ce14bc5133733b85956316fb0c56355f398099b", size = 313806 },
    { url = "https://files.pythonhosted.org/packages/5a/42/3cf40f7040bb8362aea19af9a5fb7b32ce420f645dd1590edcee2c657cd5/contourpy-1.3.0-cp313-cp313-manylinux_2_17_x86_64.manylinux2014_x86_64.whl", hash = "sha256:d73f659398a0904e125280836ae6f88ba9b178b2fed6884f3b1f95b989d2c8da", size = 319710 },
    { url = "https://files.pythonhosted.org/packages/05/32/f3bfa3fc083b25e1a7ae09197f897476ee68e7386e10404bdf9aac7391f0/contourpy-1.3.0-cp313-cp313-musllinux_1_2_aarch64.whl", hash = "sha256:c6c7c2408b7048082932cf4e641fa3b8ca848259212f51c8c59c45aa7ac18f14", size = 1264107 },
    { url = "https://files.pythonhosted.org/packages/1c/1e/1019d34473a736664f2439542b890b2dc4c6245f5c0d8cdfc0ccc2cab80c/contourpy-1.3.0-cp313-cp313-musllinux_1_2_x86_64.whl", hash = "sha256:f317576606de89da6b7e0861cf6061f6146ead3528acabff9236458a6ba467f8", size = 1322458 },
    { url = "https://files.pythonhosted.org/packages/22/85/4f8bfd83972cf8909a4d36d16b177f7b8bdd942178ea4bf877d4a380a91c/contourpy-1.3.0-cp313-cp313-win32.whl", hash = "sha256:31cd3a85dbdf1fc002280c65caa7e2b5f65e4a973fcdf70dd2fdcb9868069294", size = 172643 },
    { url = "https://files.pythonhosted.org/packages/cc/4a/fb3c83c1baba64ba90443626c228ca14f19a87c51975d3b1de308dd2cf08/contourpy-1.3.0-cp313-cp313-win_amd64.whl", hash = "sha256:4553c421929ec95fb07b3aaca0fae668b2eb5a5203d1217ca7c34c063c53d087", size = 218301 },
    { url = "https://files.pythonhosted.org/packages/76/65/702f4064f397821fea0cb493f7d3bc95a5d703e20954dce7d6d39bacf378/contourpy-1.3.0-cp313-cp313t-macosx_10_13_x86_64.whl", hash = "sha256:345af746d7766821d05d72cb8f3845dfd08dd137101a2cb9b24de277d716def8", size = 278972 },
    { url = "https://files.pythonhosted.org/packages/80/85/21f5bba56dba75c10a45ec00ad3b8190dbac7fd9a8a8c46c6116c933e9cf/contourpy-1.3.0-cp313-cp313t-macosx_11_0_arm64.whl", hash = "sha256:3bb3808858a9dc68f6f03d319acd5f1b8a337e6cdda197f02f4b8ff67ad2057b", size = 263375 },
    { url = "https://files.pythonhosted.org/packages/0a/64/084c86ab71d43149f91ab3a4054ccf18565f0a8af36abfa92b1467813ed6/contourpy-1.3.0-cp313-cp313t-manylinux_2_17_aarch64.manylinux2014_aarch64.whl", hash = "sha256:420d39daa61aab1221567b42eecb01112908b2cab7f1b4106a52caaec8d36973", size = 307188 },
    { url = "https://files.pythonhosted.org/packages/3d/ff/d61a4c288dc42da0084b8d9dc2aa219a850767165d7d9a9c364ff530b509/contourpy-1.3.0-cp313-cp313t-manylinux_2_17_ppc64le.manylinux2014_ppc64le.whl", hash = "sha256:4d63ee447261e963af02642ffcb864e5a2ee4cbfd78080657a9880b8b1868e18", size = 345644 },
    { url = "https://files.pythonhosted.org/packages/ca/aa/00d2313d35ec03f188e8f0786c2fc61f589306e02fdc158233697546fd58/contourpy-1.3.0-cp313-cp313t-manylinux_2_17_s390x.manylinux2014_s390x.whl", hash = "sha256:167d6c890815e1dac9536dca00828b445d5d0df4d6a8c6adb4a7ec3166812fa8", size = 317141 },
    { url = "https://files.pythonhosted.org/packages/8d/6a/b5242c8cb32d87f6abf4f5e3044ca397cb1a76712e3fa2424772e3ff495f/contourpy-1.3.0-cp313-cp313t-manylinux_2_17_x86_64.manylinux2014_x86_64.whl", hash = "sha256:710a26b3dc80c0e4febf04555de66f5fd17e9cf7170a7b08000601a10570bda6", size = 323469 },
    { url = "https://files.pythonhosted.org/packages/6f/a6/73e929d43028a9079aca4bde107494864d54f0d72d9db508a51ff0878593/contourpy-1.3.0-cp313-cp313t-musllinux_1_2_aarch64.whl", hash = "sha256:75ee7cb1a14c617f34a51d11fa7524173e56551646828353c4af859c56b766e2", size = 1260894 },
    { url = "https://files.pythonhosted.org/packages/2b/1e/1e726ba66eddf21c940821df8cf1a7d15cb165f0682d62161eaa5e93dae1/contourpy-1.3.0-cp313-cp313t-musllinux_1_2_x86_64.whl", hash = "sha256:33c92cdae89ec5135d036e7218e69b0bb2851206077251f04a6c4e0e21f03927", size = 1314829 },
    { url = "https://files.pythonhosted.org/packages/d1/09/60e486dc2b64c94ed33e58dcfb6f808192c03dfc5574c016218b9b7680dc/contourpy-1.3.0-pp310-pypy310_pp73-macosx_10_15_x86_64.whl", hash = "sha256:fe41b41505a5a33aeaed2a613dccaeaa74e0e3ead6dd6fd3a118fb471644fd6c", size = 261886 },
    { url = "https://files.pythonhosted.org/packages/19/20/b57f9f7174fcd439a7789fb47d764974ab646fa34d1790551de386457a8e/contourpy-1.3.0-pp310-pypy310_pp73-manylinux_2_17_x86_64.manylinux2014_x86_64.whl", hash = "sha256:eca7e17a65f72a5133bdbec9ecf22401c62bcf4821361ef7811faee695799779", size = 311008 },
    { url = "https://files.pythonhosted.org/packages/74/fc/5040d42623a1845d4f17a418e590fd7a79ae8cb2bad2b2f83de63c3bdca4/contourpy-1.3.0-pp310-pypy310_pp73-win_amd64.whl", hash = "sha256:1ec4dc6bf570f5b22ed0d7efba0dfa9c5b9e0431aeea7581aa217542d9e809a4", size = 215690 },
]

[[package]]
name = "cycler"
version = "0.12.1"
source = { registry = "https://pypi.org/simple" }
sdist = { url = "https://files.pythonhosted.org/packages/a9/95/a3dbbb5028f35eafb79008e7522a75244477d2838f38cbb722248dabc2a8/cycler-0.12.1.tar.gz", hash = "sha256:88bb128f02ba341da8ef447245a9e138fae777f6a23943da4540077d3601eb1c", size = 7615 }
wheels = [
    { url = "https://files.pythonhosted.org/packages/e7/05/c19819d5e3d95294a6f5947fb9b9629efb316b96de511b418c53d245aae6/cycler-0.12.1-py3-none-any.whl", hash = "sha256:85cef7cff222d8644161529808465972e51340599459b8ac3ccbac5a854e0d30", size = 8321 },
]

[[package]]
name = "duckdb"
version = "1.1.2"
source = { registry = "https://pypi.org/simple" }
sdist = { url = "https://files.pythonhosted.org/packages/37/0c/6c6093fba60e5b8ac2abaee9b6a2b379e77419fe6102a36aa383944610fe/duckdb-1.1.2.tar.gz", hash = "sha256:c8232861dc8ec6daa29067056d5a0e5789919f2ab22ab792787616d7cd52f02a", size = 12237077 }
wheels = [
    { url = "https://files.pythonhosted.org/packages/60/1e/4a7073909ed10cc6fdc5a101267d09e52b57054af137c63fb7040536e3ae/duckdb-1.1.2-cp310-cp310-macosx_12_0_arm64.whl", hash = "sha256:91e7f99cf5cab1d26f92cb014429153497d805e79689baa44f4c4585a8cb243f", size = 15464881 },
    { url = "https://files.pythonhosted.org/packages/5d/f4/0c94ed5635b348f8f8f3a315d2139640239f3d9cca87768fe7591fecdd0b/duckdb-1.1.2-cp310-cp310-macosx_12_0_universal2.whl", hash = "sha256:0107de622fe208142a1108263a03c43956048dcc99be3702d8e5d2aeaf99554c", size = 32301705 },
    { url = "https://files.pythonhosted.org/packages/70/39/2fc821b1b587a6589d18c1c07665ff5b08cd2497ea39db2f047d13520bd4/duckdb-1.1.2-cp310-cp310-macosx_12_0_x86_64.whl", hash = "sha256:8a09610f780857677725897856f8cdf3cafd8a991f871e6cb8ba88b2dbc8d737", size = 16924272 },
    { url = "https://files.pythonhosted.org/packages/8d/09/913d4e5334d62ec57d0261589a775bc0870f90e919d26c511c6df3ac4067/duckdb-1.1.2-cp310-cp310-manylinux_2_17_aarch64.manylinux2014_aarch64.whl", hash = "sha256:c0f0ddac0482f0f3fece54d720d13819e82ae26c01a939ffa66a87be53f7f665", size = 18486251 },
    { url = "https://files.pythonhosted.org/packages/dd/33/1a38837b4b0fc1a33ff5e5e623cea053f24a33fbedacacd04ab2bae4d615/duckdb-1.1.2-cp310-cp310-manylinux_2_17_x86_64.manylinux2014_x86_64.whl", hash = "sha256:84103373e818758dfa361d27781d0f096553843c5ffb9193260a0786c5248270", size = 20140537 },
    { url = "https://files.pythonhosted.org/packages/36/ec/1339d8c3431c3c77d7f3f9272a66128e3535a5bff03fd47c40f179a1c3f2/duckdb-1.1.2-cp310-cp310-manylinux_2_24_aarch64.manylinux_2_28_aarch64.whl", hash = "sha256:bfdfd23e2bf58014ad0673973bd0ed88cd048dfe8e82420814a71d7d52ef2288", size = 18283601 },
    { url = "https://files.pythonhosted.org/packages/4d/ae/90ecc2f4391a96851dc7e69e442dd5f69501394088006d00209f4785d0fb/duckdb-1.1.2-cp310-cp310-musllinux_1_2_x86_64.whl", hash = "sha256:25889e6e29b87047b1dd56385ac08156e4713c59326cc6fff89657d01b2c417b", size = 21598783 },
    { url = "https://files.pythonhosted.org/packages/54/e0/e611af7f72c6fbe0ff9d0440134139b94f1ed144a3d4d7841b545b3f205e/duckdb-1.1.2-cp310-cp310-win_amd64.whl", hash = "sha256:312570fa5277c3079de18388b86c2d87cbe1044838bb152b235c0227581d5d42", size = 10950443 },
    { url = "https://files.pythonhosted.org/packages/96/23/fe7cc36ac4db1fd3b6433a698096ea14128d8e76b633d68425a062d35ac7/duckdb-1.1.2-cp311-cp311-macosx_12_0_arm64.whl", hash = "sha256:568439ea4fce8cb72ec1f767cd510686a9e7e29a011fc7c56d990059a6e94e48", size = 15467057 },
    { url = "https://files.pythonhosted.org/packages/d2/ca/220fccba2220d62c4d64264cc960fcfde083e71b98721144b889b2aab914/duckdb-1.1.2-cp311-cp311-macosx_12_0_universal2.whl", hash = "sha256:74974f2d7210623a5d61b1fb0cb589c6e5ffcbf7dbb757a04c5ba24adcfc8cac", size = 32308152 },
    { url = "https://files.pythonhosted.org/packages/c0/9a/4a79edab02cd5070b3fe581385c703cd591e26a74c4b0222225aec499d74/duckdb-1.1.2-cp311-cp311-macosx_12_0_x86_64.whl", hash = "sha256:e26422a3358c816d764639070945b73eef55d1b4df990989e3492c85ef725c21", size = 16926668 },
    { url = "https://files.pythonhosted.org/packages/21/98/d785e3a845ee06c2138baaa1699486f31aec467cda5a2e1d57b70a8d185b/duckdb-1.1.2-cp311-cp311-manylinux_2_17_aarch64.manylinux2014_aarch64.whl", hash = "sha256:87e972bd452eeeab197fe39dcaeecdb7c264b1f75a0ee67e532e235fe45b84df", size = 18490749 },
    { url = "https://files.pythonhosted.org/packages/b9/91/f09147562d7d70ea985c632321daaa86746088fa68ca9d3e42cddeed60ef/duckdb-1.1.2-cp311-cp311-manylinux_2_17_x86_64.manylinux2014_x86_64.whl", hash = "sha256:9a6b73e70b73c8df85da383f6e557c03cad5c877868b9a7e41715761e8166c1e", size = 20144525 },
    { url = "https://files.pythonhosted.org/packages/0e/a4/da374d7c8ee777ccb70f751492e0a459123313e4c9784eedc9aea8676dc4/duckdb-1.1.2-cp311-cp311-manylinux_2_24_aarch64.manylinux_2_28_aarch64.whl", hash = "sha256:623cb1952466aae5907af84107bcdec25a5ca021a8b6441e961f41edc724f6f2", size = 18286202 },
    { url = "https://files.pythonhosted.org/packages/67/48/e62a17c7ad31ec6af2fbeb026df8a27c8839883dccbf1d8ea9c8e5c89db3/duckdb-1.1.2-cp311-cp311-musllinux_1_2_x86_64.whl", hash = "sha256:d9fc0b550f96901fa7e76dc70a13f6477ad3e18ef1cb21d414c3a5569de3f27e", size = 21601216 },
    { url = "https://files.pythonhosted.org/packages/03/97/7678626c03317ff3004e066223eef8304adf534e5bf77388c9cd8560f637/duckdb-1.1.2-cp311-cp311-win_amd64.whl", hash = "sha256:181edb1973bd8f493bcb6ecfa035f1a592dff4667758592f300619012ba251c0", size = 10951571 },
    { url = "https://files.pythonhosted.org/packages/8d/c6/946a714a4aa285aeeec74ac827eeb37c9b29102c2c1c27a1a98cb2cc7c9d/duckdb-1.1.2-cp312-cp312-macosx_12_0_arm64.whl", hash = "sha256:83372b1b411086cac01ab2071122772fa66170b1b41ddbc37527464066083668", size = 15471960 },
    { url = "https://files.pythonhosted.org/packages/97/a8/e346d35d51fef06018485386a02ba68e1777bdecca06ea3d1251559af35f/duckdb-1.1.2-cp312-cp312-macosx_12_0_universal2.whl", hash = "sha256:db37441deddfee6ac35a0c742d2f9e90e4e50b9e76d586a060d122b8fc56dada", size = 32343109 },
    { url = "https://files.pythonhosted.org/packages/8c/00/6ec504a8a41d296c0b2cccdde730ff974a9620b275917de3746b31f46866/duckdb-1.1.2-cp312-cp312-macosx_12_0_x86_64.whl", hash = "sha256:19142a77e72874aeaa6fda30aeb13612c6de5e8c60fbcc3392cea6ef0694eeaf", size = 16947327 },
    { url = "https://files.pythonhosted.org/packages/0b/b6/f60be01d29b87d4497dd9eed0e82a89859ac5a772030645a9b2728ab73eb/duckdb-1.1.2-cp312-cp312-manylinux_2_17_aarch64.manylinux2014_aarch64.whl", hash = "sha256:099d99dd48d6e4682a3dd6233ceab73d977ebe1a87afaac54cf77c844e24514a", size = 18485234 },
    { url = "https://files.pythonhosted.org/packages/c2/28/ecc5f8ab0e7b2b00e2b8a3385f0a3d0bcdecdfef44719fcdc32e744ac6f1/duckdb-1.1.2-cp312-cp312-manylinux_2_17_x86_64.manylinux2014_x86_64.whl", hash = "sha256:be86e586ca7af7e807f72479a2b8d0983565360b19dbda4ef8a9d7b3909b8e2c", size = 20141584 },
    { url = "https://files.pythonhosted.org/packages/48/e1/d6e4abbdf20b498f78ddb4e66ef2689318bac4f35a3c71a461e1a22ea3ca/duckdb-1.1.2-cp312-cp312-manylinux_2_24_aarch64.manylinux_2_28_aarch64.whl", hash = "sha256:578e0953e4d8ba8da0cd69fb2930c45f51ce47d213b77d8a4cd461f9c0960b87", size = 18286704 },
    { url = "https://files.pythonhosted.org/packages/7b/ec/4beb866ced0e0db8e998530c0df841881fe7c26e4cc52baf909911852529/duckdb-1.1.2-cp312-cp312-musllinux_1_2_x86_64.whl", hash = "sha256:72b5eb5762c1a5e68849c7143f3b3747a9f15c040e34e41559f233a1569ad16f", size = 21612773 },
    { url = "https://files.pythonhosted.org/packages/19/30/6c1ad1c3db49be118a42565b524b359aabdce2e1ea56138e0252a6f69f7a/duckdb-1.1.2-cp312-cp312-win_amd64.whl", hash = "sha256:9b4c6b6a08180261d98330d97355503961a25ca31cd9ef296e0681f7895b4a2c", size = 10953379 },
    { url = "https://files.pythonhosted.org/packages/11/15/0ea64233ef3a9eb2cf1b276c2dd5f29e80f35f7a903ebc168b4c6a099bbf/duckdb-1.1.2-cp313-cp313-macosx_12_0_arm64.whl", hash = "sha256:695dcbc561374b126e86659709feadf883c9969ed718e94713edd4ba15d16619", size = 15472119 },
    { url = "https://files.pythonhosted.org/packages/4d/2a/aea827229c4d2da5896f46619bc6ad3cf4c8c7e72ffc0c4f68ffc73989e1/duckdb-1.1.2-cp313-cp313-macosx_12_0_universal2.whl", hash = "sha256:ada29be1e889f486c6cf1f6dffd15463e748faf361f33996f2e862779edc24a9", size = 32343664 },
    { url = "https://files.pythonhosted.org/packages/06/b4/ef938871fb90762702f7120b572d16a1f71ab8d1bad5cbd171d9eb8820a5/duckdb-1.1.2-cp313-cp313-macosx_12_0_x86_64.whl", hash = "sha256:6ca722738fa9eb6218619740631de29acfdd132de6f6a6350fee5e291c2f6117", size = 16947866 },
    { url = "https://files.pythonhosted.org/packages/8e/eb/54f4f95fb709c456e2b90c2a68e6c3b55f2b45000c1acd01fe5669f5f23c/duckdb-1.1.2-cp313-cp313-manylinux_2_17_aarch64.manylinux2014_aarch64.whl", hash = "sha256:c796d33f1e5a0c8c570d22da0c0b1db8578687e427029e1ce2c8ce3f9fffa6a3", size = 18486824 },
    { url = "https://files.pythonhosted.org/packages/f1/7b/b5194ec90ff8070fe24721542d78b6293e9087df2cc14fa7552077806f1b/duckdb-1.1.2-cp313-cp313-manylinux_2_17_x86_64.manylinux2014_x86_64.whl", hash = "sha256:f5c0996988a70dd3bc8111d9b9aeab7e38ed1999a52607c5f1b528e362b4dd1c", size = 20142187 },
    { url = "https://files.pythonhosted.org/packages/69/cb/b36b871df43d39ab14941f5936205d15a5d302295daa9dab2c3c7aae3ccc/duckdb-1.1.2-cp313-cp313-manylinux_2_24_aarch64.manylinux_2_28_aarch64.whl", hash = "sha256:6c37b039f6d6fed14d89450f5ccf54922b3304192d7412e12d6cc8d9e757f7a2", size = 18287193 },
    { url = "https://files.pythonhosted.org/packages/e6/26/0d3ad1790c543923027ea20aff987c66049163331d77326d2953a03a3b52/duckdb-1.1.2-cp313-cp313-musllinux_1_2_x86_64.whl", hash = "sha256:e8c766b87f675c76d6d17103bf6fb9fb1a9e2fcb3d9b25c28bbc634bde31223e", size = 21611680 },
    { url = "https://files.pythonhosted.org/packages/c8/2f/b81d855287b8bb44da1454a0d6e154dcd0e40f1c3654d120002cbde31479/duckdb-1.1.2-cp313-cp313-win_amd64.whl", hash = "sha256:e3e6300b7ccaf64b609f4f0780a6e1d25ab8cf34cceed46e62c35b6c4c5cb63b", size = 10953563 },
]

[[package]]
name = "exceptiongroup"
version = "1.2.2"
source = { registry = "https://pypi.org/simple" }
sdist = { url = "https://files.pythonhosted.org/packages/09/35/2495c4ac46b980e4ca1f6ad6db102322ef3ad2410b79fdde159a4b0f3b92/exceptiongroup-1.2.2.tar.gz", hash = "sha256:47c2edf7c6738fafb49fd34290706d1a1a2f4d1c6df275526b62cbb4aa5393cc", size = 28883 }
wheels = [
    { url = "https://files.pythonhosted.org/packages/02/cc/b7e31358aac6ed1ef2bb790a9746ac2c69bcb3c8588b41616914eb106eaf/exceptiongroup-1.2.2-py3-none-any.whl", hash = "sha256:3111b9d131c238bec2f8f516e123e14ba243563fb135d3fe885990585aa7795b", size = 16453 },
]

[[package]]
name = "execnet"
version = "2.1.1"
source = { registry = "https://pypi.org/simple" }
sdist = { url = "https://files.pythonhosted.org/packages/bb/ff/b4c0dc78fbe20c3e59c0c7334de0c27eb4001a2b2017999af398bf730817/execnet-2.1.1.tar.gz", hash = "sha256:5189b52c6121c24feae288166ab41b32549c7e2348652736540b9e6e7d4e72e3", size = 166524 }
wheels = [
    { url = "https://files.pythonhosted.org/packages/43/09/2aea36ff60d16dd8879bdb2f5b3ee0ba8d08cbbdcdfe870e695ce3784385/execnet-2.1.1-py3-none-any.whl", hash = "sha256:26dee51f1b80cebd6d0ca8e74dd8745419761d3bef34163928cbebbdc4749fdc", size = 40612 },
]

[[package]]
name = "fonttools"
version = "4.53.1"
source = { registry = "https://pypi.org/simple" }
sdist = { url = "https://files.pythonhosted.org/packages/c6/cb/cd80a0da995adde8ade6044a8744aee0da5efea01301cadf770f7fbe7dcc/fonttools-4.53.1.tar.gz", hash = "sha256:e128778a8e9bc11159ce5447f76766cefbd876f44bd79aff030287254e4752c4", size = 3452797 }
wheels = [
    { url = "https://files.pythonhosted.org/packages/d4/3b/4db0513b71eb21bf73cd9fcff47ac5cebcf0146be5f3a42263eaafabdc33/fonttools-4.53.1-cp310-cp310-macosx_10_9_universal2.whl", hash = "sha256:0679a30b59d74b6242909945429dbddb08496935b82f91ea9bf6ad240ec23397", size = 2761563 },
    { url = "https://files.pythonhosted.org/packages/49/79/3976d0913db440644d14bc85ba697da7dc0847663acd6c96b0dff797f592/fonttools-4.53.1-cp310-cp310-macosx_11_0_arm64.whl", hash = "sha256:e8bf06b94694251861ba7fdeea15c8ec0967f84c3d4143ae9daf42bbc7717fe3", size = 2247768 },
    { url = "https://files.pythonhosted.org/packages/b5/c8/815092e63534257469afb7dcc90a588b0bba60df5de2a06795af4d64ea8e/fonttools-4.53.1-cp310-cp310-manylinux_2_17_aarch64.manylinux2014_aarch64.whl", hash = "sha256:b96cd370a61f4d083c9c0053bf634279b094308d52fdc2dd9a22d8372fdd590d", size = 4568312 },
    { url = "https://files.pythonhosted.org/packages/56/61/ad19cad430aacbc3418be503e1f6daed9375c997a4e32b78a91195b3054a/fonttools-4.53.1-cp310-cp310-manylinux_2_17_x86_64.manylinux2014_x86_64.whl", hash = "sha256:a1c7c5aa18dd3b17995898b4a9b5929d69ef6ae2af5b96d585ff4005033d82f0", size = 4624347 },
    { url = "https://files.pythonhosted.org/packages/af/a0/e8b6a6e9dc3861afb76bc449876907de4c126f817f15b21a9e44c129fdfc/fonttools-4.53.1-cp310-cp310-musllinux_1_2_aarch64.whl", hash = "sha256:e013aae589c1c12505da64a7d8d023e584987e51e62006e1bb30d72f26522c41", size = 4564284 },
    { url = "https://files.pythonhosted.org/packages/84/63/4ade973eb583024a50f223d0d66f6f469bfe6095cc76c4bab86385faca4d/fonttools-4.53.1-cp310-cp310-musllinux_1_2_x86_64.whl", hash = "sha256:9efd176f874cb6402e607e4cc9b4a9cd584d82fc34a4b0c811970b32ba62501f", size = 4735828 },
    { url = "https://files.pythonhosted.org/packages/f5/a8/e01479b8e2b7c838b67c38b98f4efd6b7edb8baa433a108164186dd1c171/fonttools-4.53.1-cp310-cp310-win32.whl", hash = "sha256:c8696544c964500aa9439efb6761947393b70b17ef4e82d73277413f291260a4", size = 2159775 },
    { url = "https://files.pythonhosted.org/packages/70/11/7b81b12a5614b5d237ab70c38bdc268de3eb3880ce7bb1269122e0a415ea/fonttools-4.53.1-cp310-cp310-win_amd64.whl", hash = "sha256:8959a59de5af6d2bec27489e98ef25a397cfa1774b375d5787509c06659b3671", size = 2203850 },
    { url = "https://files.pythonhosted.org/packages/8b/6a/206391c869ab22d1374e2575cad7cab36b93b9e3d37f48f4696eed2c6e9e/fonttools-4.53.1-cp311-cp311-macosx_10_9_universal2.whl", hash = "sha256:da33440b1413bad53a8674393c5d29ce64d8c1a15ef8a77c642ffd900d07bfe1", size = 2762654 },
    { url = "https://files.pythonhosted.org/packages/f5/7e/4060d88dbfaf446e1c9f0fe9cf13dba36ba47c4da85ce5c1df084ce47e7d/fonttools-4.53.1-cp311-cp311-macosx_11_0_arm64.whl", hash = "sha256:5ff7e5e9bad94e3a70c5cd2fa27f20b9bb9385e10cddab567b85ce5d306ea923", size = 2247865 },
    { url = "https://files.pythonhosted.org/packages/e1/67/fff766817e17d67208f8a1e72de15066149485acb5e4ff0816b11fd5fca3/fonttools-4.53.1-cp311-cp311-manylinux_2_17_aarch64.manylinux2014_aarch64.whl", hash = "sha256:c6e7170d675d12eac12ad1a981d90f118c06cf680b42a2d74c6c931e54b50719", size = 4873046 },
    { url = "https://files.pythonhosted.org/packages/a4/22/0a0ad59d9367997fd74a00ad2e88d10559122e09f105e94d34c155aecc0a/fonttools-4.53.1-cp311-cp311-manylinux_2_17_x86_64.manylinux2014_x86_64.whl", hash = "sha256:bee32ea8765e859670c4447b0817514ca79054463b6b79784b08a8df3a4d78e3", size = 4920859 },
    { url = "https://files.pythonhosted.org/packages/0b/c4/b4e2f1699a5e2244373a6e8175f862f49f377b444adc6c7b1fe1f5b3d04d/fonttools-4.53.1-cp311-cp311-musllinux_1_2_aarch64.whl", hash = "sha256:6e08f572625a1ee682115223eabebc4c6a2035a6917eac6f60350aba297ccadb", size = 4885904 },
    { url = "https://files.pythonhosted.org/packages/64/e7/b9a07c386adf8ad0348163fbcaab74daed6ef18ddb3f49b61b5c19900aeb/fonttools-4.53.1-cp311-cp311-musllinux_1_2_x86_64.whl", hash = "sha256:b21952c092ffd827504de7e66b62aba26fdb5f9d1e435c52477e6486e9d128b2", size = 5054708 },
    { url = "https://files.pythonhosted.org/packages/e9/53/2a79462ae38d7943e63290209c04fef89677c67b29cb329cdc549c18d4d5/fonttools-4.53.1-cp311-cp311-win32.whl", hash = "sha256:9dfdae43b7996af46ff9da520998a32b105c7f098aeea06b2226b30e74fbba88", size = 2158885 },
    { url = "https://files.pythonhosted.org/packages/c8/e1/059700c154bd7170d1c37061239836d2e51ff608f47075450f06dd3c292a/fonttools-4.53.1-cp311-cp311-win_amd64.whl", hash = "sha256:d4d0096cb1ac7a77b3b41cd78c9b6bc4a400550e21dc7a92f2b5ab53ed74eb02", size = 2205133 },
    { url = "https://files.pythonhosted.org/packages/87/63/8271f50f3e7bff8b78e03914c4c2893f2f21bd4db2975c60d11ecfbdd174/fonttools-4.53.1-cp312-cp312-macosx_10_9_universal2.whl", hash = "sha256:d92d3c2a1b39631a6131c2fa25b5406855f97969b068e7e08413325bc0afba58", size = 2756146 },
    { url = "https://files.pythonhosted.org/packages/dd/bd/cb8fd2dddd68089c112bf42a88afe188b8ace73f94406539857dcc9347a6/fonttools-4.53.1-cp312-cp312-macosx_11_0_arm64.whl", hash = "sha256:3b3c8ebafbee8d9002bd8f1195d09ed2bd9ff134ddec37ee8f6a6375e6a4f0e8", size = 2244990 },
    { url = "https://files.pythonhosted.org/packages/ae/71/2b9761e25697bdaf3dfe8269541bd4324f3eb0e4cc13f71d7f90cd272394/fonttools-4.53.1-cp312-cp312-manylinux_2_17_aarch64.manylinux2014_aarch64.whl", hash = "sha256:32f029c095ad66c425b0ee85553d0dc326d45d7059dbc227330fc29b43e8ba60", size = 4787604 },
    { url = "https://files.pythonhosted.org/packages/db/2b/5779cfd48625e013c2dfcf0c246474d5b1f5d061a5f1e476037bf9fff3a3/fonttools-4.53.1-cp312-cp312-manylinux_2_5_x86_64.manylinux1_x86_64.manylinux_2_17_x86_64.manylinux2014_x86_64.whl", hash = "sha256:10f5e6c3510b79ea27bb1ebfcc67048cde9ec67afa87c7dd7efa5c700491ac7f", size = 4871141 },
    { url = "https://files.pythonhosted.org/packages/b8/3d/ac3cec35a503bf789d03e9d155a220c9e574f4f1573f00a3bea55695d535/fonttools-4.53.1-cp312-cp312-musllinux_1_2_aarch64.whl", hash = "sha256:f677ce218976496a587ab17140da141557beb91d2a5c1a14212c994093f2eae2", size = 4764714 },
    { url = "https://files.pythonhosted.org/packages/ac/9f/27135ac0328e22cca1ba23ee6a1a1f971c13e9f0387adc5598d4635c501d/fonttools-4.53.1-cp312-cp312-musllinux_1_2_x86_64.whl", hash = "sha256:9e6ceba2a01b448e36754983d376064730690401da1dd104ddb543519470a15f", size = 5023568 },
    { url = "https://files.pythonhosted.org/packages/04/40/44d6a94e52e91fe104f9ca95944466af34828992cbc66b666f541de137f1/fonttools-4.53.1-cp312-cp312-win32.whl", hash = "sha256:791b31ebbc05197d7aa096bbc7bd76d591f05905d2fd908bf103af4488e60670", size = 2147572 },
    { url = "https://files.pythonhosted.org/packages/6d/9a/b695930e1b4e6929cc60e294489421632a05c105ac8c56ee63ef56a47872/fonttools-4.53.1-cp312-cp312-win_amd64.whl", hash = "sha256:6ed170b5e17da0264b9f6fae86073be3db15fa1bd74061c8331022bca6d09bab", size = 2193313 },
    { url = "https://files.pythonhosted.org/packages/e4/b9/0394d67056d4ad36a3807b439571934b318f1df925593a95e9ec0516b1a7/fonttools-4.53.1-py3-none-any.whl", hash = "sha256:f1f8758a2ad110bd6432203a344269f445a2907dc24ef6bccfd0ac4e14e0d71d", size = 1090472 },
]

[[package]]
name = "formulaic"
version = "1.0.2"
source = { registry = "https://pypi.org/simple" }
dependencies = [
    { name = "interface-meta" },
    { name = "numpy" },
    { name = "pandas" },
    { name = "scipy" },
    { name = "typing-extensions" },
    { name = "wrapt" },
]
sdist = { url = "https://files.pythonhosted.org/packages/8d/98/a045ff811d7138b6f28a86055865672a025a7f5fd5a7946916ebde998a03/formulaic-1.0.2.tar.gz", hash = "sha256:6eb65bedd1903c5381d8f2ae7a55b6ba13cb77d57bbaf6e4278f3b2c38e3660e", size = 430653 }
wheels = [
    { url = "https://files.pythonhosted.org/packages/f7/a3/eeb29e0dbfd6ef0bafd0b3107649e0b8a02b382265f5e9572c7bda22eeff/formulaic-1.0.2-py3-none-any.whl", hash = "sha256:663328b038a0eb7644f59400615da7abf2672b0e11124b3bef3307afc441d97c", size = 94532 },
]

[[package]]
name = "great-tables"
version = "0.11.0"
source = { registry = "https://pypi.org/simple" }
dependencies = [
    { name = "babel" },
    { name = "commonmark" },
    { name = "htmltools" },
    { name = "importlib-metadata" },
    { name = "importlib-resources" },
    { name = "numpy" },
    { name = "typing-extensions" },
]
sdist = { url = "https://files.pythonhosted.org/packages/2c/61/e1d33542e8e10de17684d6ceda9ea0b92eadbd5820c814998c6f187e5241/great_tables-0.11.0.tar.gz", hash = "sha256:079bba6839a4fbc57d9c26eb24c40ad365c4ee5f13663b553a03b06b23946577", size = 10670634 }
wheels = [
    { url = "https://files.pythonhosted.org/packages/bd/c8/ad99edd462d625108e5a7fdd5695086f97ce3949b40a175b36cfa0558873/great_tables-0.11.0-py3-none-any.whl", hash = "sha256:2089702aeddfcd53a6703c1064c3ab1e5fbf53a67051e1139607a50b5a7dab4a", size = 1308787 },
]

[[package]]
name = "htmltools"
version = "0.5.3"
source = { registry = "https://pypi.org/simple" }
dependencies = [
    { name = "packaging" },
    { name = "typing-extensions" },
]
sdist = { url = "https://files.pythonhosted.org/packages/6d/32/8c37e8884fa7b125b1e3dbce8446786992a8e631f51ef7d58d71408bd04a/htmltools-0.5.3.tar.gz", hash = "sha256:192e430498e8792831cd6cc5d7a43d3f13d8eb03eb7dd7d8e99f629bf73cf03c", size = 93136 }
wheels = [
    { url = "https://files.pythonhosted.org/packages/62/01/34e35d568fcc286db72c89490289dce56fc5892506d37ffa7b3c6e1b2f7e/htmltools-0.5.3-py3-none-any.whl", hash = "sha256:5e2d12309fd6d9eb39a5fe8183da9ad90f6677d73dd41a82ded4b81ba0e43c86", size = 83204 },
]

[[package]]
name = "importlib-metadata"
version = "8.5.0"
source = { registry = "https://pypi.org/simple" }
dependencies = [
    { name = "zipp" },
]
sdist = { url = "https://files.pythonhosted.org/packages/cd/12/33e59336dca5be0c398a7482335911a33aa0e20776128f038019f1a95f1b/importlib_metadata-8.5.0.tar.gz", hash = "sha256:71522656f0abace1d072b9e5481a48f07c138e00f079c38c8f883823f9c26bd7", size = 55304 }
wheels = [
    { url = "https://files.pythonhosted.org/packages/a0/d9/a1e041c5e7caa9a05c925f4bdbdfb7f006d1f74996af53467bc394c97be7/importlib_metadata-8.5.0-py3-none-any.whl", hash = "sha256:45e54197d28b7a7f1559e60b95e7c567032b602131fbd588f1497f47880aa68b", size = 26514 },
]

[[package]]
name = "importlib-resources"
version = "6.4.5"
source = { registry = "https://pypi.org/simple" }
sdist = { url = "https://files.pythonhosted.org/packages/98/be/f3e8c6081b684f176b761e6a2fef02a0be939740ed6f54109a2951d806f3/importlib_resources-6.4.5.tar.gz", hash = "sha256:980862a1d16c9e147a59603677fa2aa5fd82b87f223b6cb870695bcfce830065", size = 43372 }
wheels = [
    { url = "https://files.pythonhosted.org/packages/e1/6a/4604f9ae2fa62ef47b9de2fa5ad599589d28c9fd1d335f32759813dfa91e/importlib_resources-6.4.5-py3-none-any.whl", hash = "sha256:ac29d5f956f01d5e4bb63102a5a19957f1b9175e45649977264a1416783bb717", size = 36115 },
]

[[package]]
name = "iniconfig"
version = "2.0.0"
source = { registry = "https://pypi.org/simple" }
sdist = { url = "https://files.pythonhosted.org/packages/d7/4b/cbd8e699e64a6f16ca3a8220661b5f83792b3017d0f79807cb8708d33913/iniconfig-2.0.0.tar.gz", hash = "sha256:2d91e135bf72d31a410b17c16da610a82cb55f6b0477d1a902134b24a455b8b3", size = 4646 }
wheels = [
    { url = "https://files.pythonhosted.org/packages/ef/a6/62565a6e1cf69e10f5727360368e451d4b7f58beeac6173dc9db836a5b46/iniconfig-2.0.0-py3-none-any.whl", hash = "sha256:b6a85871a79d2e3b22d2d1b94ac2824226a63c6b741c88f7ae975f18b6778374", size = 5892 },
]

[[package]]
name = "interface-meta"
version = "1.3.0"
source = { registry = "https://pypi.org/simple" }
sdist = { url = "https://files.pythonhosted.org/packages/4d/75/10526292b332f3479c246750a96f6ec11a28e297839a9c25583b2aadc119/interface_meta-1.3.0.tar.gz", hash = "sha256:8a4493f8bdb73fb9655dcd5115bc897e207319e36c8835f39c516a2d7e9d79a1", size = 15007 }
wheels = [
    { url = "https://files.pythonhosted.org/packages/02/3f/a6ec28c88e2d8e54d32598a1e0b5208a4baa72a8e7f6e241beab5731eb9d/interface_meta-1.3.0-py3-none-any.whl", hash = "sha256:de35dc5241431886e709e20a14d6597ed07c9f1e8b4bfcffde2190ca5b700ee8", size = 14854 },
]

[[package]]
name = "joblib"
version = "1.4.2"
source = { registry = "https://pypi.org/simple" }
sdist = { url = "https://files.pythonhosted.org/packages/64/33/60135848598c076ce4b231e1b1895170f45fbcaeaa2c9d5e38b04db70c35/joblib-1.4.2.tar.gz", hash = "sha256:2382c5816b2636fbd20a09e0f4e9dad4736765fdfb7dca582943b9c1366b3f0e", size = 2116621 }
wheels = [
    { url = "https://files.pythonhosted.org/packages/91/29/df4b9b42f2be0b623cbd5e2140cafcaa2bef0759a00b7b70104dcfe2fb51/joblib-1.4.2-py3-none-any.whl", hash = "sha256:06d478d5674cbc267e7496a410ee875abd68e4340feff4490bcb7afb88060ae6", size = 301817 },
]

[[package]]
name = "kiwisolver"
version = "1.4.7"
source = { registry = "https://pypi.org/simple" }
sdist = { url = "https://files.pythonhosted.org/packages/85/4d/2255e1c76304cbd60b48cee302b66d1dde4468dc5b1160e4b7cb43778f2a/kiwisolver-1.4.7.tar.gz", hash = "sha256:9893ff81bd7107f7b685d3017cc6583daadb4fc26e4a888350df530e41980a60", size = 97286 }
wheels = [
    { url = "https://files.pythonhosted.org/packages/97/14/fc943dd65268a96347472b4fbe5dcc2f6f55034516f80576cd0dd3a8930f/kiwisolver-1.4.7-cp310-cp310-macosx_10_9_universal2.whl", hash = "sha256:8a9c83f75223d5e48b0bc9cb1bf2776cf01563e00ade8775ffe13b0b6e1af3a6", size = 122440 },
    { url = "https://files.pythonhosted.org/packages/1e/46/e68fed66236b69dd02fcdb506218c05ac0e39745d696d22709498896875d/kiwisolver-1.4.7-cp310-cp310-macosx_10_9_x86_64.whl", hash = "sha256:58370b1ffbd35407444d57057b57da5d6549d2d854fa30249771775c63b5fe17", size = 65758 },
    { url = "https://files.pythonhosted.org/packages/ef/fa/65de49c85838681fc9cb05de2a68067a683717321e01ddafb5b8024286f0/kiwisolver-1.4.7-cp310-cp310-macosx_11_0_arm64.whl", hash = "sha256:aa0abdf853e09aff551db11fce173e2177d00786c688203f52c87ad7fcd91ef9", size = 64311 },
    { url = "https://files.pythonhosted.org/packages/42/9c/cc8d90f6ef550f65443bad5872ffa68f3dee36de4974768628bea7c14979/kiwisolver-1.4.7-cp310-cp310-manylinux_2_12_i686.manylinux2010_i686.whl", hash = "sha256:8d53103597a252fb3ab8b5845af04c7a26d5e7ea8122303dd7a021176a87e8b9", size = 1637109 },
    { url = "https://files.pythonhosted.org/packages/55/91/0a57ce324caf2ff5403edab71c508dd8f648094b18cfbb4c8cc0fde4a6ac/kiwisolver-1.4.7-cp310-cp310-manylinux_2_12_x86_64.manylinux2010_x86_64.whl", hash = "sha256:88f17c5ffa8e9462fb79f62746428dd57b46eb931698e42e990ad63103f35e6c", size = 1617814 },
    { url = "https://files.pythonhosted.org/packages/12/5d/c36140313f2510e20207708adf36ae4919416d697ee0236b0ddfb6fd1050/kiwisolver-1.4.7-cp310-cp310-manylinux_2_17_aarch64.manylinux2014_aarch64.whl", hash = "sha256:88a9ca9c710d598fd75ee5de59d5bda2684d9db36a9f50b6125eaea3969c2599", size = 1400881 },
    { url = "https://files.pythonhosted.org/packages/56/d0/786e524f9ed648324a466ca8df86298780ef2b29c25313d9a4f16992d3cf/kiwisolver-1.4.7-cp310-cp310-manylinux_2_17_ppc64le.manylinux2014_ppc64le.whl", hash = "sha256:f4d742cb7af1c28303a51b7a27aaee540e71bb8e24f68c736f6f2ffc82f2bf05", size = 1512972 },
    { url = "https://files.pythonhosted.org/packages/67/5a/77851f2f201e6141d63c10a0708e996a1363efaf9e1609ad0441b343763b/kiwisolver-1.4.7-cp310-cp310-manylinux_2_17_s390x.manylinux2014_s390x.whl", hash = "sha256:e28c7fea2196bf4c2f8d46a0415c77a1c480cc0724722f23d7410ffe9842c407", size = 1444787 },
    { url = "https://files.pythonhosted.org/packages/06/5f/1f5eaab84355885e224a6fc8d73089e8713dc7e91c121f00b9a1c58a2195/kiwisolver-1.4.7-cp310-cp310-musllinux_1_2_aarch64.whl", hash = "sha256:e968b84db54f9d42046cf154e02911e39c0435c9801681e3fc9ce8a3c4130278", size = 2199212 },
    { url = "https://files.pythonhosted.org/packages/b5/28/9152a3bfe976a0ae21d445415defc9d1cd8614b2910b7614b30b27a47270/kiwisolver-1.4.7-cp310-cp310-musllinux_1_2_i686.whl", hash = "sha256:0c18ec74c0472de033e1bebb2911c3c310eef5649133dd0bedf2a169a1b269e5", size = 2346399 },
    { url = "https://files.pythonhosted.org/packages/26/f6/453d1904c52ac3b400f4d5e240ac5fec25263716723e44be65f4d7149d13/kiwisolver-1.4.7-cp310-cp310-musllinux_1_2_ppc64le.whl", hash = "sha256:8f0ea6da6d393d8b2e187e6a5e3fb81f5862010a40c3945e2c6d12ae45cfb2ad", size = 2308688 },
    { url = "https://files.pythonhosted.org/packages/5a/9a/d4968499441b9ae187e81745e3277a8b4d7c60840a52dc9d535a7909fac3/kiwisolver-1.4.7-cp310-cp310-musllinux_1_2_s390x.whl", hash = "sha256:f106407dda69ae456dd1227966bf445b157ccc80ba0dff3802bb63f30b74e895", size = 2445493 },
    { url = "https://files.pythonhosted.org/packages/07/c9/032267192e7828520dacb64dfdb1d74f292765f179e467c1cba97687f17d/kiwisolver-1.4.7-cp310-cp310-musllinux_1_2_x86_64.whl", hash = "sha256:84ec80df401cfee1457063732d90022f93951944b5b58975d34ab56bb150dfb3", size = 2262191 },
    { url = "https://files.pythonhosted.org/packages/6c/ad/db0aedb638a58b2951da46ddaeecf204be8b4f5454df020d850c7fa8dca8/kiwisolver-1.4.7-cp310-cp310-win32.whl", hash = "sha256:71bb308552200fb2c195e35ef05de12f0c878c07fc91c270eb3d6e41698c3bcc", size = 46644 },
    { url = "https://files.pythonhosted.org/packages/12/ca/d0f7b7ffbb0be1e7c2258b53554efec1fd652921f10d7d85045aff93ab61/kiwisolver-1.4.7-cp310-cp310-win_amd64.whl", hash = "sha256:44756f9fd339de0fb6ee4f8c1696cfd19b2422e0d70b4cefc1cc7f1f64045a8c", size = 55877 },
    { url = "https://files.pythonhosted.org/packages/97/6c/cfcc128672f47a3e3c0d918ecb67830600078b025bfc32d858f2e2d5c6a4/kiwisolver-1.4.7-cp310-cp310-win_arm64.whl", hash = "sha256:78a42513018c41c2ffd262eb676442315cbfe3c44eed82385c2ed043bc63210a", size = 48347 },
    { url = "https://files.pythonhosted.org/packages/e9/44/77429fa0a58f941d6e1c58da9efe08597d2e86bf2b2cce6626834f49d07b/kiwisolver-1.4.7-cp311-cp311-macosx_10_9_universal2.whl", hash = "sha256:d2b0e12a42fb4e72d509fc994713d099cbb15ebf1103545e8a45f14da2dfca54", size = 122442 },
    { url = "https://files.pythonhosted.org/packages/e5/20/8c75caed8f2462d63c7fd65e16c832b8f76cda331ac9e615e914ee80bac9/kiwisolver-1.4.7-cp311-cp311-macosx_10_9_x86_64.whl", hash = "sha256:2a8781ac3edc42ea4b90bc23e7d37b665d89423818e26eb6df90698aa2287c95", size = 65762 },
    { url = "https://files.pythonhosted.org/packages/f4/98/fe010f15dc7230f45bc4cf367b012d651367fd203caaa992fd1f5963560e/kiwisolver-1.4.7-cp311-cp311-macosx_11_0_arm64.whl", hash = "sha256:46707a10836894b559e04b0fd143e343945c97fd170d69a2d26d640b4e297935", size = 64319 },
    { url = "https://files.pythonhosted.org/packages/8b/1b/b5d618f4e58c0675654c1e5051bcf42c776703edb21c02b8c74135541f60/kiwisolver-1.4.7-cp311-cp311-manylinux_2_12_i686.manylinux2010_i686.manylinux_2_17_i686.manylinux2014_i686.whl", hash = "sha256:ef97b8df011141c9b0f6caf23b29379f87dd13183c978a30a3c546d2c47314cb", size = 1334260 },
    { url = "https://files.pythonhosted.org/packages/b8/01/946852b13057a162a8c32c4c8d2e9ed79f0bb5d86569a40c0b5fb103e373/kiwisolver-1.4.7-cp311-cp311-manylinux_2_17_aarch64.manylinux2014_aarch64.whl", hash = "sha256:3ab58c12a2cd0fc769089e6d38466c46d7f76aced0a1f54c77652446733d2d02", size = 1426589 },
    { url = "https://files.pythonhosted.org/packages/70/d1/c9f96df26b459e15cf8a965304e6e6f4eb291e0f7a9460b4ad97b047561e/kiwisolver-1.4.7-cp311-cp311-manylinux_2_17_ppc64le.manylinux2014_ppc64le.whl", hash = "sha256:803b8e1459341c1bb56d1c5c010406d5edec8a0713a0945851290a7930679b51", size = 1541080 },
    { url = "https://files.pythonhosted.org/packages/d3/73/2686990eb8b02d05f3de759d6a23a4ee7d491e659007dd4c075fede4b5d0/kiwisolver-1.4.7-cp311-cp311-manylinux_2_17_s390x.manylinux2014_s390x.whl", hash = "sha256:f9a9e8a507420fe35992ee9ecb302dab68550dedc0da9e2880dd88071c5fb052", size = 1470049 },
    { url = "https://files.pythonhosted.org/packages/a7/4b/2db7af3ed3af7c35f388d5f53c28e155cd402a55432d800c543dc6deb731/kiwisolver-1.4.7-cp311-cp311-manylinux_2_17_x86_64.manylinux2014_x86_64.whl", hash = "sha256:18077b53dc3bb490e330669a99920c5e6a496889ae8c63b58fbc57c3d7f33a18", size = 1426376 },
    { url = "https://files.pythonhosted.org/packages/05/83/2857317d04ea46dc5d115f0df7e676997bbd968ced8e2bd6f7f19cfc8d7f/kiwisolver-1.4.7-cp311-cp311-musllinux_1_2_aarch64.whl", hash = "sha256:6af936f79086a89b3680a280c47ea90b4df7047b5bdf3aa5c524bbedddb9e545", size = 2222231 },
    { url = "https://files.pythonhosted.org/packages/0d/b5/866f86f5897cd4ab6d25d22e403404766a123f138bd6a02ecb2cdde52c18/kiwisolver-1.4.7-cp311-cp311-musllinux_1_2_i686.whl", hash = "sha256:3abc5b19d24af4b77d1598a585b8a719beb8569a71568b66f4ebe1fb0449460b", size = 2368634 },
    { url = "https://files.pythonhosted.org/packages/c1/ee/73de8385403faba55f782a41260210528fe3273d0cddcf6d51648202d6d0/kiwisolver-1.4.7-cp311-cp311-musllinux_1_2_ppc64le.whl", hash = "sha256:933d4de052939d90afbe6e9d5273ae05fb836cc86c15b686edd4b3560cc0ee36", size = 2329024 },
    { url = "https://files.pythonhosted.org/packages/a1/e7/cd101d8cd2cdfaa42dc06c433df17c8303d31129c9fdd16c0ea37672af91/kiwisolver-1.4.7-cp311-cp311-musllinux_1_2_s390x.whl", hash = "sha256:65e720d2ab2b53f1f72fb5da5fb477455905ce2c88aaa671ff0a447c2c80e8e3", size = 2468484 },
    { url = "https://files.pythonhosted.org/packages/e1/72/84f09d45a10bc57a40bb58b81b99d8f22b58b2040c912b7eb97ebf625bf2/kiwisolver-1.4.7-cp311-cp311-musllinux_1_2_x86_64.whl", hash = "sha256:3bf1ed55088f214ba6427484c59553123fdd9b218a42bbc8c6496d6754b1e523", size = 2284078 },
    { url = "https://files.pythonhosted.org/packages/d2/d4/71828f32b956612dc36efd7be1788980cb1e66bfb3706e6dec9acad9b4f9/kiwisolver-1.4.7-cp311-cp311-win32.whl", hash = "sha256:4c00336b9dd5ad96d0a558fd18a8b6f711b7449acce4c157e7343ba92dd0cf3d", size = 46645 },
    { url = "https://files.pythonhosted.org/packages/a1/65/d43e9a20aabcf2e798ad1aff6c143ae3a42cf506754bcb6a7ed8259c8425/kiwisolver-1.4.7-cp311-cp311-win_amd64.whl", hash = "sha256:929e294c1ac1e9f615c62a4e4313ca1823ba37326c164ec720a803287c4c499b", size = 56022 },
    { url = "https://files.pythonhosted.org/packages/35/b3/9f75a2e06f1b4ca00b2b192bc2b739334127d27f1d0625627ff8479302ba/kiwisolver-1.4.7-cp311-cp311-win_arm64.whl", hash = "sha256:e33e8fbd440c917106b237ef1a2f1449dfbb9b6f6e1ce17c94cd6a1e0d438376", size = 48536 },
    { url = "https://files.pythonhosted.org/packages/97/9c/0a11c714cf8b6ef91001c8212c4ef207f772dd84540104952c45c1f0a249/kiwisolver-1.4.7-cp312-cp312-macosx_10_9_universal2.whl", hash = "sha256:5360cc32706dab3931f738d3079652d20982511f7c0ac5711483e6eab08efff2", size = 121808 },
    { url = "https://files.pythonhosted.org/packages/f2/d8/0fe8c5f5d35878ddd135f44f2af0e4e1d379e1c7b0716f97cdcb88d4fd27/kiwisolver-1.4.7-cp312-cp312-macosx_10_9_x86_64.whl", hash = "sha256:942216596dc64ddb25adb215c3c783215b23626f8d84e8eff8d6d45c3f29f75a", size = 65531 },
    { url = "https://files.pythonhosted.org/packages/80/c5/57fa58276dfdfa612241d640a64ca2f76adc6ffcebdbd135b4ef60095098/kiwisolver-1.4.7-cp312-cp312-macosx_11_0_arm64.whl", hash = "sha256:48b571ecd8bae15702e4f22d3ff6a0f13e54d3d00cd25216d5e7f658242065ee", size = 63894 },
    { url = "https://files.pythonhosted.org/packages/8b/e9/26d3edd4c4ad1c5b891d8747a4f81b1b0aba9fb9721de6600a4adc09773b/kiwisolver-1.4.7-cp312-cp312-manylinux_2_12_i686.manylinux2010_i686.manylinux_2_17_i686.manylinux2014_i686.whl", hash = "sha256:ad42ba922c67c5f219097b28fae965e10045ddf145d2928bfac2eb2e17673640", size = 1369296 },
    { url = "https://files.pythonhosted.org/packages/b6/67/3f4850b5e6cffb75ec40577ddf54f7b82b15269cc5097ff2e968ee32ea7d/kiwisolver-1.4.7-cp312-cp312-manylinux_2_17_aarch64.manylinux2014_aarch64.whl", hash = "sha256:612a10bdae23404a72941a0fc8fa2660c6ea1217c4ce0dbcab8a8f6543ea9e7f", size = 1461450 },
    { url = "https://files.pythonhosted.org/packages/52/be/86cbb9c9a315e98a8dc6b1d23c43cffd91d97d49318854f9c37b0e41cd68/kiwisolver-1.4.7-cp312-cp312-manylinux_2_17_ppc64le.manylinux2014_ppc64le.whl", hash = "sha256:9e838bba3a3bac0fe06d849d29772eb1afb9745a59710762e4ba3f4cb8424483", size = 1579168 },
    { url = "https://files.pythonhosted.org/packages/0f/00/65061acf64bd5fd34c1f4ae53f20b43b0a017a541f242a60b135b9d1e301/kiwisolver-1.4.7-cp312-cp312-manylinux_2_17_s390x.manylinux2014_s390x.whl", hash = "sha256:22f499f6157236c19f4bbbd472fa55b063db77a16cd74d49afe28992dff8c258", size = 1507308 },
    { url = "https://files.pythonhosted.org/packages/21/e4/c0b6746fd2eb62fe702118b3ca0cb384ce95e1261cfada58ff693aeec08a/kiwisolver-1.4.7-cp312-cp312-manylinux_2_17_x86_64.manylinux2014_x86_64.whl", hash = "sha256:693902d433cf585133699972b6d7c42a8b9f8f826ebcaf0132ff55200afc599e", size = 1464186 },
    { url = "https://files.pythonhosted.org/packages/0a/0f/529d0a9fffb4d514f2782c829b0b4b371f7f441d61aa55f1de1c614c4ef3/kiwisolver-1.4.7-cp312-cp312-musllinux_1_2_aarch64.whl", hash = "sha256:4e77f2126c3e0b0d055f44513ed349038ac180371ed9b52fe96a32aa071a5107", size = 2247877 },
    { url = "https://files.pythonhosted.org/packages/d1/e1/66603ad779258843036d45adcbe1af0d1a889a07af4635f8b4ec7dccda35/kiwisolver-1.4.7-cp312-cp312-musllinux_1_2_i686.whl", hash = "sha256:657a05857bda581c3656bfc3b20e353c232e9193eb167766ad2dc58b56504948", size = 2404204 },
    { url = "https://files.pythonhosted.org/packages/8d/61/de5fb1ca7ad1f9ab7970e340a5b833d735df24689047de6ae71ab9d8d0e7/kiwisolver-1.4.7-cp312-cp312-musllinux_1_2_ppc64le.whl", hash = "sha256:4bfa75a048c056a411f9705856abfc872558e33c055d80af6a380e3658766038", size = 2352461 },
    { url = "https://files.pythonhosted.org/packages/ba/d2/0edc00a852e369827f7e05fd008275f550353f1f9bcd55db9363d779fc63/kiwisolver-1.4.7-cp312-cp312-musllinux_1_2_s390x.whl", hash = "sha256:34ea1de54beef1c104422d210c47c7d2a4999bdecf42c7b5718fbe59a4cac383", size = 2501358 },
    { url = "https://files.pythonhosted.org/packages/84/15/adc15a483506aec6986c01fb7f237c3aec4d9ed4ac10b756e98a76835933/kiwisolver-1.4.7-cp312-cp312-musllinux_1_2_x86_64.whl", hash = "sha256:90da3b5f694b85231cf93586dad5e90e2d71b9428f9aad96952c99055582f520", size = 2314119 },
    { url = "https://files.pythonhosted.org/packages/36/08/3a5bb2c53c89660863a5aa1ee236912269f2af8762af04a2e11df851d7b2/kiwisolver-1.4.7-cp312-cp312-win32.whl", hash = "sha256:18e0cca3e008e17fe9b164b55735a325140a5a35faad8de92dd80265cd5eb80b", size = 46367 },
    { url = "https://files.pythonhosted.org/packages/19/93/c05f0a6d825c643779fc3c70876bff1ac221f0e31e6f701f0e9578690d70/kiwisolver-1.4.7-cp312-cp312-win_amd64.whl", hash = "sha256:58cb20602b18f86f83a5c87d3ee1c766a79c0d452f8def86d925e6c60fbf7bfb", size = 55884 },
    { url = "https://files.pythonhosted.org/packages/d2/f9/3828d8f21b6de4279f0667fb50a9f5215e6fe57d5ec0d61905914f5b6099/kiwisolver-1.4.7-cp312-cp312-win_arm64.whl", hash = "sha256:f5a8b53bdc0b3961f8b6125e198617c40aeed638b387913bf1ce78afb1b0be2a", size = 48528 },
    { url = "https://files.pythonhosted.org/packages/c4/06/7da99b04259b0f18b557a4effd1b9c901a747f7fdd84cf834ccf520cb0b2/kiwisolver-1.4.7-cp313-cp313-macosx_10_13_universal2.whl", hash = "sha256:2e6039dcbe79a8e0f044f1c39db1986a1b8071051efba3ee4d74f5b365f5226e", size = 121913 },
    { url = "https://files.pythonhosted.org/packages/97/f5/b8a370d1aa593c17882af0a6f6755aaecd643640c0ed72dcfd2eafc388b9/kiwisolver-1.4.7-cp313-cp313-macosx_10_13_x86_64.whl", hash = "sha256:a1ecf0ac1c518487d9d23b1cd7139a6a65bc460cd101ab01f1be82ecf09794b6", size = 65627 },
    { url = "https://files.pythonhosted.org/packages/2a/fc/6c0374f7503522539e2d4d1b497f5ebad3f8ed07ab51aed2af988dd0fb65/kiwisolver-1.4.7-cp313-cp313-macosx_11_0_arm64.whl", hash = "sha256:7ab9ccab2b5bd5702ab0803676a580fffa2aa178c2badc5557a84cc943fcf750", size = 63888 },
    { url = "https://files.pythonhosted.org/packages/bf/3e/0b7172793d0f41cae5c923492da89a2ffcd1adf764c16159ca047463ebd3/kiwisolver-1.4.7-cp313-cp313-manylinux_2_12_i686.manylinux2010_i686.manylinux_2_17_i686.manylinux2014_i686.whl", hash = "sha256:f816dd2277f8d63d79f9c8473a79fe54047bc0467754962840782c575522224d", size = 1369145 },
    { url = "https://files.pythonhosted.org/packages/77/92/47d050d6f6aced2d634258123f2688fbfef8ded3c5baf2c79d94d91f1f58/kiwisolver-1.4.7-cp313-cp313-manylinux_2_17_aarch64.manylinux2014_aarch64.whl", hash = "sha256:cf8bcc23ceb5a1b624572a1623b9f79d2c3b337c8c455405ef231933a10da379", size = 1461448 },
    { url = "https://files.pythonhosted.org/packages/9c/1b/8f80b18e20b3b294546a1adb41701e79ae21915f4175f311a90d042301cf/kiwisolver-1.4.7-cp313-cp313-manylinux_2_17_ppc64le.manylinux2014_ppc64le.whl", hash = "sha256:dea0bf229319828467d7fca8c7c189780aa9ff679c94539eed7532ebe33ed37c", size = 1578750 },
    { url = "https://files.pythonhosted.org/packages/a4/fe/fe8e72f3be0a844f257cadd72689c0848c6d5c51bc1d60429e2d14ad776e/kiwisolver-1.4.7-cp313-cp313-manylinux_2_17_s390x.manylinux2014_s390x.whl", hash = "sha256:7c06a4c7cf15ec739ce0e5971b26c93638730090add60e183530d70848ebdd34", size = 1507175 },
    { url = "https://files.pythonhosted.org/packages/39/fa/cdc0b6105d90eadc3bee525fecc9179e2b41e1ce0293caaf49cb631a6aaf/kiwisolver-1.4.7-cp313-cp313-manylinux_2_17_x86_64.manylinux2014_x86_64.whl", hash = "sha256:913983ad2deb14e66d83c28b632fd35ba2b825031f2fa4ca29675e665dfecbe1", size = 1463963 },
    { url = "https://files.pythonhosted.org/packages/6e/5c/0c03c4e542720c6177d4f408e56d1c8315899db72d46261a4e15b8b33a41/kiwisolver-1.4.7-cp313-cp313-musllinux_1_2_aarch64.whl", hash = "sha256:5337ec7809bcd0f424c6b705ecf97941c46279cf5ed92311782c7c9c2026f07f", size = 2248220 },
    { url = "https://files.pythonhosted.org/packages/3d/ee/55ef86d5a574f4e767df7da3a3a7ff4954c996e12d4fbe9c408170cd7dcc/kiwisolver-1.4.7-cp313-cp313-musllinux_1_2_i686.whl", hash = "sha256:4c26ed10c4f6fa6ddb329a5120ba3b6db349ca192ae211e882970bfc9d91420b", size = 2404463 },
    { url = "https://files.pythonhosted.org/packages/0f/6d/73ad36170b4bff4825dc588acf4f3e6319cb97cd1fb3eb04d9faa6b6f212/kiwisolver-1.4.7-cp313-cp313-musllinux_1_2_ppc64le.whl", hash = "sha256:c619b101e6de2222c1fcb0531e1b17bbffbe54294bfba43ea0d411d428618c27", size = 2352842 },
    { url = "https://files.pythonhosted.org/packages/0b/16/fa531ff9199d3b6473bb4d0f47416cdb08d556c03b8bc1cccf04e756b56d/kiwisolver-1.4.7-cp313-cp313-musllinux_1_2_s390x.whl", hash = "sha256:073a36c8273647592ea332e816e75ef8da5c303236ec0167196793eb1e34657a", size = 2501635 },
    { url = "https://files.pythonhosted.org/packages/78/7e/aa9422e78419db0cbe75fb86d8e72b433818f2e62e2e394992d23d23a583/kiwisolver-1.4.7-cp313-cp313-musllinux_1_2_x86_64.whl", hash = "sha256:3ce6b2b0231bda412463e152fc18335ba32faf4e8c23a754ad50ffa70e4091ee", size = 2314556 },
    { url = "https://files.pythonhosted.org/packages/a8/b2/15f7f556df0a6e5b3772a1e076a9d9f6c538ce5f05bd590eca8106508e06/kiwisolver-1.4.7-cp313-cp313-win32.whl", hash = "sha256:f4c9aee212bc89d4e13f58be11a56cc8036cabad119259d12ace14b34476fd07", size = 46364 },
    { url = "https://files.pythonhosted.org/packages/0b/db/32e897e43a330eee8e4770bfd2737a9584b23e33587a0812b8e20aac38f7/kiwisolver-1.4.7-cp313-cp313-win_amd64.whl", hash = "sha256:8a3ec5aa8e38fc4c8af308917ce12c536f1c88452ce554027e55b22cbbfbff76", size = 55887 },
    { url = "https://files.pythonhosted.org/packages/c8/a4/df2bdca5270ca85fd25253049eb6708d4127be2ed0e5c2650217450b59e9/kiwisolver-1.4.7-cp313-cp313-win_arm64.whl", hash = "sha256:76c8094ac20ec259471ac53e774623eb62e6e1f56cd8690c67ce6ce4fcb05650", size = 48530 },
    { url = "https://files.pythonhosted.org/packages/ac/59/741b79775d67ab67ced9bb38552da688c0305c16e7ee24bba7a2be253fb7/kiwisolver-1.4.7-pp310-pypy310_pp73-macosx_10_15_x86_64.whl", hash = "sha256:94252291e3fe68001b1dd747b4c0b3be12582839b95ad4d1b641924d68fd4643", size = 59491 },
    { url = "https://files.pythonhosted.org/packages/58/cc/fb239294c29a5656e99e3527f7369b174dd9cc7c3ef2dea7cb3c54a8737b/kiwisolver-1.4.7-pp310-pypy310_pp73-macosx_11_0_arm64.whl", hash = "sha256:5b7dfa3b546da08a9f622bb6becdb14b3e24aaa30adba66749d38f3cc7ea9706", size = 57648 },
    { url = "https://files.pythonhosted.org/packages/3b/ef/2f009ac1f7aab9f81efb2d837301d255279d618d27b6015780115ac64bdd/kiwisolver-1.4.7-pp310-pypy310_pp73-manylinux_2_12_i686.manylinux2010_i686.manylinux_2_17_i686.manylinux2014_i686.whl", hash = "sha256:bd3de6481f4ed8b734da5df134cd5a6a64fe32124fe83dde1e5b5f29fe30b1e6", size = 84257 },
    { url = "https://files.pythonhosted.org/packages/81/e1/c64f50987f85b68b1c52b464bb5bf73e71570c0f7782d626d1eb283ad620/kiwisolver-1.4.7-pp310-pypy310_pp73-manylinux_2_17_aarch64.manylinux2014_aarch64.whl", hash = "sha256:a91b5f9f1205845d488c928e8570dcb62b893372f63b8b6e98b863ebd2368ff2", size = 80906 },
    { url = "https://files.pythonhosted.org/packages/fd/71/1687c5c0a0be2cee39a5c9c389e546f9c6e215e46b691d00d9f646892083/kiwisolver-1.4.7-pp310-pypy310_pp73-manylinux_2_17_x86_64.manylinux2014_x86_64.whl", hash = "sha256:40fa14dbd66b8b8f470d5fc79c089a66185619d31645f9b0773b88b19f7223c4", size = 79951 },
    { url = "https://files.pythonhosted.org/packages/ea/8b/d7497df4a1cae9367adf21665dd1f896c2a7aeb8769ad77b662c5e2bcce7/kiwisolver-1.4.7-pp310-pypy310_pp73-win_amd64.whl", hash = "sha256:eb542fe7933aa09d8d8f9d9097ef37532a7df6497819d16efe4359890a2f417a", size = 55715 },
]

[[package]]
name = "lets-plot"
version = "4.4.1"
source = { registry = "https://pypi.org/simple" }
dependencies = [
    { name = "palettable" },
    { name = "pypng" },
]
wheels = [
    { url = "https://files.pythonhosted.org/packages/d9/26/72b99dc67634bfb54d5c0f2e9e77e93a8f7141523f180c8190ec7f327036/lets_plot-4.4.1-cp310-cp310-macosx_10_9_x86_64.whl", hash = "sha256:eff261b7242f6ac07c15e64918671e3ad7edc421166b60fae1e5701e8bb346da", size = 3195758 },
    { url = "https://files.pythonhosted.org/packages/02/06/b1347e23030f1498e3c3ca63b210d811153f3e38a8b19d1a9c89af7bbc85/lets_plot-4.4.1-cp310-cp310-macosx_11_0_arm64.whl", hash = "sha256:9971ac6d949f710dd54b0d7bfe9e70ea7362420867c63919e1c2c194b94e6362", size = 3163531 },
    { url = "https://files.pythonhosted.org/packages/5d/9d/fe11c1785965f6fff0529a6eaa36cf35b253ab97c532ebab370d224ea9bb/lets_plot-4.4.1-cp310-cp310-manylinux_2_17_aarch64.manylinux2014_aarch64.whl", hash = "sha256:237e9508df023ab4fdbb275a92c3c0b5575d04e78769cf697402ecbbbc294327", size = 3076749 },
    { url = "https://files.pythonhosted.org/packages/d5/a0/1f3558a7e8bc9fdd037de1fed677b119c1dad7f73853637e94919d5b5a08/lets_plot-4.4.1-cp310-cp310-manylinux_2_17_x86_64.manylinux2014_x86_64.whl", hash = "sha256:af8d67476343cb3477f839ed1204e56bfbe50d475c1e74b4c5e35a9b87163adf", size = 3118429 },
    { url = "https://files.pythonhosted.org/packages/2a/4f/b1d316cfb240168aaff1e6fa9c15c061ab88b81e4201f019a0fa39bac589/lets_plot-4.4.1-cp310-cp310-win_amd64.whl", hash = "sha256:d27cb8cd59485b7707e3b0a67c461702e24dd8dc220edbfc907dd43a50a2df92", size = 2884508 },
    { url = "https://files.pythonhosted.org/packages/fe/e9/5e32fbe1bf88d6603dd864adc17bebe3c89b34f7fb9dc3c8d63afdea926d/lets_plot-4.4.1-cp311-cp311-macosx_10_9_x86_64.whl", hash = "sha256:b4b4488eb134aa794e0eb3678cf428a405b4af1d2a707264a59d2fe5a7fa924d", size = 3195758 },
    { url = "https://files.pythonhosted.org/packages/8b/38/cc26629d0fd42b813b09501fb04d0dad2c855930510eaf31038b7c224908/lets_plot-4.4.1-cp311-cp311-macosx_11_0_arm64.whl", hash = "sha256:f90891aa372321fbdfdf2e108707fe01af4499a46681d8ffdccaa12bad0db259", size = 3163540 },
    { url = "https://files.pythonhosted.org/packages/32/17/526ae386238e666fa2264e03f8eef1da6f6ad67ec19c2fa37ab881f244e4/lets_plot-4.4.1-cp311-cp311-manylinux_2_17_aarch64.manylinux2014_aarch64.whl", hash = "sha256:ed70b306766f60d2c67a019a9c5d6f9b495c409d269366baaa009dc796fd1eb4", size = 3076767 },
    { url = "https://files.pythonhosted.org/packages/64/af/c3ba6a9334ccb39ef7323f3be576f2e6469e27a52c3d3d4db2683054aba4/lets_plot-4.4.1-cp311-cp311-manylinux_2_17_x86_64.manylinux2014_x86_64.whl", hash = "sha256:539c62fbd3a08a1f987b12908f2ff7a64a3e60ad9fec5682e70f6be00ff6b042", size = 3118442 },
    { url = "https://files.pythonhosted.org/packages/16/60/e1ef0bbf8d5798d53cad5b36bcbbd7aaeff94770acac9c40c33d0e737ed4/lets_plot-4.4.1-cp311-cp311-win_amd64.whl", hash = "sha256:1aa860cdc4793593873cfd896a6e08c8e90b7d22bbad146dd818b0aaf78c1284", size = 2884573 },
    { url = "https://files.pythonhosted.org/packages/ff/82/4a3769d1c7855d9a1b54cba5174b20c7ab133ac6a38b4a4ad5464171d13c/lets_plot-4.4.1-cp312-cp312-macosx_10_9_x86_64.whl", hash = "sha256:0186e3ed79f3f73295b2543a965576b7655fe96ed8a266551e54544c78e96784", size = 3195677 },
    { url = "https://files.pythonhosted.org/packages/4f/c4/834efcdd54068bc63eb0422a4f45d9957c3dafb127c842f045b0b9724f1d/lets_plot-4.4.1-cp312-cp312-macosx_11_0_arm64.whl", hash = "sha256:dfc51600aaddecd3414d8a9aae825a5bd1b29a84dc0921022438f0e50fd855cf", size = 3163448 },
    { url = "https://files.pythonhosted.org/packages/72/3f/dc4a2561d0511027c3e6084316852d23501db79ed801f1d6fb0f484235aa/lets_plot-4.4.1-cp312-cp312-manylinux_2_17_aarch64.manylinux2014_aarch64.whl", hash = "sha256:5db1f13268f2e1b88b308c3f0983951e55d72a8d6467a1dbb2536241bb4f878e", size = 3076970 },
    { url = "https://files.pythonhosted.org/packages/a7/24/47be185d81bdbb8afccdedd6f134d070aefb6ca520e5419b92316bd6b4fe/lets_plot-4.4.1-cp312-cp312-manylinux_2_17_x86_64.manylinux2014_x86_64.whl", hash = "sha256:5f9ac2cfeee73df8fb32bb341955267770a9d4858a2e2386c4597646d55af62e", size = 3118666 },
    { url = "https://files.pythonhosted.org/packages/29/6f/7f31a52589d26e1780dea0b3960ed882577e3e144b1f1a3a287461b57f59/lets_plot-4.4.1-cp312-cp312-win_amd64.whl", hash = "sha256:6fec5fbb3ebc568dc2bc96ba6cfb658c50503c273bb4a7bc61235767f8aa1cd4", size = 2884501 },
]

[[package]]
name = "llvmlite"
version = "0.43.0"
source = { registry = "https://pypi.org/simple" }
sdist = { url = "https://files.pythonhosted.org/packages/9f/3d/f513755f285db51ab363a53e898b85562e950f79a2e6767a364530c2f645/llvmlite-0.43.0.tar.gz", hash = "sha256:ae2b5b5c3ef67354824fb75517c8db5fbe93bc02cd9671f3c62271626bc041d5", size = 157069 }
wheels = [
    { url = "https://files.pythonhosted.org/packages/23/ff/6ca7e98998b573b4bd6566f15c35e5c8bea829663a6df0c7aa55ab559da9/llvmlite-0.43.0-cp310-cp310-macosx_10_9_x86_64.whl", hash = "sha256:a289af9a1687c6cf463478f0fa8e8aa3b6fb813317b0d70bf1ed0759eab6f761", size = 31064408 },
    { url = "https://files.pythonhosted.org/packages/ca/5c/a27f9257f86f0cda3f764ff21d9f4217b9f6a0d45e7a39ecfa7905f524ce/llvmlite-0.43.0-cp310-cp310-macosx_11_0_arm64.whl", hash = "sha256:6d4fd101f571a31acb1559ae1af30f30b1dc4b3186669f92ad780e17c81e91bc", size = 28793153 },
    { url = "https://files.pythonhosted.org/packages/7e/3c/4410f670ad0a911227ea2ecfcba9f672a77cf1924df5280c4562032ec32d/llvmlite-0.43.0-cp310-cp310-manylinux_2_17_aarch64.manylinux2014_aarch64.whl", hash = "sha256:7d434ec7e2ce3cc8f452d1cd9a28591745de022f931d67be688a737320dfcead", size = 42857276 },
    { url = "https://files.pythonhosted.org/packages/c6/21/2ffbab5714e72f2483207b4a1de79b2eecd9debbf666ff4e7067bcc5c134/llvmlite-0.43.0-cp310-cp310-manylinux_2_17_x86_64.manylinux2014_x86_64.whl", hash = "sha256:6912a87782acdff6eb8bf01675ed01d60ca1f2551f8176a300a886f09e836a6a", size = 43871781 },
    { url = "https://files.pythonhosted.org/packages/f2/26/b5478037c453554a61625ef1125f7e12bb1429ae11c6376f47beba9b0179/llvmlite-0.43.0-cp310-cp310-win_amd64.whl", hash = "sha256:14f0e4bf2fd2d9a75a3534111e8ebeb08eda2f33e9bdd6dfa13282afacdde0ed", size = 28123487 },
    { url = "https://files.pythonhosted.org/packages/95/8c/de3276d773ab6ce3ad676df5fab5aac19696b2956319d65d7dd88fb10f19/llvmlite-0.43.0-cp311-cp311-macosx_10_9_x86_64.whl", hash = "sha256:3e8d0618cb9bfe40ac38a9633f2493d4d4e9fcc2f438d39a4e854f39cc0f5f98", size = 31064409 },
    { url = "https://files.pythonhosted.org/packages/ee/e1/38deed89ced4cf378c61e232265cfe933ccde56ae83c901aa68b477d14b1/llvmlite-0.43.0-cp311-cp311-macosx_11_0_arm64.whl", hash = "sha256:e0a9a1a39d4bf3517f2af9d23d479b4175ead205c592ceeb8b89af48a327ea57", size = 28793149 },
    { url = "https://files.pythonhosted.org/packages/2f/b2/4429433eb2dc8379e2cb582502dca074c23837f8fd009907f78a24de4c25/llvmlite-0.43.0-cp311-cp311-manylinux_2_17_aarch64.manylinux2014_aarch64.whl", hash = "sha256:c1da416ab53e4f7f3bc8d4eeba36d801cc1894b9fbfbf2022b29b6bad34a7df2", size = 42857277 },
    { url = "https://files.pythonhosted.org/packages/6b/99/5d00a7d671b1ba1751fc9f19d3b36f3300774c6eebe2bcdb5f6191763eb4/llvmlite-0.43.0-cp311-cp311-manylinux_2_17_x86_64.manylinux2014_x86_64.whl", hash = "sha256:977525a1e5f4059316b183fb4fd34fa858c9eade31f165427a3977c95e3ee749", size = 43871781 },
    { url = "https://files.pythonhosted.org/packages/20/ab/ed5ed3688c6ba4f0b8d789da19fd8e30a9cf7fc5852effe311bc5aefe73e/llvmlite-0.43.0-cp311-cp311-win_amd64.whl", hash = "sha256:d5bd550001d26450bd90777736c69d68c487d17bf371438f975229b2b8241a91", size = 28107433 },
    { url = "https://files.pythonhosted.org/packages/0b/67/9443509e5d2b6d8587bae3ede5598fa8bd586b1c7701696663ea8af15b5b/llvmlite-0.43.0-cp312-cp312-macosx_10_9_x86_64.whl", hash = "sha256:f99b600aa7f65235a5a05d0b9a9f31150c390f31261f2a0ba678e26823ec38f7", size = 31064409 },
    { url = "https://files.pythonhosted.org/packages/a2/9c/24139d3712d2d352e300c39c0e00d167472c08b3bd350c3c33d72c88ff8d/llvmlite-0.43.0-cp312-cp312-macosx_11_0_arm64.whl", hash = "sha256:35d80d61d0cda2d767f72de99450766250560399edc309da16937b93d3b676e7", size = 28793145 },
    { url = "https://files.pythonhosted.org/packages/bf/f1/4c205a48488e574ee9f6505d50e84370a978c90f08dab41a42d8f2c576b6/llvmlite-0.43.0-cp312-cp312-manylinux_2_17_aarch64.manylinux2014_aarch64.whl", hash = "sha256:eccce86bba940bae0d8d48ed925f21dbb813519169246e2ab292b5092aba121f", size = 42857276 },
    { url = "https://files.pythonhosted.org/packages/00/5f/323c4d56e8401c50185fd0e875fcf06b71bf825a863699be1eb10aa2a9cb/llvmlite-0.43.0-cp312-cp312-manylinux_2_17_x86_64.manylinux2014_x86_64.whl", hash = "sha256:df6509e1507ca0760787a199d19439cc887bfd82226f5af746d6977bd9f66844", size = 43871781 },
    { url = "https://files.pythonhosted.org/packages/c6/94/dea10e263655ce78d777e78d904903faae39d1fc440762be4a9dc46bed49/llvmlite-0.43.0-cp312-cp312-win_amd64.whl", hash = "sha256:7a2872ee80dcf6b5dbdc838763d26554c2a18aa833d31a2635bff16aafefb9c9", size = 28107442 },
]

[[package]]
name = "marginaleffects"
<<<<<<< HEAD
version = "0.0.14"
=======
version = "0.0.14.1"
>>>>>>> 6c5621b1
source = { virtual = "." }
dependencies = [
    { name = "formulaic" },
    { name = "narwhals" },
    { name = "numpy" },
    { name = "patsy" },
    { name = "plotnine" },
    { name = "polars" },
    { name = "pydantic" },
    { name = "scipy" },
]

[package.optional-dependencies]
test = [
    { name = "duckdb" },
    { name = "matplotlib" },
    { name = "pandas" },
    { name = "pyarrow" },
    { name = "pyfixest" },
    { name = "scikit-learn" },
    { name = "statsmodels" },
    { name = "typing-extensions" },
]

[package.dev-dependencies]
dev = [
    { name = "patsy" },
    { name = "pytest" },
    { name = "pytest-xdist" },
    { name = "ruff" },
]

[package.metadata]
requires-dist = [
    { name = "duckdb", marker = "extra == 'test'", specifier = ">=1.1.2" },
    { name = "formulaic", specifier = ">=1.0.2" },
    { name = "matplotlib", marker = "extra == 'test'", specifier = ">=3.7.1" },
    { name = "narwhals", specifier = ">=1.10.0" },
    { name = "numpy", specifier = ">=2.0.0" },
    { name = "pandas", marker = "extra == 'test'", specifier = ">=2.2.2" },
    { name = "patsy", specifier = ">=0.5.6" },
    { name = "plotnine", specifier = ">=0.13.6" },
    { name = "polars", specifier = ">=1.7.0" },
    { name = "pyarrow", marker = "extra == 'test'", specifier = ">=17.0.0" },
    { name = "pydantic", specifier = ">=2.10.3" },
    { name = "pyfixest", marker = "extra == 'test'", specifier = ">=0.24.2" },
    { name = "scikit-learn", marker = "extra == 'test'" },
    { name = "scipy", specifier = ">=1.14.1" },
    { name = "statsmodels", marker = "extra == 'test'", specifier = ">=0.14.0" },
    { name = "typing-extensions", marker = "extra == 'test'", specifier = ">=4.7.0" },
]

[package.metadata.requires-dev]
dev = [
    { name = "patsy" },
    { name = "pytest", specifier = ">=8.1.1,<9" },
    { name = "pytest-xdist", specifier = ">=3.6.1" },
    { name = "ruff", specifier = ">=0.6.4" },
]

[[package]]
name = "matplotlib"
version = "3.9.2"
source = { registry = "https://pypi.org/simple" }
dependencies = [
    { name = "contourpy" },
    { name = "cycler" },
    { name = "fonttools" },
    { name = "kiwisolver" },
    { name = "numpy" },
    { name = "packaging" },
    { name = "pillow" },
    { name = "pyparsing" },
    { name = "python-dateutil" },
]
sdist = { url = "https://files.pythonhosted.org/packages/9e/d8/3d7f706c69e024d4287c1110d74f7dabac91d9843b99eadc90de9efc8869/matplotlib-3.9.2.tar.gz", hash = "sha256:96ab43906269ca64a6366934106fa01534454a69e471b7bf3d79083981aaab92", size = 36088381 }
wheels = [
    { url = "https://files.pythonhosted.org/packages/6a/9d/84eeb82ecdd3ba71b12dd6ab5c820c5cc1e868003ecb3717d41b589ec02a/matplotlib-3.9.2-cp310-cp310-macosx_10_12_x86_64.whl", hash = "sha256:9d78bbc0cbc891ad55b4f39a48c22182e9bdaea7fc0e5dbd364f49f729ca1bbb", size = 7893310 },
    { url = "https://files.pythonhosted.org/packages/36/98/cbacbd30241369d099f9c13a2b6bc3b7068d85214f5b5795e583ac3d8aba/matplotlib-3.9.2-cp310-cp310-macosx_11_0_arm64.whl", hash = "sha256:c375cc72229614632c87355366bdf2570c2dac01ac66b8ad048d2dabadf2d0d4", size = 7764089 },
    { url = "https://files.pythonhosted.org/packages/a8/a0/917f3c6d3a8774a3a1502d9f3dfc1456e07c1fa0c211a23b75a69e154180/matplotlib-3.9.2-cp310-cp310-manylinux_2_17_aarch64.manylinux2014_aarch64.whl", hash = "sha256:1d94ff717eb2bd0b58fe66380bd8b14ac35f48a98e7c6765117fe67fb7684e64", size = 8192377 },
    { url = "https://files.pythonhosted.org/packages/8d/9d/d06860390f9d154fa884f1740a5456378fb153ff57443c91a4a32bab7092/matplotlib-3.9.2-cp310-cp310-manylinux_2_17_x86_64.manylinux2014_x86_64.whl", hash = "sha256:ab68d50c06938ef28681073327795c5db99bb4666214d2d5f880ed11aeaded66", size = 8303983 },
    { url = "https://files.pythonhosted.org/packages/9e/a7/c0e848ed7de0766c605af62d8097472a37f1a81d93e9afe94faa5890f24d/matplotlib-3.9.2-cp310-cp310-musllinux_1_2_x86_64.whl", hash = "sha256:65aacf95b62272d568044531e41de26285d54aec8cb859031f511f84bd8b495a", size = 9083318 },
    { url = "https://files.pythonhosted.org/packages/09/6c/0fa50c001340a45cde44853c116d6551aea741e59a7261c38f473b53553b/matplotlib-3.9.2-cp310-cp310-win_amd64.whl", hash = "sha256:3fd595f34aa8a55b7fc8bf9ebea8aa665a84c82d275190a61118d33fbc82ccae", size = 7819628 },
    { url = "https://files.pythonhosted.org/packages/77/c2/f9d7fe80a8fcce9bb128d1381c6fe41a8d286d7e18395e273002e8e0fa34/matplotlib-3.9.2-cp311-cp311-macosx_10_12_x86_64.whl", hash = "sha256:d8dd059447824eec055e829258ab092b56bb0579fc3164fa09c64f3acd478772", size = 7902925 },
    { url = "https://files.pythonhosted.org/packages/28/ba/8be09886eb56ac04a218a1dc3fa728a5c4cac60b019b4f1687885166da00/matplotlib-3.9.2-cp311-cp311-macosx_11_0_arm64.whl", hash = "sha256:c797dac8bb9c7a3fd3382b16fe8f215b4cf0f22adccea36f1545a6d7be310b41", size = 7773193 },
    { url = "https://files.pythonhosted.org/packages/e6/9a/5991972a560db3ab621312a7ca5efec339ae2122f25901c0846865c4b72f/matplotlib-3.9.2-cp311-cp311-manylinux_2_17_aarch64.manylinux2014_aarch64.whl", hash = "sha256:d719465db13267bcef19ea8954a971db03b9f48b4647e3860e4bc8e6ed86610f", size = 8202378 },
    { url = "https://files.pythonhosted.org/packages/01/75/6c7ce560e95714a10fcbb3367d1304975a1a3e620f72af28921b796403f3/matplotlib-3.9.2-cp311-cp311-manylinux_2_17_x86_64.manylinux2014_x86_64.whl", hash = "sha256:8912ef7c2362f7193b5819d17dae8629b34a95c58603d781329712ada83f9447", size = 8314361 },
    { url = "https://files.pythonhosted.org/packages/6e/49/dc7384c6c092958e0b75e754efbd9e52500154939c3d715789cee9fb8a53/matplotlib-3.9.2-cp311-cp311-musllinux_1_2_x86_64.whl", hash = "sha256:7741f26a58a240f43bee74965c4882b6c93df3e7eb3de160126d8c8f53a6ae6e", size = 9091428 },
    { url = "https://files.pythonhosted.org/packages/8b/ce/15b0bb2fb29b3d46211d8ca740b96b5232499fc49200b58b8d571292c9a6/matplotlib-3.9.2-cp311-cp311-win_amd64.whl", hash = "sha256:ae82a14dab96fbfad7965403c643cafe6515e386de723e498cf3eeb1e0b70cc7", size = 7829377 },
    { url = "https://files.pythonhosted.org/packages/82/de/54f7f38ce6de79cb77d513bb3eaa4e0b1031e9fd6022214f47943fa53a88/matplotlib-3.9.2-cp312-cp312-macosx_10_12_x86_64.whl", hash = "sha256:ac43031375a65c3196bee99f6001e7fa5bdfb00ddf43379d3c0609bdca042df9", size = 7892511 },
    { url = "https://files.pythonhosted.org/packages/35/3e/5713b84a02b24b2a4bd4d6673bfc03017e6654e1d8793ece783b7ed4d484/matplotlib-3.9.2-cp312-cp312-macosx_11_0_arm64.whl", hash = "sha256:be0fc24a5e4531ae4d8e858a1a548c1fe33b176bb13eff7f9d0d38ce5112a27d", size = 7769370 },
    { url = "https://files.pythonhosted.org/packages/5b/bd/c404502aa1824456d2862dd6b9b0c1917761a51a32f7f83ff8cf94b6d117/matplotlib-3.9.2-cp312-cp312-manylinux_2_17_aarch64.manylinux2014_aarch64.whl", hash = "sha256:bf81de2926c2db243c9b2cbc3917619a0fc85796c6ba4e58f541df814bbf83c7", size = 8193260 },
    { url = "https://files.pythonhosted.org/packages/27/75/de5b9cd67648051cae40039da0c8cbc497a0d99acb1a1f3d087cd66d27b7/matplotlib-3.9.2-cp312-cp312-manylinux_2_17_x86_64.manylinux2014_x86_64.whl", hash = "sha256:f6ee45bc4245533111ced13f1f2cace1e7f89d1c793390392a80c139d6cf0e6c", size = 8306310 },
    { url = "https://files.pythonhosted.org/packages/de/e3/2976e4e54d7ee76eaf54b7639fdc10a223d05c2bdded7045233e9871e469/matplotlib-3.9.2-cp312-cp312-musllinux_1_2_x86_64.whl", hash = "sha256:306c8dfc73239f0e72ac50e5a9cf19cc4e8e331dd0c54f5e69ca8758550f1e1e", size = 9086717 },
    { url = "https://files.pythonhosted.org/packages/d2/92/c2b9464a0562feb6ae780bdc152364810862e07ef5e6affa2b7686028db2/matplotlib-3.9.2-cp312-cp312-win_amd64.whl", hash = "sha256:5413401594cfaff0052f9d8b1aafc6d305b4bd7c4331dccd18f561ff7e1d3bd3", size = 7832805 },
    { url = "https://files.pythonhosted.org/packages/5c/7f/8932eac316b32f464b8f9069f151294dcd892c8fbde61fe8bcd7ba7f7f7e/matplotlib-3.9.2-cp313-cp313-macosx_10_13_x86_64.whl", hash = "sha256:18128cc08f0d3cfff10b76baa2f296fc28c4607368a8402de61bb3f2eb33c7d9", size = 7893012 },
    { url = "https://files.pythonhosted.org/packages/90/89/9db9db3dd0ff3e2c49e452236dfe29e60b5586a88f8928ca1d153d0da8b5/matplotlib-3.9.2-cp313-cp313-macosx_11_0_arm64.whl", hash = "sha256:4876d7d40219e8ae8bb70f9263bcbe5714415acfdf781086601211335e24f8aa", size = 7769810 },
    { url = "https://files.pythonhosted.org/packages/67/26/d2661cdc2e1410b8929c5f12dfd521e4528abfed1b3c3d5a28ac48258b43/matplotlib-3.9.2-cp313-cp313-manylinux_2_17_aarch64.manylinux2014_aarch64.whl", hash = "sha256:6d9f07a80deab4bb0b82858a9e9ad53d1382fd122be8cde11080f4e7dfedb38b", size = 8193779 },
    { url = "https://files.pythonhosted.org/packages/95/70/4839eaa672bf4eacc98ebc8d23633e02b6daf39e294e7433c4ab11a689be/matplotlib-3.9.2-cp313-cp313-manylinux_2_17_x86_64.manylinux2014_x86_64.whl", hash = "sha256:f7c0410f181a531ec4e93bbc27692f2c71a15c2da16766f5ba9761e7ae518413", size = 8306260 },
    { url = "https://files.pythonhosted.org/packages/88/62/7b263b2cb2724b45d3a4f9c8c6137696cc3ef037d44383fb01ac2a9555c2/matplotlib-3.9.2-cp313-cp313-musllinux_1_2_x86_64.whl", hash = "sha256:909645cce2dc28b735674ce0931a4ac94e12f5b13f6bb0b5a5e65e7cea2c192b", size = 9086073 },
    { url = "https://files.pythonhosted.org/packages/b0/6d/3572fe243c74112fef120f0bc86f5edd21f49b60e8322fc7f6a01fe945dd/matplotlib-3.9.2-cp313-cp313-win_amd64.whl", hash = "sha256:f32c7410c7f246838a77d6d1eff0c0f87f3cb0e7c4247aebea71a6d5a68cab49", size = 7833041 },
    { url = "https://files.pythonhosted.org/packages/03/8f/9d505be3eb2f40ec731674fb6b47d10cc3147bbd6a9ea7a08c8da55415c6/matplotlib-3.9.2-cp313-cp313t-macosx_10_13_x86_64.whl", hash = "sha256:37e51dd1c2db16ede9cfd7b5cabdfc818b2c6397c83f8b10e0e797501c963a03", size = 7933657 },
    { url = "https://files.pythonhosted.org/packages/5d/68/44b458b9794bcff2a66921f8c9a8110a50a0bb099bd5f7cabb428a1dc765/matplotlib-3.9.2-cp313-cp313t-macosx_11_0_arm64.whl", hash = "sha256:b82c5045cebcecd8496a4d694d43f9cc84aeeb49fe2133e036b207abe73f4d30", size = 7799276 },
    { url = "https://files.pythonhosted.org/packages/47/79/8486d4ddcaaf676314b5fb58e8fe19d1a6210a443a7c31fa72d4215fcb87/matplotlib-3.9.2-cp313-cp313t-manylinux_2_17_aarch64.manylinux2014_aarch64.whl", hash = "sha256:f053c40f94bc51bc03832a41b4f153d83f2062d88c72b5e79997072594e97e51", size = 8221027 },
    { url = "https://files.pythonhosted.org/packages/56/62/72a472181578c3d035dcda0d0fa2e259ba2c4cb91132588a348bb705b70d/matplotlib-3.9.2-cp313-cp313t-manylinux_2_17_x86_64.manylinux2014_x86_64.whl", hash = "sha256:dbe196377a8248972f5cede786d4c5508ed5f5ca4a1e09b44bda889958b33f8c", size = 8329097 },
    { url = "https://files.pythonhosted.org/packages/01/8a/760f7fce66b39f447ad160800619d0bd5d0936d2b4633587116534a4afe0/matplotlib-3.9.2-cp313-cp313t-musllinux_1_2_x86_64.whl", hash = "sha256:5816b1e1fe8c192cbc013f8f3e3368ac56fbecf02fb41b8f8559303f24c5015e", size = 9093770 },
]

[[package]]
name = "mizani"
version = "0.11.4"
source = { registry = "https://pypi.org/simple" }
dependencies = [
    { name = "numpy" },
    { name = "pandas" },
    { name = "scipy" },
    { name = "tzdata", marker = "platform_system == 'Emscripten' or platform_system == 'Windows'" },
]
sdist = { url = "https://files.pythonhosted.org/packages/96/57/cb3b6f130ab629ff31e6106bbffdb9250af43e85223fdf68148d633f3bc6/mizani-0.11.4.tar.gz", hash = "sha256:9fdb79e88602ca29132613b428d6c1e8af436e88e37d55a0f8eb99fe044c9bc2", size = 764326 }
wheels = [
    { url = "https://files.pythonhosted.org/packages/2a/11/f3777ad46c5d92e3ead121c22ea45fafb6c3b2c1edca0c0c6494969c125c/mizani-0.11.4-py3-none-any.whl", hash = "sha256:5b6271dc3da2c88694dca2e0e0a7e1879f0e2fb046c789776f54d090a5243735", size = 127428 },
]

[[package]]
name = "narwhals"
version = "1.10.0"
source = { registry = "https://pypi.org/simple" }
sdist = { url = "https://files.pythonhosted.org/packages/a6/43/5f03a6c1976f8f8053f98d33892be6534fcde908dd1827fe69eb3b9ad90f/narwhals-1.10.0.tar.gz", hash = "sha256:a380e64110c3169c4b0b592c5b64ae6dc4cce76e9d3c56edc608a8ae5994cfc1", size = 161509 }
wheels = [
    { url = "https://files.pythonhosted.org/packages/82/45/6bb08a5e5ac2d9a95f4116567d0aafb1e5f86c4bbcf982e209e5ae872b3d/narwhals-1.10.0-py3-none-any.whl", hash = "sha256:c83a378960651c391e5f3d68af3a821eda74c9713073518fe0c39aefc5ad8f8e", size = 193600 },
]

[[package]]
name = "numba"
version = "0.60.0"
source = { registry = "https://pypi.org/simple" }
dependencies = [
    { name = "llvmlite" },
    { name = "numpy" },
]
sdist = { url = "https://files.pythonhosted.org/packages/3c/93/2849300a9184775ba274aba6f82f303343669b0592b7bb0849ea713dabb0/numba-0.60.0.tar.gz", hash = "sha256:5df6158e5584eece5fc83294b949fd30b9f1125df7708862205217e068aabf16", size = 2702171 }
wheels = [
    { url = "https://files.pythonhosted.org/packages/f7/cf/baa13a7e3556d73d9e38021e6d6aa4aeb30d8b94545aa8b70d0f24a1ccc4/numba-0.60.0-cp310-cp310-macosx_10_9_x86_64.whl", hash = "sha256:5d761de835cd38fb400d2c26bb103a2726f548dc30368853121d66201672e651", size = 2647627 },
    { url = "https://files.pythonhosted.org/packages/ac/ba/4b57fa498564457c3cc9fc9e570a6b08e6086c74220f24baaf04e54b995f/numba-0.60.0-cp310-cp310-macosx_11_0_arm64.whl", hash = "sha256:159e618ef213fba758837f9837fb402bbe65326e60ba0633dbe6c7f274d42c1b", size = 2650322 },
    { url = "https://files.pythonhosted.org/packages/28/98/7ea97ee75870a54f938a8c70f7e0be4495ba5349c5f9db09d467c4a5d5b7/numba-0.60.0-cp310-cp310-manylinux2014_aarch64.manylinux_2_17_aarch64.whl", hash = "sha256:1527dc578b95c7c4ff248792ec33d097ba6bef9eda466c948b68dfc995c25781", size = 3407390 },
    { url = "https://files.pythonhosted.org/packages/79/58/cb4ac5b8f7ec64200460aef1fed88258fb872ceef504ab1f989d2ff0f684/numba-0.60.0-cp310-cp310-manylinux2014_x86_64.manylinux_2_17_x86_64.whl", hash = "sha256:fe0b28abb8d70f8160798f4de9d486143200f34458d34c4a214114e445d7124e", size = 3699694 },
    { url = "https://files.pythonhosted.org/packages/1c/b0/c61a93ca947d12233ff45de506ddbf52af3f752066a0b8be4d27426e16da/numba-0.60.0-cp310-cp310-win_amd64.whl", hash = "sha256:19407ced081d7e2e4b8d8c36aa57b7452e0283871c296e12d798852bc7d7f198", size = 2687030 },
    { url = "https://files.pythonhosted.org/packages/98/ad/df18d492a8f00d29a30db307904b9b296e37507034eedb523876f3a2e13e/numba-0.60.0-cp311-cp311-macosx_10_9_x86_64.whl", hash = "sha256:a17b70fc9e380ee29c42717e8cc0bfaa5556c416d94f9aa96ba13acb41bdece8", size = 2647254 },
    { url = "https://files.pythonhosted.org/packages/9a/51/a4dc2c01ce7a850b8e56ff6d5381d047a5daea83d12bad08aa071d34b2ee/numba-0.60.0-cp311-cp311-macosx_11_0_arm64.whl", hash = "sha256:3fb02b344a2a80efa6f677aa5c40cd5dd452e1b35f8d1c2af0dfd9ada9978e4b", size = 2649970 },
    { url = "https://files.pythonhosted.org/packages/f9/4c/8889ac94c0b33dca80bed11564b8c6d9ea14d7f094e674c58e5c5b05859b/numba-0.60.0-cp311-cp311-manylinux2014_aarch64.manylinux_2_17_aarch64.whl", hash = "sha256:5f4fde652ea604ea3c86508a3fb31556a6157b2c76c8b51b1d45eb40c8598703", size = 3412492 },
    { url = "https://files.pythonhosted.org/packages/57/03/2b4245b05b71c0cee667e6a0b51606dfa7f4157c9093d71c6b208385a611/numba-0.60.0-cp311-cp311-manylinux2014_x86_64.manylinux_2_17_x86_64.whl", hash = "sha256:4142d7ac0210cc86432b818338a2bc368dc773a2f5cf1e32ff7c5b378bd63ee8", size = 3705018 },
    { url = "https://files.pythonhosted.org/packages/79/89/2d924ca60dbf949f18a6fec223a2445f5f428d9a5f97a6b29c2122319015/numba-0.60.0-cp311-cp311-win_amd64.whl", hash = "sha256:cac02c041e9b5bc8cf8f2034ff6f0dbafccd1ae9590dc146b3a02a45e53af4e2", size = 2686920 },
    { url = "https://files.pythonhosted.org/packages/eb/5c/b5ec752c475e78a6c3676b67c514220dbde2725896bbb0b6ec6ea54b2738/numba-0.60.0-cp312-cp312-macosx_10_9_x86_64.whl", hash = "sha256:d7da4098db31182fc5ffe4bc42c6f24cd7d1cb8a14b59fd755bfee32e34b8404", size = 2647866 },
    { url = "https://files.pythonhosted.org/packages/65/42/39559664b2e7c15689a638c2a38b3b74c6e69a04e2b3019b9f7742479188/numba-0.60.0-cp312-cp312-macosx_11_0_arm64.whl", hash = "sha256:38d6ea4c1f56417076ecf8fc327c831ae793282e0ff51080c5094cb726507b1c", size = 2650208 },
    { url = "https://files.pythonhosted.org/packages/67/88/c4459ccc05674ef02119abf2888ccd3e2fed12a323f52255f4982fc95876/numba-0.60.0-cp312-cp312-manylinux2014_aarch64.manylinux_2_17_aarch64.whl", hash = "sha256:62908d29fb6a3229c242e981ca27e32a6e606cc253fc9e8faeb0e48760de241e", size = 3466946 },
    { url = "https://files.pythonhosted.org/packages/8b/41/ac11cf33524def12aa5bd698226ae196a1185831c05ed29dc0c56eaa308b/numba-0.60.0-cp312-cp312-manylinux2014_x86_64.manylinux_2_17_x86_64.whl", hash = "sha256:0ebaa91538e996f708f1ab30ef4d3ddc344b64b5227b67a57aa74f401bb68b9d", size = 3761463 },
    { url = "https://files.pythonhosted.org/packages/ca/bd/0fe29fcd1b6a8de479a4ed25c6e56470e467e3611c079d55869ceef2b6d1/numba-0.60.0-cp312-cp312-win_amd64.whl", hash = "sha256:f75262e8fe7fa96db1dca93d53a194a38c46da28b112b8a4aca168f0df860347", size = 2707588 },
]

[[package]]
name = "numpy"
version = "2.0.2"
source = { registry = "https://pypi.org/simple" }
sdist = { url = "https://files.pythonhosted.org/packages/a9/75/10dd1f8116a8b796cb2c737b674e02d02e80454bda953fa7e65d8c12b016/numpy-2.0.2.tar.gz", hash = "sha256:883c987dee1880e2a864ab0dc9892292582510604156762362d9326444636e78", size = 18902015 }
wheels = [
    { url = "https://files.pythonhosted.org/packages/21/91/3495b3237510f79f5d81f2508f9f13fea78ebfdf07538fc7444badda173d/numpy-2.0.2-cp310-cp310-macosx_10_9_x86_64.whl", hash = "sha256:51129a29dbe56f9ca83438b706e2e69a39892b5eda6cedcb6b0c9fdc9b0d3ece", size = 21165245 },
    { url = "https://files.pythonhosted.org/packages/05/33/26178c7d437a87082d11019292dce6d3fe6f0e9026b7b2309cbf3e489b1d/numpy-2.0.2-cp310-cp310-macosx_11_0_arm64.whl", hash = "sha256:f15975dfec0cf2239224d80e32c3170b1d168335eaedee69da84fbe9f1f9cd04", size = 13738540 },
    { url = "https://files.pythonhosted.org/packages/ec/31/cc46e13bf07644efc7a4bf68df2df5fb2a1a88d0cd0da9ddc84dc0033e51/numpy-2.0.2-cp310-cp310-macosx_14_0_arm64.whl", hash = "sha256:8c5713284ce4e282544c68d1c3b2c7161d38c256d2eefc93c1d683cf47683e66", size = 5300623 },
    { url = "https://files.pythonhosted.org/packages/6e/16/7bfcebf27bb4f9d7ec67332ffebee4d1bf085c84246552d52dbb548600e7/numpy-2.0.2-cp310-cp310-macosx_14_0_x86_64.whl", hash = "sha256:becfae3ddd30736fe1889a37f1f580e245ba79a5855bff5f2a29cb3ccc22dd7b", size = 6901774 },
    { url = "https://files.pythonhosted.org/packages/f9/a3/561c531c0e8bf082c5bef509d00d56f82e0ea7e1e3e3a7fc8fa78742a6e5/numpy-2.0.2-cp310-cp310-manylinux_2_17_aarch64.manylinux2014_aarch64.whl", hash = "sha256:2da5960c3cf0df7eafefd806d4e612c5e19358de82cb3c343631188991566ccd", size = 13907081 },
    { url = "https://files.pythonhosted.org/packages/fa/66/f7177ab331876200ac7563a580140643d1179c8b4b6a6b0fc9838de2a9b8/numpy-2.0.2-cp310-cp310-manylinux_2_17_x86_64.manylinux2014_x86_64.whl", hash = "sha256:496f71341824ed9f3d2fd36cf3ac57ae2e0165c143b55c3a035ee219413f3318", size = 19523451 },
    { url = "https://files.pythonhosted.org/packages/25/7f/0b209498009ad6453e4efc2c65bcdf0ae08a182b2b7877d7ab38a92dc542/numpy-2.0.2-cp310-cp310-musllinux_1_1_x86_64.whl", hash = "sha256:a61ec659f68ae254e4d237816e33171497e978140353c0c2038d46e63282d0c8", size = 19927572 },
    { url = "https://files.pythonhosted.org/packages/3e/df/2619393b1e1b565cd2d4c4403bdd979621e2c4dea1f8532754b2598ed63b/numpy-2.0.2-cp310-cp310-musllinux_1_2_aarch64.whl", hash = "sha256:d731a1c6116ba289c1e9ee714b08a8ff882944d4ad631fd411106a30f083c326", size = 14400722 },
    { url = "https://files.pythonhosted.org/packages/22/ad/77e921b9f256d5da36424ffb711ae79ca3f451ff8489eeca544d0701d74a/numpy-2.0.2-cp310-cp310-win32.whl", hash = "sha256:984d96121c9f9616cd33fbd0618b7f08e0cfc9600a7ee1d6fd9b239186d19d97", size = 6472170 },
    { url = "https://files.pythonhosted.org/packages/10/05/3442317535028bc29cf0c0dd4c191a4481e8376e9f0db6bcf29703cadae6/numpy-2.0.2-cp310-cp310-win_amd64.whl", hash = "sha256:c7b0be4ef08607dd04da4092faee0b86607f111d5ae68036f16cc787e250a131", size = 15905558 },
    { url = "https://files.pythonhosted.org/packages/8b/cf/034500fb83041aa0286e0fb16e7c76e5c8b67c0711bb6e9e9737a717d5fe/numpy-2.0.2-cp311-cp311-macosx_10_9_x86_64.whl", hash = "sha256:49ca4decb342d66018b01932139c0961a8f9ddc7589611158cb3c27cbcf76448", size = 21169137 },
    { url = "https://files.pythonhosted.org/packages/4a/d9/32de45561811a4b87fbdee23b5797394e3d1504b4a7cf40c10199848893e/numpy-2.0.2-cp311-cp311-macosx_11_0_arm64.whl", hash = "sha256:11a76c372d1d37437857280aa142086476136a8c0f373b2e648ab2c8f18fb195", size = 13703552 },
    { url = "https://files.pythonhosted.org/packages/c1/ca/2f384720020c7b244d22508cb7ab23d95f179fcfff33c31a6eeba8d6c512/numpy-2.0.2-cp311-cp311-macosx_14_0_arm64.whl", hash = "sha256:807ec44583fd708a21d4a11d94aedf2f4f3c3719035c76a2bbe1fe8e217bdc57", size = 5298957 },
    { url = "https://files.pythonhosted.org/packages/0e/78/a3e4f9fb6aa4e6fdca0c5428e8ba039408514388cf62d89651aade838269/numpy-2.0.2-cp311-cp311-macosx_14_0_x86_64.whl", hash = "sha256:8cafab480740e22f8d833acefed5cc87ce276f4ece12fdaa2e8903db2f82897a", size = 6905573 },
    { url = "https://files.pythonhosted.org/packages/a0/72/cfc3a1beb2caf4efc9d0b38a15fe34025230da27e1c08cc2eb9bfb1c7231/numpy-2.0.2-cp311-cp311-manylinux_2_17_aarch64.manylinux2014_aarch64.whl", hash = "sha256:a15f476a45e6e5a3a79d8a14e62161d27ad897381fecfa4a09ed5322f2085669", size = 13914330 },
    { url = "https://files.pythonhosted.org/packages/ba/a8/c17acf65a931ce551fee11b72e8de63bf7e8a6f0e21add4c937c83563538/numpy-2.0.2-cp311-cp311-manylinux_2_17_x86_64.manylinux2014_x86_64.whl", hash = "sha256:13e689d772146140a252c3a28501da66dfecd77490b498b168b501835041f951", size = 19534895 },
    { url = "https://files.pythonhosted.org/packages/ba/86/8767f3d54f6ae0165749f84648da9dcc8cd78ab65d415494962c86fac80f/numpy-2.0.2-cp311-cp311-musllinux_1_1_x86_64.whl", hash = "sha256:9ea91dfb7c3d1c56a0e55657c0afb38cf1eeae4544c208dc465c3c9f3a7c09f9", size = 19937253 },
    { url = "https://files.pythonhosted.org/packages/df/87/f76450e6e1c14e5bb1eae6836478b1028e096fd02e85c1c37674606ab752/numpy-2.0.2-cp311-cp311-musllinux_1_2_aarch64.whl", hash = "sha256:c1c9307701fec8f3f7a1e6711f9089c06e6284b3afbbcd259f7791282d660a15", size = 14414074 },
    { url = "https://files.pythonhosted.org/packages/5c/ca/0f0f328e1e59f73754f06e1adfb909de43726d4f24c6a3f8805f34f2b0fa/numpy-2.0.2-cp311-cp311-win32.whl", hash = "sha256:a392a68bd329eafac5817e5aefeb39038c48b671afd242710b451e76090e81f4", size = 6470640 },
    { url = "https://files.pythonhosted.org/packages/eb/57/3a3f14d3a759dcf9bf6e9eda905794726b758819df4663f217d658a58695/numpy-2.0.2-cp311-cp311-win_amd64.whl", hash = "sha256:286cd40ce2b7d652a6f22efdfc6d1edf879440e53e76a75955bc0c826c7e64dc", size = 15910230 },
    { url = "https://files.pythonhosted.org/packages/45/40/2e117be60ec50d98fa08c2f8c48e09b3edea93cfcabd5a9ff6925d54b1c2/numpy-2.0.2-cp312-cp312-macosx_10_9_x86_64.whl", hash = "sha256:df55d490dea7934f330006d0f81e8551ba6010a5bf035a249ef61a94f21c500b", size = 20895803 },
    { url = "https://files.pythonhosted.org/packages/46/92/1b8b8dee833f53cef3e0a3f69b2374467789e0bb7399689582314df02651/numpy-2.0.2-cp312-cp312-macosx_11_0_arm64.whl", hash = "sha256:8df823f570d9adf0978347d1f926b2a867d5608f434a7cff7f7908c6570dcf5e", size = 13471835 },
    { url = "https://files.pythonhosted.org/packages/7f/19/e2793bde475f1edaea6945be141aef6c8b4c669b90c90a300a8954d08f0a/numpy-2.0.2-cp312-cp312-macosx_14_0_arm64.whl", hash = "sha256:9a92ae5c14811e390f3767053ff54eaee3bf84576d99a2456391401323f4ec2c", size = 5038499 },
    { url = "https://files.pythonhosted.org/packages/e3/ff/ddf6dac2ff0dd50a7327bcdba45cb0264d0e96bb44d33324853f781a8f3c/numpy-2.0.2-cp312-cp312-macosx_14_0_x86_64.whl", hash = "sha256:a842d573724391493a97a62ebbb8e731f8a5dcc5d285dfc99141ca15a3302d0c", size = 6633497 },
    { url = "https://files.pythonhosted.org/packages/72/21/67f36eac8e2d2cd652a2e69595a54128297cdcb1ff3931cfc87838874bd4/numpy-2.0.2-cp312-cp312-manylinux_2_17_aarch64.manylinux2014_aarch64.whl", hash = "sha256:c05e238064fc0610c840d1cf6a13bf63d7e391717d247f1bf0318172e759e692", size = 13621158 },
    { url = "https://files.pythonhosted.org/packages/39/68/e9f1126d757653496dbc096cb429014347a36b228f5a991dae2c6b6cfd40/numpy-2.0.2-cp312-cp312-manylinux_2_17_x86_64.manylinux2014_x86_64.whl", hash = "sha256:0123ffdaa88fa4ab64835dcbde75dcdf89c453c922f18dced6e27c90d1d0ec5a", size = 19236173 },
    { url = "https://files.pythonhosted.org/packages/d1/e9/1f5333281e4ebf483ba1c888b1d61ba7e78d7e910fdd8e6499667041cc35/numpy-2.0.2-cp312-cp312-musllinux_1_1_x86_64.whl", hash = "sha256:96a55f64139912d61de9137f11bf39a55ec8faec288c75a54f93dfd39f7eb40c", size = 19634174 },
    { url = "https://files.pythonhosted.org/packages/71/af/a469674070c8d8408384e3012e064299f7a2de540738a8e414dcfd639996/numpy-2.0.2-cp312-cp312-musllinux_1_2_aarch64.whl", hash = "sha256:ec9852fb39354b5a45a80bdab5ac02dd02b15f44b3804e9f00c556bf24b4bded", size = 14099701 },
    { url = "https://files.pythonhosted.org/packages/d0/3d/08ea9f239d0e0e939b6ca52ad403c84a2bce1bde301a8eb4888c1c1543f1/numpy-2.0.2-cp312-cp312-win32.whl", hash = "sha256:671bec6496f83202ed2d3c8fdc486a8fc86942f2e69ff0e986140339a63bcbe5", size = 6174313 },
    { url = "https://files.pythonhosted.org/packages/b2/b5/4ac39baebf1fdb2e72585c8352c56d063b6126be9fc95bd2bb5ef5770c20/numpy-2.0.2-cp312-cp312-win_amd64.whl", hash = "sha256:cfd41e13fdc257aa5778496b8caa5e856dc4896d4ccf01841daee1d96465467a", size = 15606179 },
]

[[package]]
name = "packaging"
version = "24.1"
source = { registry = "https://pypi.org/simple" }
sdist = { url = "https://files.pythonhosted.org/packages/51/65/50db4dda066951078f0a96cf12f4b9ada6e4b811516bf0262c0f4f7064d4/packaging-24.1.tar.gz", hash = "sha256:026ed72c8ed3fcce5bf8950572258698927fd1dbda10a5e981cdf0ac37f4f002", size = 148788 }
wheels = [
    { url = "https://files.pythonhosted.org/packages/08/aa/cc0199a5f0ad350994d660967a8efb233fe0416e4639146c089643407ce6/packaging-24.1-py3-none-any.whl", hash = "sha256:5b8f2217dbdbd2f7f384c41c628544e6d52f2d0f53c6d0c3ea61aa5d1d7ff124", size = 53985 },
]

[[package]]
name = "palettable"
version = "3.3.3"
source = { registry = "https://pypi.org/simple" }
sdist = { url = "https://files.pythonhosted.org/packages/dc/3d/a5854d60850485bff12f28abfe0e17f503e866763bed61aed4990b604530/palettable-3.3.3.tar.gz", hash = "sha256:094dd7d9a5fc1cca4854773e5c1fc6a315b33bd5b3a8f47064928facaf0490a8", size = 106639 }
wheels = [
    { url = "https://files.pythonhosted.org/packages/cf/f7/3367feadd4ab56783b0971c9b7edfbdd68e0c70ce877949a5dd2117ed4a0/palettable-3.3.3-py2.py3-none-any.whl", hash = "sha256:74e9e7d7fe5a9be065e02397558ed1777b2df0b793a6f4ce1a5ee74f74fb0caa", size = 332251 },
]

[[package]]
name = "pandas"
version = "2.2.2"
source = { registry = "https://pypi.org/simple" }
dependencies = [
    { name = "numpy" },
    { name = "python-dateutil" },
    { name = "pytz" },
    { name = "tzdata" },
]
sdist = { url = "https://files.pythonhosted.org/packages/88/d9/ecf715f34c73ccb1d8ceb82fc01cd1028a65a5f6dbc57bfa6ea155119058/pandas-2.2.2.tar.gz", hash = "sha256:9e79019aba43cb4fda9e4d983f8e88ca0373adbb697ae9c6c43093218de28b54", size = 4398391 }
wheels = [
    { url = "https://files.pythonhosted.org/packages/d1/2d/39600d073ea70b9cafdc51fab91d69c72b49dd92810f24cb5ac6631f387f/pandas-2.2.2-cp310-cp310-macosx_10_9_x86_64.whl", hash = "sha256:90c6fca2acf139569e74e8781709dccb6fe25940488755716d1d354d6bc58bce", size = 12551798 },
    { url = "https://files.pythonhosted.org/packages/fd/4b/0cd38e68ab690b9df8ef90cba625bf3f93b82d1c719703b8e1b333b2c72d/pandas-2.2.2-cp310-cp310-macosx_11_0_arm64.whl", hash = "sha256:c7adfc142dac335d8c1e0dcbd37eb8617eac386596eb9e1a1b77791cf2498238", size = 11287392 },
    { url = "https://files.pythonhosted.org/packages/01/c6/d3d2612aea9b9f28e79a30b864835dad8f542dcf474eee09afeee5d15d75/pandas-2.2.2-cp310-cp310-manylinux_2_17_aarch64.manylinux2014_aarch64.whl", hash = "sha256:4abfe0be0d7221be4f12552995e58723c7422c80a659da13ca382697de830c08", size = 15634823 },
    { url = "https://files.pythonhosted.org/packages/89/1b/12521efcbc6058e2673583bb096c2b5046a9df39bd73eca392c1efed24e5/pandas-2.2.2-cp310-cp310-manylinux_2_17_x86_64.manylinux2014_x86_64.whl", hash = "sha256:8635c16bf3d99040fdf3ca3db669a7250ddf49c55dc4aa8fe0ae0fa8d6dcc1f0", size = 13032214 },
    { url = "https://files.pythonhosted.org/packages/e4/d7/303dba73f1c3a9ef067d23e5afbb6175aa25e8121be79be354dcc740921a/pandas-2.2.2-cp310-cp310-musllinux_1_1_aarch64.whl", hash = "sha256:40ae1dffb3967a52203105a077415a86044a2bea011b5f321c6aa64b379a3f51", size = 16278302 },
    { url = "https://files.pythonhosted.org/packages/ba/df/8ff7c5ed1cc4da8c6ab674dc8e4860a4310c3880df1283e01bac27a4333d/pandas-2.2.2-cp310-cp310-musllinux_1_1_x86_64.whl", hash = "sha256:8e5a0b00e1e56a842f922e7fae8ae4077aee4af0acb5ae3622bd4b4c30aedf99", size = 13892866 },
    { url = "https://files.pythonhosted.org/packages/69/a6/81d5dc9a612cf0c1810c2ebc4f2afddb900382276522b18d128213faeae3/pandas-2.2.2-cp310-cp310-win_amd64.whl", hash = "sha256:ddf818e4e6c7c6f4f7c8a12709696d193976b591cc7dc50588d3d1a6b5dc8772", size = 11621592 },
    { url = "https://files.pythonhosted.org/packages/1b/70/61704497903d43043e288017cb2b82155c0d41e15f5c17807920877b45c2/pandas-2.2.2-cp311-cp311-macosx_10_9_x86_64.whl", hash = "sha256:696039430f7a562b74fa45f540aca068ea85fa34c244d0deee539cb6d70aa288", size = 12574808 },
    { url = "https://files.pythonhosted.org/packages/16/c6/75231fd47afd6b3f89011e7077f1a3958441264aca7ae9ff596e3276a5d0/pandas-2.2.2-cp311-cp311-macosx_11_0_arm64.whl", hash = "sha256:8e90497254aacacbc4ea6ae5e7a8cd75629d6ad2b30025a4a8b09aa4faf55151", size = 11304876 },
    { url = "https://files.pythonhosted.org/packages/97/2d/7b54f80b93379ff94afb3bd9b0cd1d17b48183a0d6f98045bc01ce1e06a7/pandas-2.2.2-cp311-cp311-manylinux_2_17_aarch64.manylinux2014_aarch64.whl", hash = "sha256:58b84b91b0b9f4bafac2a0ac55002280c094dfc6402402332c0913a59654ab2b", size = 15602548 },
    { url = "https://files.pythonhosted.org/packages/fc/a5/4d82be566f069d7a9a702dcdf6f9106df0e0b042e738043c0cc7ddd7e3f6/pandas-2.2.2-cp311-cp311-manylinux_2_17_x86_64.manylinux2014_x86_64.whl", hash = "sha256:6d2123dc9ad6a814bcdea0f099885276b31b24f7edf40f6cdbc0912672e22eee", size = 13031332 },
    { url = "https://files.pythonhosted.org/packages/92/a2/b79c48f530673567805e607712b29814b47dcaf0d167e87145eb4b0118c6/pandas-2.2.2-cp311-cp311-musllinux_1_1_aarch64.whl", hash = "sha256:2925720037f06e89af896c70bca73459d7e6a4be96f9de79e2d440bd499fe0db", size = 16286054 },
    { url = "https://files.pythonhosted.org/packages/40/c7/47e94907f1d8fdb4868d61bd6c93d57b3784a964d52691b77ebfdb062842/pandas-2.2.2-cp311-cp311-musllinux_1_1_x86_64.whl", hash = "sha256:0cace394b6ea70c01ca1595f839cf193df35d1575986e484ad35c4aeae7266c1", size = 13879507 },
    { url = "https://files.pythonhosted.org/packages/ab/63/966db1321a0ad55df1d1fe51505d2cdae191b84c907974873817b0a6e849/pandas-2.2.2-cp311-cp311-win_amd64.whl", hash = "sha256:873d13d177501a28b2756375d59816c365e42ed8417b41665f346289adc68d24", size = 11634249 },
    { url = "https://files.pythonhosted.org/packages/dd/49/de869130028fb8d90e25da3b7d8fb13e40f5afa4c4af1781583eb1ff3839/pandas-2.2.2-cp312-cp312-macosx_10_9_x86_64.whl", hash = "sha256:9dfde2a0ddef507a631dc9dc4af6a9489d5e2e740e226ad426a05cabfbd7c8ef", size = 12500886 },
    { url = "https://files.pythonhosted.org/packages/db/7c/9a60add21b96140e22465d9adf09832feade45235cd22f4cb1668a25e443/pandas-2.2.2-cp312-cp312-macosx_11_0_arm64.whl", hash = "sha256:e9b79011ff7a0f4b1d6da6a61aa1aa604fb312d6647de5bad20013682d1429ce", size = 11340320 },
    { url = "https://files.pythonhosted.org/packages/b0/85/f95b5f322e1ae13b7ed7e97bd999160fa003424711ab4dc8344b8772c270/pandas-2.2.2-cp312-cp312-manylinux_2_17_aarch64.manylinux2014_aarch64.whl", hash = "sha256:1cb51fe389360f3b5a4d57dbd2848a5f033350336ca3b340d1c53a1fad33bcad", size = 15204346 },
    { url = "https://files.pythonhosted.org/packages/40/10/79e52ef01dfeb1c1ca47a109a01a248754ebe990e159a844ece12914de83/pandas-2.2.2-cp312-cp312-manylinux_2_17_x86_64.manylinux2014_x86_64.whl", hash = "sha256:eee3a87076c0756de40b05c5e9a6069c035ba43e8dd71c379e68cab2c20f16ad", size = 12733396 },
    { url = "https://files.pythonhosted.org/packages/35/9d/208febf8c4eb5c1d9ea3314d52d8bd415fd0ef0dd66bb24cc5bdbc8fa71a/pandas-2.2.2-cp312-cp312-musllinux_1_1_aarch64.whl", hash = "sha256:3e374f59e440d4ab45ca2fffde54b81ac3834cf5ae2cdfa69c90bc03bde04d76", size = 15858913 },
    { url = "https://files.pythonhosted.org/packages/99/d1/2d9bd05def7a9e08a92ec929b5a4c8d5556ec76fae22b0fa486cbf33ea63/pandas-2.2.2-cp312-cp312-musllinux_1_1_x86_64.whl", hash = "sha256:43498c0bdb43d55cb162cdc8c06fac328ccb5d2eabe3cadeb3529ae6f0517c32", size = 13417786 },
    { url = "https://files.pythonhosted.org/packages/22/a5/a0b255295406ed54269814bc93723cfd1a0da63fb9aaf99e1364f07923e5/pandas-2.2.2-cp312-cp312-win_amd64.whl", hash = "sha256:d187d355ecec3629624fccb01d104da7d7f391db0311145817525281e2804d23", size = 11498828 },
]

[[package]]
name = "patsy"
version = "0.5.6"
source = { registry = "https://pypi.org/simple" }
dependencies = [
    { name = "numpy" },
    { name = "six" },
]
sdist = { url = "https://files.pythonhosted.org/packages/c6/18/12e76e52d589c4a812a2f1fb2406b486c226b7ac263ac8ef4b5f4bb04058/patsy-0.5.6.tar.gz", hash = "sha256:95c6d47a7222535f84bff7f63d7303f2e297747a598db89cf5c67f0c0c7d2cdb", size = 398011 }
wheels = [
    { url = "https://files.pythonhosted.org/packages/43/f3/1d311a09c34f14f5973bb0bb0dc3a6e007e1eda90b5492d082689936ca51/patsy-0.5.6-py2.py3-none-any.whl", hash = "sha256:19056886fd8fa71863fa32f0eb090267f21fb74be00f19f5c70b2e9d76c883c6", size = 233945 },
]

[[package]]
name = "pillow"
version = "10.4.0"
source = { registry = "https://pypi.org/simple" }
sdist = { url = "https://files.pythonhosted.org/packages/cd/74/ad3d526f3bf7b6d3f408b73fde271ec69dfac8b81341a318ce825f2b3812/pillow-10.4.0.tar.gz", hash = "sha256:166c1cd4d24309b30d61f79f4a9114b7b2313d7450912277855ff5dfd7cd4a06", size = 46555059 }
wheels = [
    { url = "https://files.pythonhosted.org/packages/0e/69/a31cccd538ca0b5272be2a38347f8839b97a14be104ea08b0db92f749c74/pillow-10.4.0-cp310-cp310-macosx_10_10_x86_64.whl", hash = "sha256:4d9667937cfa347525b319ae34375c37b9ee6b525440f3ef48542fcf66f2731e", size = 3509271 },
    { url = "https://files.pythonhosted.org/packages/9a/9e/4143b907be8ea0bce215f2ae4f7480027473f8b61fcedfda9d851082a5d2/pillow-10.4.0-cp310-cp310-macosx_11_0_arm64.whl", hash = "sha256:543f3dc61c18dafb755773efc89aae60d06b6596a63914107f75459cf984164d", size = 3375658 },
    { url = "https://files.pythonhosted.org/packages/8a/25/1fc45761955f9359b1169aa75e241551e74ac01a09f487adaaf4c3472d11/pillow-10.4.0-cp310-cp310-manylinux_2_17_aarch64.manylinux2014_aarch64.whl", hash = "sha256:7928ecbf1ece13956b95d9cbcfc77137652b02763ba384d9ab508099a2eca856", size = 4332075 },
    { url = "https://files.pythonhosted.org/packages/5e/dd/425b95d0151e1d6c951f45051112394f130df3da67363b6bc75dc4c27aba/pillow-10.4.0-cp310-cp310-manylinux_2_17_x86_64.manylinux2014_x86_64.whl", hash = "sha256:e4d49b85c4348ea0b31ea63bc75a9f3857869174e2bf17e7aba02945cd218e6f", size = 4444808 },
    { url = "https://files.pythonhosted.org/packages/b1/84/9a15cc5726cbbfe7f9f90bfb11f5d028586595907cd093815ca6644932e3/pillow-10.4.0-cp310-cp310-manylinux_2_28_aarch64.whl", hash = "sha256:6c762a5b0997f5659a5ef2266abc1d8851ad7749ad9a6a5506eb23d314e4f46b", size = 4356290 },
    { url = "https://files.pythonhosted.org/packages/b5/5b/6651c288b08df3b8c1e2f8c1152201e0b25d240e22ddade0f1e242fc9fa0/pillow-10.4.0-cp310-cp310-manylinux_2_28_x86_64.whl", hash = "sha256:a985e028fc183bf12a77a8bbf36318db4238a3ded7fa9df1b9a133f1cb79f8fc", size = 4525163 },
    { url = "https://files.pythonhosted.org/packages/07/8b/34854bf11a83c248505c8cb0fcf8d3d0b459a2246c8809b967963b6b12ae/pillow-10.4.0-cp310-cp310-musllinux_1_2_aarch64.whl", hash = "sha256:812f7342b0eee081eaec84d91423d1b4650bb9828eb53d8511bcef8ce5aecf1e", size = 4463100 },
    { url = "https://files.pythonhosted.org/packages/78/63/0632aee4e82476d9cbe5200c0cdf9ba41ee04ed77887432845264d81116d/pillow-10.4.0-cp310-cp310-musllinux_1_2_x86_64.whl", hash = "sha256:ac1452d2fbe4978c2eec89fb5a23b8387aba707ac72810d9490118817d9c0b46", size = 4592880 },
    { url = "https://files.pythonhosted.org/packages/df/56/b8663d7520671b4398b9d97e1ed9f583d4afcbefbda3c6188325e8c297bd/pillow-10.4.0-cp310-cp310-win32.whl", hash = "sha256:bcd5e41a859bf2e84fdc42f4edb7d9aba0a13d29a2abadccafad99de3feff984", size = 2235218 },
    { url = "https://files.pythonhosted.org/packages/f4/72/0203e94a91ddb4a9d5238434ae6c1ca10e610e8487036132ea9bf806ca2a/pillow-10.4.0-cp310-cp310-win_amd64.whl", hash = "sha256:ecd85a8d3e79cd7158dec1c9e5808e821feea088e2f69a974db5edf84dc53141", size = 2554487 },
    { url = "https://files.pythonhosted.org/packages/bd/52/7e7e93d7a6e4290543f17dc6f7d3af4bd0b3dd9926e2e8a35ac2282bc5f4/pillow-10.4.0-cp310-cp310-win_arm64.whl", hash = "sha256:ff337c552345e95702c5fde3158acb0625111017d0e5f24bf3acdb9cc16b90d1", size = 2243219 },
    { url = "https://files.pythonhosted.org/packages/a7/62/c9449f9c3043c37f73e7487ec4ef0c03eb9c9afc91a92b977a67b3c0bbc5/pillow-10.4.0-cp311-cp311-macosx_10_10_x86_64.whl", hash = "sha256:0a9ec697746f268507404647e531e92889890a087e03681a3606d9b920fbee3c", size = 3509265 },
    { url = "https://files.pythonhosted.org/packages/f4/5f/491dafc7bbf5a3cc1845dc0430872e8096eb9e2b6f8161509d124594ec2d/pillow-10.4.0-cp311-cp311-macosx_11_0_arm64.whl", hash = "sha256:dfe91cb65544a1321e631e696759491ae04a2ea11d36715eca01ce07284738be", size = 3375655 },
    { url = "https://files.pythonhosted.org/packages/73/d5/c4011a76f4207a3c151134cd22a1415741e42fa5ddecec7c0182887deb3d/pillow-10.4.0-cp311-cp311-manylinux_2_17_aarch64.manylinux2014_aarch64.whl", hash = "sha256:5dc6761a6efc781e6a1544206f22c80c3af4c8cf461206d46a1e6006e4429ff3", size = 4340304 },
    { url = "https://files.pythonhosted.org/packages/ac/10/c67e20445a707f7a610699bba4fe050583b688d8cd2d202572b257f46600/pillow-10.4.0-cp311-cp311-manylinux_2_17_x86_64.manylinux2014_x86_64.whl", hash = "sha256:5e84b6cc6a4a3d76c153a6b19270b3526a5a8ed6b09501d3af891daa2a9de7d6", size = 4452804 },
    { url = "https://files.pythonhosted.org/packages/a9/83/6523837906d1da2b269dee787e31df3b0acb12e3d08f024965a3e7f64665/pillow-10.4.0-cp311-cp311-manylinux_2_28_aarch64.whl", hash = "sha256:bbc527b519bd3aa9d7f429d152fea69f9ad37c95f0b02aebddff592688998abe", size = 4365126 },
    { url = "https://files.pythonhosted.org/packages/ba/e5/8c68ff608a4203085158cff5cc2a3c534ec384536d9438c405ed6370d080/pillow-10.4.0-cp311-cp311-manylinux_2_28_x86_64.whl", hash = "sha256:76a911dfe51a36041f2e756b00f96ed84677cdeb75d25c767f296c1c1eda1319", size = 4533541 },
    { url = "https://files.pythonhosted.org/packages/f4/7c/01b8dbdca5bc6785573f4cee96e2358b0918b7b2c7b60d8b6f3abf87a070/pillow-10.4.0-cp311-cp311-musllinux_1_2_aarch64.whl", hash = "sha256:59291fb29317122398786c2d44427bbd1a6d7ff54017075b22be9d21aa59bd8d", size = 4471616 },
    { url = "https://files.pythonhosted.org/packages/c8/57/2899b82394a35a0fbfd352e290945440e3b3785655a03365c0ca8279f351/pillow-10.4.0-cp311-cp311-musllinux_1_2_x86_64.whl", hash = "sha256:416d3a5d0e8cfe4f27f574362435bc9bae57f679a7158e0096ad2beb427b8696", size = 4600802 },
    { url = "https://files.pythonhosted.org/packages/4d/d7/a44f193d4c26e58ee5d2d9db3d4854b2cfb5b5e08d360a5e03fe987c0086/pillow-10.4.0-cp311-cp311-win32.whl", hash = "sha256:7086cc1d5eebb91ad24ded9f58bec6c688e9f0ed7eb3dbbf1e4800280a896496", size = 2235213 },
    { url = "https://files.pythonhosted.org/packages/c1/d0/5866318eec2b801cdb8c82abf190c8343d8a1cd8bf5a0c17444a6f268291/pillow-10.4.0-cp311-cp311-win_amd64.whl", hash = "sha256:cbed61494057c0f83b83eb3a310f0bf774b09513307c434d4366ed64f4128a91", size = 2554498 },
    { url = "https://files.pythonhosted.org/packages/d4/c8/310ac16ac2b97e902d9eb438688de0d961660a87703ad1561fd3dfbd2aa0/pillow-10.4.0-cp311-cp311-win_arm64.whl", hash = "sha256:f5f0c3e969c8f12dd2bb7e0b15d5c468b51e5017e01e2e867335c81903046a22", size = 2243219 },
    { url = "https://files.pythonhosted.org/packages/05/cb/0353013dc30c02a8be34eb91d25e4e4cf594b59e5a55ea1128fde1e5f8ea/pillow-10.4.0-cp312-cp312-macosx_10_10_x86_64.whl", hash = "sha256:673655af3eadf4df6b5457033f086e90299fdd7a47983a13827acf7459c15d94", size = 3509350 },
    { url = "https://files.pythonhosted.org/packages/e7/cf/5c558a0f247e0bf9cec92bff9b46ae6474dd736f6d906315e60e4075f737/pillow-10.4.0-cp312-cp312-macosx_11_0_arm64.whl", hash = "sha256:866b6942a92f56300012f5fbac71f2d610312ee65e22f1aa2609e491284e5597", size = 3374980 },
    { url = "https://files.pythonhosted.org/packages/84/48/6e394b86369a4eb68b8a1382c78dc092245af517385c086c5094e3b34428/pillow-10.4.0-cp312-cp312-manylinux_2_17_aarch64.manylinux2014_aarch64.whl", hash = "sha256:29dbdc4207642ea6aad70fbde1a9338753d33fb23ed6956e706936706f52dd80", size = 4343799 },
    { url = "https://files.pythonhosted.org/packages/3b/f3/a8c6c11fa84b59b9df0cd5694492da8c039a24cd159f0f6918690105c3be/pillow-10.4.0-cp312-cp312-manylinux_2_17_x86_64.manylinux2014_x86_64.whl", hash = "sha256:bf2342ac639c4cf38799a44950bbc2dfcb685f052b9e262f446482afaf4bffca", size = 4459973 },
    { url = "https://files.pythonhosted.org/packages/7d/1b/c14b4197b80150fb64453585247e6fb2e1d93761fa0fa9cf63b102fde822/pillow-10.4.0-cp312-cp312-manylinux_2_28_aarch64.whl", hash = "sha256:f5b92f4d70791b4a67157321c4e8225d60b119c5cc9aee8ecf153aace4aad4ef", size = 4370054 },
    { url = "https://files.pythonhosted.org/packages/55/77/40daddf677897a923d5d33329acd52a2144d54a9644f2a5422c028c6bf2d/pillow-10.4.0-cp312-cp312-manylinux_2_28_x86_64.whl", hash = "sha256:86dcb5a1eb778d8b25659d5e4341269e8590ad6b4e8b44d9f4b07f8d136c414a", size = 4539484 },
    { url = "https://files.pythonhosted.org/packages/40/54/90de3e4256b1207300fb2b1d7168dd912a2fb4b2401e439ba23c2b2cabde/pillow-10.4.0-cp312-cp312-musllinux_1_2_aarch64.whl", hash = "sha256:780c072c2e11c9b2c7ca37f9a2ee8ba66f44367ac3e5c7832afcfe5104fd6d1b", size = 4477375 },
    { url = "https://files.pythonhosted.org/packages/13/24/1bfba52f44193860918ff7c93d03d95e3f8748ca1de3ceaf11157a14cf16/pillow-10.4.0-cp312-cp312-musllinux_1_2_x86_64.whl", hash = "sha256:37fb69d905be665f68f28a8bba3c6d3223c8efe1edf14cc4cfa06c241f8c81d9", size = 4608773 },
    { url = "https://files.pythonhosted.org/packages/55/04/5e6de6e6120451ec0c24516c41dbaf80cce1b6451f96561235ef2429da2e/pillow-10.4.0-cp312-cp312-win32.whl", hash = "sha256:7dfecdbad5c301d7b5bde160150b4db4c659cee2b69589705b6f8a0c509d9f42", size = 2235690 },
    { url = "https://files.pythonhosted.org/packages/74/0a/d4ce3c44bca8635bd29a2eab5aa181b654a734a29b263ca8efe013beea98/pillow-10.4.0-cp312-cp312-win_amd64.whl", hash = "sha256:1d846aea995ad352d4bdcc847535bd56e0fd88d36829d2c90be880ef1ee4668a", size = 2554951 },
    { url = "https://files.pythonhosted.org/packages/b5/ca/184349ee40f2e92439be9b3502ae6cfc43ac4b50bc4fc6b3de7957563894/pillow-10.4.0-cp312-cp312-win_arm64.whl", hash = "sha256:e553cad5179a66ba15bb18b353a19020e73a7921296a7979c4a2b7f6a5cd57f9", size = 2243427 },
    { url = "https://files.pythonhosted.org/packages/c3/00/706cebe7c2c12a6318aabe5d354836f54adff7156fd9e1bd6c89f4ba0e98/pillow-10.4.0-cp313-cp313-macosx_10_13_x86_64.whl", hash = "sha256:8bc1a764ed8c957a2e9cacf97c8b2b053b70307cf2996aafd70e91a082e70df3", size = 3525685 },
    { url = "https://files.pythonhosted.org/packages/cf/76/f658cbfa49405e5ecbfb9ba42d07074ad9792031267e782d409fd8fe7c69/pillow-10.4.0-cp313-cp313-macosx_11_0_arm64.whl", hash = "sha256:6209bb41dc692ddfee4942517c19ee81b86c864b626dbfca272ec0f7cff5d9fb", size = 3374883 },
    { url = "https://files.pythonhosted.org/packages/46/2b/99c28c4379a85e65378211971c0b430d9c7234b1ec4d59b2668f6299e011/pillow-10.4.0-cp313-cp313-manylinux_2_17_aarch64.manylinux2014_aarch64.whl", hash = "sha256:bee197b30783295d2eb680b311af15a20a8b24024a19c3a26431ff83eb8d1f70", size = 4339837 },
    { url = "https://files.pythonhosted.org/packages/f1/74/b1ec314f624c0c43711fdf0d8076f82d9d802afd58f1d62c2a86878e8615/pillow-10.4.0-cp313-cp313-manylinux_2_17_x86_64.manylinux2014_x86_64.whl", hash = "sha256:1ef61f5dd14c300786318482456481463b9d6b91ebe5ef12f405afbba77ed0be", size = 4455562 },
    { url = "https://files.pythonhosted.org/packages/4a/2a/4b04157cb7b9c74372fa867096a1607e6fedad93a44deeff553ccd307868/pillow-10.4.0-cp313-cp313-manylinux_2_28_aarch64.whl", hash = "sha256:297e388da6e248c98bc4a02e018966af0c5f92dfacf5a5ca22fa01cb3179bca0", size = 4366761 },
    { url = "https://files.pythonhosted.org/packages/ac/7b/8f1d815c1a6a268fe90481232c98dd0e5fa8c75e341a75f060037bd5ceae/pillow-10.4.0-cp313-cp313-manylinux_2_28_x86_64.whl", hash = "sha256:e4db64794ccdf6cb83a59d73405f63adbe2a1887012e308828596100a0b2f6cc", size = 4536767 },
    { url = "https://files.pythonhosted.org/packages/e5/77/05fa64d1f45d12c22c314e7b97398ffb28ef2813a485465017b7978b3ce7/pillow-10.4.0-cp313-cp313-musllinux_1_2_aarch64.whl", hash = "sha256:bd2880a07482090a3bcb01f4265f1936a903d70bc740bfcb1fd4e8a2ffe5cf5a", size = 4477989 },
    { url = "https://files.pythonhosted.org/packages/12/63/b0397cfc2caae05c3fb2f4ed1b4fc4fc878f0243510a7a6034ca59726494/pillow-10.4.0-cp313-cp313-musllinux_1_2_x86_64.whl", hash = "sha256:4b35b21b819ac1dbd1233317adeecd63495f6babf21b7b2512d244ff6c6ce309", size = 4610255 },
    { url = "https://files.pythonhosted.org/packages/7b/f9/cfaa5082ca9bc4a6de66ffe1c12c2d90bf09c309a5f52b27759a596900e7/pillow-10.4.0-cp313-cp313-win32.whl", hash = "sha256:551d3fd6e9dc15e4c1eb6fc4ba2b39c0c7933fa113b220057a34f4bb3268a060", size = 2235603 },
    { url = "https://files.pythonhosted.org/packages/01/6a/30ff0eef6e0c0e71e55ded56a38d4859bf9d3634a94a88743897b5f96936/pillow-10.4.0-cp313-cp313-win_amd64.whl", hash = "sha256:030abdbe43ee02e0de642aee345efa443740aa4d828bfe8e2eb11922ea6a21ea", size = 2554972 },
    { url = "https://files.pythonhosted.org/packages/48/2c/2e0a52890f269435eee38b21c8218e102c621fe8d8df8b9dd06fabf879ba/pillow-10.4.0-cp313-cp313-win_arm64.whl", hash = "sha256:5b001114dd152cfd6b23befeb28d7aee43553e2402c9f159807bf55f33af8a8d", size = 2243375 },
    { url = "https://files.pythonhosted.org/packages/38/30/095d4f55f3a053392f75e2eae45eba3228452783bab3d9a920b951ac495c/pillow-10.4.0-pp310-pypy310_pp73-macosx_10_15_x86_64.whl", hash = "sha256:5b4815f2e65b30f5fbae9dfffa8636d992d49705723fe86a3661806e069352d4", size = 3493889 },
    { url = "https://files.pythonhosted.org/packages/f3/e8/4ff79788803a5fcd5dc35efdc9386af153569853767bff74540725b45863/pillow-10.4.0-pp310-pypy310_pp73-macosx_11_0_arm64.whl", hash = "sha256:8f0aef4ef59694b12cadee839e2ba6afeab89c0f39a3adc02ed51d109117b8da", size = 3346160 },
    { url = "https://files.pythonhosted.org/packages/d7/ac/4184edd511b14f760c73f5bb8a5d6fd85c591c8aff7c2229677a355c4179/pillow-10.4.0-pp310-pypy310_pp73-manylinux_2_17_aarch64.manylinux2014_aarch64.whl", hash = "sha256:9f4727572e2918acaa9077c919cbbeb73bd2b3ebcfe033b72f858fc9fbef0026", size = 3435020 },
    { url = "https://files.pythonhosted.org/packages/da/21/1749cd09160149c0a246a81d646e05f35041619ce76f6493d6a96e8d1103/pillow-10.4.0-pp310-pypy310_pp73-manylinux_2_17_x86_64.manylinux2014_x86_64.whl", hash = "sha256:ff25afb18123cea58a591ea0244b92eb1e61a1fd497bf6d6384f09bc3262ec3e", size = 3490539 },
    { url = "https://files.pythonhosted.org/packages/b6/f5/f71fe1888b96083b3f6dfa0709101f61fc9e972c0c8d04e9d93ccef2a045/pillow-10.4.0-pp310-pypy310_pp73-manylinux_2_28_aarch64.whl", hash = "sha256:dc3e2db6ba09ffd7d02ae9141cfa0ae23393ee7687248d46a7507b75d610f4f5", size = 3476125 },
    { url = "https://files.pythonhosted.org/packages/96/b9/c0362c54290a31866c3526848583a2f45a535aa9d725fd31e25d318c805f/pillow-10.4.0-pp310-pypy310_pp73-manylinux_2_28_x86_64.whl", hash = "sha256:02a2be69f9c9b8c1e97cf2713e789d4e398c751ecfd9967c18d0ce304efbf885", size = 3579373 },
    { url = "https://files.pythonhosted.org/packages/52/3b/ce7a01026a7cf46e5452afa86f97a5e88ca97f562cafa76570178ab56d8d/pillow-10.4.0-pp310-pypy310_pp73-win_amd64.whl", hash = "sha256:0755ffd4a0c6f267cccbae2e9903d95477ca2f77c4fcf3a3a09570001856c8a5", size = 2554661 },
]

[[package]]
name = "plotnine"
version = "0.13.6"
source = { registry = "https://pypi.org/simple" }
dependencies = [
    { name = "matplotlib" },
    { name = "mizani" },
    { name = "numpy" },
    { name = "pandas" },
    { name = "scipy" },
    { name = "statsmodels" },
]
sdist = { url = "https://files.pythonhosted.org/packages/f8/49/ef2ce5575f3bbc13a2098591182141e1de2380304827219991b68f1c3ac4/plotnine-0.13.6.tar.gz", hash = "sha256:3c8c8f958c295345140230ea29803488f83aba9b5a8d0b1b2eb3eaefbf0a06b8", size = 6170914 }
wheels = [
    { url = "https://files.pythonhosted.org/packages/93/b1/e1c84e68cf24e83c4d251122e04c48840be203dafb4727e738381cdefa74/plotnine-0.13.6-py3-none-any.whl", hash = "sha256:4acc1af29fa4e91e726b67d49277e8368f62e1c817f01bf14ecd8ca5e83bfaea", size = 1297222 },
]

[[package]]
name = "pluggy"
version = "1.5.0"
source = { registry = "https://pypi.org/simple" }
sdist = { url = "https://files.pythonhosted.org/packages/96/2d/02d4312c973c6050a18b314a5ad0b3210edb65a906f868e31c111dede4a6/pluggy-1.5.0.tar.gz", hash = "sha256:2cffa88e94fdc978c4c574f15f9e59b7f4201d439195c3715ca9e2486f1d0cf1", size = 67955 }
wheels = [
    { url = "https://files.pythonhosted.org/packages/88/5f/e351af9a41f866ac3f1fac4ca0613908d9a41741cfcf2228f4ad853b697d/pluggy-1.5.0-py3-none-any.whl", hash = "sha256:44e1ad92c8ca002de6377e165f3e0f1be63266ab4d554740532335b9d75ea669", size = 20556 },
]

[[package]]
name = "polars"
version = "1.7.1"
source = { registry = "https://pypi.org/simple" }
sdist = { url = "https://files.pythonhosted.org/packages/3e/d3/54a4f13c3423db2d09b7b8a29cdee0509b2470cccbd210c7f506deee402c/polars-1.7.1.tar.gz", hash = "sha256:3323bf6b3f1cf55212ddd35f044af8a1aa02033bca17d06f3852325e0da93a80", size = 3971988 }
wheels = [
    { url = "https://files.pythonhosted.org/packages/ae/53/7daa3dd2fd6d8728c3363b342fbf1f804a5612ecf33aef74fb63dea5e276/polars-1.7.1-cp38-abi3-macosx_10_12_x86_64.whl", hash = "sha256:589c1b5a9b5167f3c49713212cbeccc39e3a0e12577e21331c50dbf7178e32ed", size = 30844815 },
    { url = "https://files.pythonhosted.org/packages/8a/2e/f34c0acdbfcd4c9a3cf21c1bf8ecacb68dae7147d0854b131feea027726d/polars-1.7.1-cp38-abi3-macosx_11_0_arm64.whl", hash = "sha256:c955cca9d109ed5d79f4498915ec80590aa2e4619bc40bafbbeb5a160fcb166e", size = 27184877 },
    { url = "https://files.pythonhosted.org/packages/d5/f4/8cd6d454fcf6e1f5f0a17265a3acca19731f79c65c7432bafbb24492bf73/polars-1.7.1-cp38-abi3-manylinux_2_17_x86_64.manylinux2014_x86_64.whl", hash = "sha256:5cd675e4a306b2da57a1b688e65382aaa9e992dd7156b485fbd7f39892a3d784", size = 32202182 },
    { url = "https://files.pythonhosted.org/packages/a4/db/de0bcbb437e5246d6ae79c634b5b58167a978cef6cbfa66858174b8577a6/polars-1.7.1-cp38-abi3-manylinux_2_24_aarch64.whl", hash = "sha256:45c255749b49bee244d10baeb69057580a0a397125b014bc8854b73ba5bdf45e", size = 28867666 },
    { url = "https://files.pythonhosted.org/packages/69/12/6b4b87ff17e2129952604f24d5d052c6ab2c7089547174939e0cb8824fbc/polars-1.7.1-cp38-abi3-win_amd64.whl", hash = "sha256:a9004a907fc8e923dda27879f7e6eea8e06a753e160d08e606c8b9b5f914f911", size = 32095724 },
]

[[package]]
name = "pyarrow"
version = "17.0.0"
source = { registry = "https://pypi.org/simple" }
dependencies = [
    { name = "numpy" },
]
sdist = { url = "https://files.pythonhosted.org/packages/27/4e/ea6d43f324169f8aec0e57569443a38bab4b398d09769ca64f7b4d467de3/pyarrow-17.0.0.tar.gz", hash = "sha256:4beca9521ed2c0921c1023e68d097d0299b62c362639ea315572a58f3f50fd28", size = 1112479 }
wheels = [
    { url = "https://files.pythonhosted.org/packages/39/5d/78d4b040bc5ff2fc6c3d03e80fca396b742f6c125b8af06bcf7427f931bc/pyarrow-17.0.0-cp310-cp310-macosx_10_15_x86_64.whl", hash = "sha256:a5c8b238d47e48812ee577ee20c9a2779e6a5904f1708ae240f53ecbee7c9f07", size = 28994846 },
    { url = "https://files.pythonhosted.org/packages/3b/73/8ed168db7642e91180330e4ea9f3ff8bab404678f00d32d7df0871a4933b/pyarrow-17.0.0-cp310-cp310-macosx_11_0_arm64.whl", hash = "sha256:db023dc4c6cae1015de9e198d41250688383c3f9af8f565370ab2b4cb5f62655", size = 27165908 },
    { url = "https://files.pythonhosted.org/packages/81/36/e78c24be99242063f6d0590ef68c857ea07bdea470242c361e9a15bd57a4/pyarrow-17.0.0-cp310-cp310-manylinux_2_17_aarch64.manylinux2014_aarch64.whl", hash = "sha256:da1e060b3876faa11cee287839f9cc7cdc00649f475714b8680a05fd9071d545", size = 39264209 },
    { url = "https://files.pythonhosted.org/packages/18/4c/3db637d7578f683b0a8fb8999b436bdbedd6e3517bd4f90c70853cf3ad20/pyarrow-17.0.0-cp310-cp310-manylinux_2_17_x86_64.manylinux2014_x86_64.whl", hash = "sha256:75c06d4624c0ad6674364bb46ef38c3132768139ddec1c56582dbac54f2663e2", size = 39862883 },
    { url = "https://files.pythonhosted.org/packages/81/3c/0580626896c842614a523e66b351181ed5bb14e5dfc263cd68cea2c46d90/pyarrow-17.0.0-cp310-cp310-manylinux_2_28_aarch64.whl", hash = "sha256:fa3c246cc58cb5a4a5cb407a18f193354ea47dd0648194e6265bd24177982fe8", size = 38723009 },
    { url = "https://files.pythonhosted.org/packages/ee/fb/c1b47f0ada36d856a352da261a44d7344d8f22e2f7db3945f8c3b81be5dd/pyarrow-17.0.0-cp310-cp310-manylinux_2_28_x86_64.whl", hash = "sha256:f7ae2de664e0b158d1607699a16a488de3d008ba99b3a7aa5de1cbc13574d047", size = 39855626 },
    { url = "https://files.pythonhosted.org/packages/19/09/b0a02908180a25d57312ab5919069c39fddf30602568980419f4b02393f6/pyarrow-17.0.0-cp310-cp310-win_amd64.whl", hash = "sha256:5984f416552eea15fd9cee03da53542bf4cddaef5afecefb9aa8d1010c335087", size = 25147242 },
    { url = "https://files.pythonhosted.org/packages/f9/46/ce89f87c2936f5bb9d879473b9663ce7a4b1f4359acc2f0eb39865eaa1af/pyarrow-17.0.0-cp311-cp311-macosx_10_15_x86_64.whl", hash = "sha256:1c8856e2ef09eb87ecf937104aacfa0708f22dfeb039c363ec99735190ffb977", size = 29028748 },
    { url = "https://files.pythonhosted.org/packages/8d/8e/ce2e9b2146de422f6638333c01903140e9ada244a2a477918a368306c64c/pyarrow-17.0.0-cp311-cp311-macosx_11_0_arm64.whl", hash = "sha256:2e19f569567efcbbd42084e87f948778eb371d308e137a0f97afe19bb860ccb3", size = 27190965 },
    { url = "https://files.pythonhosted.org/packages/3b/c8/5675719570eb1acd809481c6d64e2136ffb340bc387f4ca62dce79516cea/pyarrow-17.0.0-cp311-cp311-manylinux_2_17_aarch64.manylinux2014_aarch64.whl", hash = "sha256:6b244dc8e08a23b3e352899a006a26ae7b4d0da7bb636872fa8f5884e70acf15", size = 39269081 },
    { url = "https://files.pythonhosted.org/packages/5e/78/3931194f16ab681ebb87ad252e7b8d2c8b23dad49706cadc865dff4a1dd3/pyarrow-17.0.0-cp311-cp311-manylinux_2_17_x86_64.manylinux2014_x86_64.whl", hash = "sha256:0b72e87fe3e1db343995562f7fff8aee354b55ee83d13afba65400c178ab2597", size = 39864921 },
    { url = "https://files.pythonhosted.org/packages/d8/81/69b6606093363f55a2a574c018901c40952d4e902e670656d18213c71ad7/pyarrow-17.0.0-cp311-cp311-manylinux_2_28_aarch64.whl", hash = "sha256:dc5c31c37409dfbc5d014047817cb4ccd8c1ea25d19576acf1a001fe07f5b420", size = 38740798 },
    { url = "https://files.pythonhosted.org/packages/4c/21/9ca93b84b92ef927814cb7ba37f0774a484c849d58f0b692b16af8eebcfb/pyarrow-17.0.0-cp311-cp311-manylinux_2_28_x86_64.whl", hash = "sha256:e3343cb1e88bc2ea605986d4b94948716edc7a8d14afd4e2c097232f729758b4", size = 39871877 },
    { url = "https://files.pythonhosted.org/packages/30/d1/63a7c248432c71c7d3ee803e706590a0b81ce1a8d2b2ae49677774b813bb/pyarrow-17.0.0-cp311-cp311-win_amd64.whl", hash = "sha256:a27532c38f3de9eb3e90ecab63dfda948a8ca859a66e3a47f5f42d1e403c4d03", size = 25151089 },
    { url = "https://files.pythonhosted.org/packages/d4/62/ce6ac1275a432b4a27c55fe96c58147f111d8ba1ad800a112d31859fae2f/pyarrow-17.0.0-cp312-cp312-macosx_10_15_x86_64.whl", hash = "sha256:9b8a823cea605221e61f34859dcc03207e52e409ccf6354634143e23af7c8d22", size = 29019418 },
    { url = "https://files.pythonhosted.org/packages/8e/0a/dbd0c134e7a0c30bea439675cc120012337202e5fac7163ba839aa3691d2/pyarrow-17.0.0-cp312-cp312-macosx_11_0_arm64.whl", hash = "sha256:f1e70de6cb5790a50b01d2b686d54aaf73da01266850b05e3af2a1bc89e16053", size = 27152197 },
    { url = "https://files.pythonhosted.org/packages/cb/05/3f4a16498349db79090767620d6dc23c1ec0c658a668d61d76b87706c65d/pyarrow-17.0.0-cp312-cp312-manylinux_2_17_aarch64.manylinux2014_aarch64.whl", hash = "sha256:0071ce35788c6f9077ff9ecba4858108eebe2ea5a3f7cf2cf55ebc1dbc6ee24a", size = 39263026 },
    { url = "https://files.pythonhosted.org/packages/c2/0c/ea2107236740be8fa0e0d4a293a095c9f43546a2465bb7df34eee9126b09/pyarrow-17.0.0-cp312-cp312-manylinux_2_17_x86_64.manylinux2014_x86_64.whl", hash = "sha256:757074882f844411fcca735e39aae74248a1531367a7c80799b4266390ae51cc", size = 39880798 },
    { url = "https://files.pythonhosted.org/packages/f6/b0/b9164a8bc495083c10c281cc65064553ec87b7537d6f742a89d5953a2a3e/pyarrow-17.0.0-cp312-cp312-manylinux_2_28_aarch64.whl", hash = "sha256:9ba11c4f16976e89146781a83833df7f82077cdab7dc6232c897789343f7891a", size = 38715172 },
    { url = "https://files.pythonhosted.org/packages/f1/c4/9625418a1413005e486c006e56675334929fad864347c5ae7c1b2e7fe639/pyarrow-17.0.0-cp312-cp312-manylinux_2_28_x86_64.whl", hash = "sha256:b0c6ac301093b42d34410b187bba560b17c0330f64907bfa4f7f7f2444b0cf9b", size = 39874508 },
    { url = "https://files.pythonhosted.org/packages/ae/49/baafe2a964f663413be3bd1cf5c45ed98c5e42e804e2328e18f4570027c1/pyarrow-17.0.0-cp312-cp312-win_amd64.whl", hash = "sha256:392bc9feabc647338e6c89267635e111d71edad5fcffba204425a7c8d13610d7", size = 25099235 },
]

[[package]]
name = "pydantic"
version = "2.10.3"
source = { registry = "https://pypi.org/simple" }
dependencies = [
    { name = "annotated-types" },
    { name = "pydantic-core" },
    { name = "typing-extensions" },
]
sdist = { url = "https://files.pythonhosted.org/packages/45/0f/27908242621b14e649a84e62b133de45f84c255eecb350ab02979844a788/pydantic-2.10.3.tar.gz", hash = "sha256:cb5ac360ce894ceacd69c403187900a02c4b20b693a9dd1d643e1effab9eadf9", size = 786486 }
wheels = [
    { url = "https://files.pythonhosted.org/packages/62/51/72c18c55cf2f46ff4f91ebcc8f75aa30f7305f3d726be3f4ebffb4ae972b/pydantic-2.10.3-py3-none-any.whl", hash = "sha256:be04d85bbc7b65651c5f8e6b9976ed9c6f41782a55524cef079a34a0bb82144d", size = 456997 },
]

[[package]]
name = "pydantic-core"
version = "2.27.1"
source = { registry = "https://pypi.org/simple" }
dependencies = [
    { name = "typing-extensions" },
]
sdist = { url = "https://files.pythonhosted.org/packages/a6/9f/7de1f19b6aea45aeb441838782d68352e71bfa98ee6fa048d5041991b33e/pydantic_core-2.27.1.tar.gz", hash = "sha256:62a763352879b84aa31058fc931884055fd75089cccbd9d58bb6afd01141b235", size = 412785 }
wheels = [
    { url = "https://files.pythonhosted.org/packages/6e/ce/60fd96895c09738648c83f3f00f595c807cb6735c70d3306b548cc96dd49/pydantic_core-2.27.1-cp310-cp310-macosx_10_12_x86_64.whl", hash = "sha256:71a5e35c75c021aaf400ac048dacc855f000bdfed91614b4a726f7432f1f3d6a", size = 1897984 },
    { url = "https://files.pythonhosted.org/packages/fd/b9/84623d6b6be98cc209b06687d9bca5a7b966ffed008d15225dd0d20cce2e/pydantic_core-2.27.1-cp310-cp310-macosx_11_0_arm64.whl", hash = "sha256:f82d068a2d6ecfc6e054726080af69a6764a10015467d7d7b9f66d6ed5afa23b", size = 1807491 },
    { url = "https://files.pythonhosted.org/packages/01/72/59a70165eabbc93b1111d42df9ca016a4aa109409db04304829377947028/pydantic_core-2.27.1-cp310-cp310-manylinux_2_17_aarch64.manylinux2014_aarch64.whl", hash = "sha256:121ceb0e822f79163dd4699e4c54f5ad38b157084d97b34de8b232bcaad70278", size = 1831953 },
    { url = "https://files.pythonhosted.org/packages/7c/0c/24841136476adafd26f94b45bb718a78cb0500bd7b4f8d667b67c29d7b0d/pydantic_core-2.27.1-cp310-cp310-manylinux_2_17_armv7l.manylinux2014_armv7l.whl", hash = "sha256:4603137322c18eaf2e06a4495f426aa8d8388940f3c457e7548145011bb68e05", size = 1856071 },
    { url = "https://files.pythonhosted.org/packages/53/5e/c32957a09cceb2af10d7642df45d1e3dbd8596061f700eac93b801de53c0/pydantic_core-2.27.1-cp310-cp310-manylinux_2_17_ppc64le.manylinux2014_ppc64le.whl", hash = "sha256:a33cd6ad9017bbeaa9ed78a2e0752c5e250eafb9534f308e7a5f7849b0b1bfb4", size = 2038439 },
    { url = "https://files.pythonhosted.org/packages/e4/8f/979ab3eccd118b638cd6d8f980fea8794f45018255a36044dea40fe579d4/pydantic_core-2.27.1-cp310-cp310-manylinux_2_17_s390x.manylinux2014_s390x.whl", hash = "sha256:15cc53a3179ba0fcefe1e3ae50beb2784dede4003ad2dfd24f81bba4b23a454f", size = 2787416 },
    { url = "https://files.pythonhosted.org/packages/02/1d/00f2e4626565b3b6d3690dab4d4fe1a26edd6a20e53749eb21ca892ef2df/pydantic_core-2.27.1-cp310-cp310-manylinux_2_17_x86_64.manylinux2014_x86_64.whl", hash = "sha256:45d9c5eb9273aa50999ad6adc6be5e0ecea7e09dbd0d31bd0c65a55a2592ca08", size = 2134548 },
    { url = "https://files.pythonhosted.org/packages/9d/46/3112621204128b90898adc2e721a3cd6cf5626504178d6f32c33b5a43b79/pydantic_core-2.27.1-cp310-cp310-manylinux_2_5_i686.manylinux1_i686.whl", hash = "sha256:8bf7b66ce12a2ac52d16f776b31d16d91033150266eb796967a7e4621707e4f6", size = 1989882 },
    { url = "https://files.pythonhosted.org/packages/49/ec/557dd4ff5287ffffdf16a31d08d723de6762bb1b691879dc4423392309bc/pydantic_core-2.27.1-cp310-cp310-musllinux_1_1_aarch64.whl", hash = "sha256:655d7dd86f26cb15ce8a431036f66ce0318648f8853d709b4167786ec2fa4807", size = 1995829 },
    { url = "https://files.pythonhosted.org/packages/6e/b2/610dbeb74d8d43921a7234555e4c091cb050a2bdb8cfea86d07791ce01c5/pydantic_core-2.27.1-cp310-cp310-musllinux_1_1_armv7l.whl", hash = "sha256:5556470f1a2157031e676f776c2bc20acd34c1990ca5f7e56f1ebf938b9ab57c", size = 2091257 },
    { url = "https://files.pythonhosted.org/packages/8c/7f/4bf8e9d26a9118521c80b229291fa9558a07cdd9a968ec2d5c1026f14fbc/pydantic_core-2.27.1-cp310-cp310-musllinux_1_1_x86_64.whl", hash = "sha256:f69ed81ab24d5a3bd93861c8c4436f54afdf8e8cc421562b0c7504cf3be58206", size = 2143894 },
    { url = "https://files.pythonhosted.org/packages/1f/1c/875ac7139c958f4390f23656fe696d1acc8edf45fb81e4831960f12cd6e4/pydantic_core-2.27.1-cp310-none-win32.whl", hash = "sha256:f5a823165e6d04ccea61a9f0576f345f8ce40ed533013580e087bd4d7442b52c", size = 1816081 },
    { url = "https://files.pythonhosted.org/packages/d7/41/55a117acaeda25ceae51030b518032934f251b1dac3704a53781383e3491/pydantic_core-2.27.1-cp310-none-win_amd64.whl", hash = "sha256:57866a76e0b3823e0b56692d1a0bf722bffb324839bb5b7226a7dbd6c9a40b17", size = 1981109 },
    { url = "https://files.pythonhosted.org/packages/27/39/46fe47f2ad4746b478ba89c561cafe4428e02b3573df882334bd2964f9cb/pydantic_core-2.27.1-cp311-cp311-macosx_10_12_x86_64.whl", hash = "sha256:ac3b20653bdbe160febbea8aa6c079d3df19310d50ac314911ed8cc4eb7f8cb8", size = 1895553 },
    { url = "https://files.pythonhosted.org/packages/1c/00/0804e84a78b7fdb394fff4c4f429815a10e5e0993e6ae0e0b27dd20379ee/pydantic_core-2.27.1-cp311-cp311-macosx_11_0_arm64.whl", hash = "sha256:a5a8e19d7c707c4cadb8c18f5f60c843052ae83c20fa7d44f41594c644a1d330", size = 1807220 },
    { url = "https://files.pythonhosted.org/packages/01/de/df51b3bac9820d38371f5a261020f505025df732ce566c2a2e7970b84c8c/pydantic_core-2.27.1-cp311-cp311-manylinux_2_17_aarch64.manylinux2014_aarch64.whl", hash = "sha256:7f7059ca8d64fea7f238994c97d91f75965216bcbe5f695bb44f354893f11d52", size = 1829727 },
    { url = "https://files.pythonhosted.org/packages/5f/d9/c01d19da8f9e9fbdb2bf99f8358d145a312590374d0dc9dd8dbe484a9cde/pydantic_core-2.27.1-cp311-cp311-manylinux_2_17_armv7l.manylinux2014_armv7l.whl", hash = "sha256:bed0f8a0eeea9fb72937ba118f9db0cb7e90773462af7962d382445f3005e5a4", size = 1854282 },
    { url = "https://files.pythonhosted.org/packages/5f/84/7db66eb12a0dc88c006abd6f3cbbf4232d26adfd827a28638c540d8f871d/pydantic_core-2.27.1-cp311-cp311-manylinux_2_17_ppc64le.manylinux2014_ppc64le.whl", hash = "sha256:a3cb37038123447cf0f3ea4c74751f6a9d7afef0eb71aa07bf5f652b5e6a132c", size = 2037437 },
    { url = "https://files.pythonhosted.org/packages/34/ac/a2537958db8299fbabed81167d58cc1506049dba4163433524e06a7d9f4c/pydantic_core-2.27.1-cp311-cp311-manylinux_2_17_s390x.manylinux2014_s390x.whl", hash = "sha256:84286494f6c5d05243456e04223d5a9417d7f443c3b76065e75001beb26f88de", size = 2780899 },
    { url = "https://files.pythonhosted.org/packages/4a/c1/3e38cd777ef832c4fdce11d204592e135ddeedb6c6f525478a53d1c7d3e5/pydantic_core-2.27.1-cp311-cp311-manylinux_2_17_x86_64.manylinux2014_x86_64.whl", hash = "sha256:acc07b2cfc5b835444b44a9956846b578d27beeacd4b52e45489e93276241025", size = 2135022 },
    { url = "https://files.pythonhosted.org/packages/7a/69/b9952829f80fd555fe04340539d90e000a146f2a003d3fcd1e7077c06c71/pydantic_core-2.27.1-cp311-cp311-manylinux_2_5_i686.manylinux1_i686.whl", hash = "sha256:4fefee876e07a6e9aad7a8c8c9f85b0cdbe7df52b8a9552307b09050f7512c7e", size = 1987969 },
    { url = "https://files.pythonhosted.org/packages/05/72/257b5824d7988af43460c4e22b63932ed651fe98804cc2793068de7ec554/pydantic_core-2.27.1-cp311-cp311-musllinux_1_1_aarch64.whl", hash = "sha256:258c57abf1188926c774a4c94dd29237e77eda19462e5bb901d88adcab6af919", size = 1994625 },
    { url = "https://files.pythonhosted.org/packages/73/c3/78ed6b7f3278a36589bcdd01243189ade7fc9b26852844938b4d7693895b/pydantic_core-2.27.1-cp311-cp311-musllinux_1_1_armv7l.whl", hash = "sha256:35c14ac45fcfdf7167ca76cc80b2001205a8d5d16d80524e13508371fb8cdd9c", size = 2090089 },
    { url = "https://files.pythonhosted.org/packages/8d/c8/b4139b2f78579960353c4cd987e035108c93a78371bb19ba0dc1ac3b3220/pydantic_core-2.27.1-cp311-cp311-musllinux_1_1_x86_64.whl", hash = "sha256:d1b26e1dff225c31897696cab7d4f0a315d4c0d9e8666dbffdb28216f3b17fdc", size = 2142496 },
    { url = "https://files.pythonhosted.org/packages/3e/f8/171a03e97eb36c0b51981efe0f78460554a1d8311773d3d30e20c005164e/pydantic_core-2.27.1-cp311-none-win32.whl", hash = "sha256:2cdf7d86886bc6982354862204ae3b2f7f96f21a3eb0ba5ca0ac42c7b38598b9", size = 1811758 },
    { url = "https://files.pythonhosted.org/packages/6a/fe/4e0e63c418c1c76e33974a05266e5633e879d4061f9533b1706a86f77d5b/pydantic_core-2.27.1-cp311-none-win_amd64.whl", hash = "sha256:3af385b0cee8df3746c3f406f38bcbfdc9041b5c2d5ce3e5fc6637256e60bbc5", size = 1980864 },
    { url = "https://files.pythonhosted.org/packages/50/fc/93f7238a514c155a8ec02fc7ac6376177d449848115e4519b853820436c5/pydantic_core-2.27.1-cp311-none-win_arm64.whl", hash = "sha256:81f2ec23ddc1b476ff96563f2e8d723830b06dceae348ce02914a37cb4e74b89", size = 1864327 },
    { url = "https://files.pythonhosted.org/packages/be/51/2e9b3788feb2aebff2aa9dfbf060ec739b38c05c46847601134cc1fed2ea/pydantic_core-2.27.1-cp312-cp312-macosx_10_12_x86_64.whl", hash = "sha256:9cbd94fc661d2bab2bc702cddd2d3370bbdcc4cd0f8f57488a81bcce90c7a54f", size = 1895239 },
    { url = "https://files.pythonhosted.org/packages/7b/9e/f8063952e4a7d0127f5d1181addef9377505dcce3be224263b25c4f0bfd9/pydantic_core-2.27.1-cp312-cp312-macosx_11_0_arm64.whl", hash = "sha256:5f8c4718cd44ec1580e180cb739713ecda2bdee1341084c1467802a417fe0f02", size = 1805070 },
    { url = "https://files.pythonhosted.org/packages/2c/9d/e1d6c4561d262b52e41b17a7ef8301e2ba80b61e32e94520271029feb5d8/pydantic_core-2.27.1-cp312-cp312-manylinux_2_17_aarch64.manylinux2014_aarch64.whl", hash = "sha256:15aae984e46de8d376df515f00450d1522077254ef6b7ce189b38ecee7c9677c", size = 1828096 },
    { url = "https://files.pythonhosted.org/packages/be/65/80ff46de4266560baa4332ae3181fffc4488ea7d37282da1a62d10ab89a4/pydantic_core-2.27.1-cp312-cp312-manylinux_2_17_armv7l.manylinux2014_armv7l.whl", hash = "sha256:1ba5e3963344ff25fc8c40da90f44b0afca8cfd89d12964feb79ac1411a260ac", size = 1857708 },
    { url = "https://files.pythonhosted.org/packages/d5/ca/3370074ad758b04d9562b12ecdb088597f4d9d13893a48a583fb47682cdf/pydantic_core-2.27.1-cp312-cp312-manylinux_2_17_ppc64le.manylinux2014_ppc64le.whl", hash = "sha256:992cea5f4f3b29d6b4f7f1726ed8ee46c8331c6b4eed6db5b40134c6fe1768bb", size = 2037751 },
    { url = "https://files.pythonhosted.org/packages/b1/e2/4ab72d93367194317b99d051947c071aef6e3eb95f7553eaa4208ecf9ba4/pydantic_core-2.27.1-cp312-cp312-manylinux_2_17_s390x.manylinux2014_s390x.whl", hash = "sha256:0325336f348dbee6550d129b1627cb8f5351a9dc91aad141ffb96d4937bd9529", size = 2733863 },
    { url = "https://files.pythonhosted.org/packages/8a/c6/8ae0831bf77f356bb73127ce5a95fe115b10f820ea480abbd72d3cc7ccf3/pydantic_core-2.27.1-cp312-cp312-manylinux_2_17_x86_64.manylinux2014_x86_64.whl", hash = "sha256:7597c07fbd11515f654d6ece3d0e4e5093edc30a436c63142d9a4b8e22f19c35", size = 2161161 },
    { url = "https://files.pythonhosted.org/packages/f1/f4/b2fe73241da2429400fc27ddeaa43e35562f96cf5b67499b2de52b528cad/pydantic_core-2.27.1-cp312-cp312-manylinux_2_5_i686.manylinux1_i686.whl", hash = "sha256:3bbd5d8cc692616d5ef6fbbbd50dbec142c7e6ad9beb66b78a96e9c16729b089", size = 1993294 },
    { url = "https://files.pythonhosted.org/packages/77/29/4bb008823a7f4cc05828198153f9753b3bd4c104d93b8e0b1bfe4e187540/pydantic_core-2.27.1-cp312-cp312-musllinux_1_1_aarch64.whl", hash = "sha256:dc61505e73298a84a2f317255fcc72b710b72980f3a1f670447a21efc88f8381", size = 2001468 },
    { url = "https://files.pythonhosted.org/packages/f2/a9/0eaceeba41b9fad851a4107e0cf999a34ae8f0d0d1f829e2574f3d8897b0/pydantic_core-2.27.1-cp312-cp312-musllinux_1_1_armv7l.whl", hash = "sha256:e1f735dc43da318cad19b4173dd1ffce1d84aafd6c9b782b3abc04a0d5a6f5bb", size = 2091413 },
    { url = "https://files.pythonhosted.org/packages/d8/36/eb8697729725bc610fd73940f0d860d791dc2ad557faaefcbb3edbd2b349/pydantic_core-2.27.1-cp312-cp312-musllinux_1_1_x86_64.whl", hash = "sha256:f4e5658dbffe8843a0f12366a4c2d1c316dbe09bb4dfbdc9d2d9cd6031de8aae", size = 2154735 },
    { url = "https://files.pythonhosted.org/packages/52/e5/4f0fbd5c5995cc70d3afed1b5c754055bb67908f55b5cb8000f7112749bf/pydantic_core-2.27.1-cp312-none-win32.whl", hash = "sha256:672ebbe820bb37988c4d136eca2652ee114992d5d41c7e4858cdd90ea94ffe5c", size = 1833633 },
    { url = "https://files.pythonhosted.org/packages/ee/f2/c61486eee27cae5ac781305658779b4a6b45f9cc9d02c90cb21b940e82cc/pydantic_core-2.27.1-cp312-none-win_amd64.whl", hash = "sha256:66ff044fd0bb1768688aecbe28b6190f6e799349221fb0de0e6f4048eca14c16", size = 1986973 },
    { url = "https://files.pythonhosted.org/packages/df/a6/e3f12ff25f250b02f7c51be89a294689d175ac76e1096c32bf278f29ca1e/pydantic_core-2.27.1-cp312-none-win_arm64.whl", hash = "sha256:9a3b0793b1bbfd4146304e23d90045f2a9b5fd5823aa682665fbdaf2a6c28f3e", size = 1883215 },
    { url = "https://files.pythonhosted.org/packages/0f/d6/91cb99a3c59d7b072bded9959fbeab0a9613d5a4935773c0801f1764c156/pydantic_core-2.27.1-cp313-cp313-macosx_10_12_x86_64.whl", hash = "sha256:f216dbce0e60e4d03e0c4353c7023b202d95cbaeff12e5fd2e82ea0a66905073", size = 1895033 },
    { url = "https://files.pythonhosted.org/packages/07/42/d35033f81a28b27dedcade9e967e8a40981a765795c9ebae2045bcef05d3/pydantic_core-2.27.1-cp313-cp313-macosx_11_0_arm64.whl", hash = "sha256:a2e02889071850bbfd36b56fd6bc98945e23670773bc7a76657e90e6b6603c08", size = 1807542 },
    { url = "https://files.pythonhosted.org/packages/41/c2/491b59e222ec7e72236e512108ecad532c7f4391a14e971c963f624f7569/pydantic_core-2.27.1-cp313-cp313-manylinux_2_17_aarch64.manylinux2014_aarch64.whl", hash = "sha256:42b0e23f119b2b456d07ca91b307ae167cc3f6c846a7b169fca5326e32fdc6cf", size = 1827854 },
    { url = "https://files.pythonhosted.org/packages/e3/f3/363652651779113189cefdbbb619b7b07b7a67ebb6840325117cc8cc3460/pydantic_core-2.27.1-cp313-cp313-manylinux_2_17_armv7l.manylinux2014_armv7l.whl", hash = "sha256:764be71193f87d460a03f1f7385a82e226639732214b402f9aa61f0d025f0737", size = 1857389 },
    { url = "https://files.pythonhosted.org/packages/5f/97/be804aed6b479af5a945daec7538d8bf358d668bdadde4c7888a2506bdfb/pydantic_core-2.27.1-cp313-cp313-manylinux_2_17_ppc64le.manylinux2014_ppc64le.whl", hash = "sha256:1c00666a3bd2f84920a4e94434f5974d7bbc57e461318d6bb34ce9cdbbc1f6b2", size = 2037934 },
    { url = "https://files.pythonhosted.org/packages/42/01/295f0bd4abf58902917e342ddfe5f76cf66ffabfc57c2e23c7681a1a1197/pydantic_core-2.27.1-cp313-cp313-manylinux_2_17_s390x.manylinux2014_s390x.whl", hash = "sha256:3ccaa88b24eebc0f849ce0a4d09e8a408ec5a94afff395eb69baf868f5183107", size = 2735176 },
    { url = "https://files.pythonhosted.org/packages/9d/a0/cd8e9c940ead89cc37812a1a9f310fef59ba2f0b22b4e417d84ab09fa970/pydantic_core-2.27.1-cp313-cp313-manylinux_2_17_x86_64.manylinux2014_x86_64.whl", hash = "sha256:c65af9088ac534313e1963443d0ec360bb2b9cba6c2909478d22c2e363d98a51", size = 2160720 },
    { url = "https://files.pythonhosted.org/packages/73/ae/9d0980e286627e0aeca4c352a60bd760331622c12d576e5ea4441ac7e15e/pydantic_core-2.27.1-cp313-cp313-manylinux_2_5_i686.manylinux1_i686.whl", hash = "sha256:206b5cf6f0c513baffaeae7bd817717140770c74528f3e4c3e1cec7871ddd61a", size = 1992972 },
    { url = "https://files.pythonhosted.org/packages/bf/ba/ae4480bc0292d54b85cfb954e9d6bd226982949f8316338677d56541b85f/pydantic_core-2.27.1-cp313-cp313-musllinux_1_1_aarch64.whl", hash = "sha256:062f60e512fc7fff8b8a9d680ff0ddaaef0193dba9fa83e679c0c5f5fbd018bc", size = 2001477 },
    { url = "https://files.pythonhosted.org/packages/55/b7/e26adf48c2f943092ce54ae14c3c08d0d221ad34ce80b18a50de8ed2cba8/pydantic_core-2.27.1-cp313-cp313-musllinux_1_1_armv7l.whl", hash = "sha256:a0697803ed7d4af5e4c1adf1670af078f8fcab7a86350e969f454daf598c4960", size = 2091186 },
    { url = "https://files.pythonhosted.org/packages/ba/cc/8491fff5b608b3862eb36e7d29d36a1af1c945463ca4c5040bf46cc73f40/pydantic_core-2.27.1-cp313-cp313-musllinux_1_1_x86_64.whl", hash = "sha256:58ca98a950171f3151c603aeea9303ef6c235f692fe555e883591103da709b23", size = 2154429 },
    { url = "https://files.pythonhosted.org/packages/78/d8/c080592d80edd3441ab7f88f865f51dae94a157fc64283c680e9f32cf6da/pydantic_core-2.27.1-cp313-none-win32.whl", hash = "sha256:8065914ff79f7eab1599bd80406681f0ad08f8e47c880f17b416c9f8f7a26d05", size = 1833713 },
    { url = "https://files.pythonhosted.org/packages/83/84/5ab82a9ee2538ac95a66e51f6838d6aba6e0a03a42aa185ad2fe404a4e8f/pydantic_core-2.27.1-cp313-none-win_amd64.whl", hash = "sha256:ba630d5e3db74c79300d9a5bdaaf6200172b107f263c98a0539eeecb857b2337", size = 1987897 },
    { url = "https://files.pythonhosted.org/packages/df/c3/b15fb833926d91d982fde29c0624c9f225da743c7af801dace0d4e187e71/pydantic_core-2.27.1-cp313-none-win_arm64.whl", hash = "sha256:45cf8588c066860b623cd11c4ba687f8d7175d5f7ef65f7129df8a394c502de5", size = 1882983 },
    { url = "https://files.pythonhosted.org/packages/7c/60/e5eb2d462595ba1f622edbe7b1d19531e510c05c405f0b87c80c1e89d5b1/pydantic_core-2.27.1-pp310-pypy310_pp73-macosx_10_12_x86_64.whl", hash = "sha256:3fa80ac2bd5856580e242dbc202db873c60a01b20309c8319b5c5986fbe53ce6", size = 1894016 },
    { url = "https://files.pythonhosted.org/packages/61/20/da7059855225038c1c4326a840908cc7ca72c7198cb6addb8b92ec81c1d6/pydantic_core-2.27.1-pp310-pypy310_pp73-macosx_11_0_arm64.whl", hash = "sha256:d950caa237bb1954f1b8c9227b5065ba6875ac9771bb8ec790d956a699b78676", size = 1771648 },
    { url = "https://files.pythonhosted.org/packages/8f/fc/5485cf0b0bb38da31d1d292160a4d123b5977841ddc1122c671a30b76cfd/pydantic_core-2.27.1-pp310-pypy310_pp73-manylinux_2_17_aarch64.manylinux2014_aarch64.whl", hash = "sha256:0e4216e64d203e39c62df627aa882f02a2438d18a5f21d7f721621f7a5d3611d", size = 1826929 },
    { url = "https://files.pythonhosted.org/packages/a1/ff/fb1284a210e13a5f34c639efc54d51da136074ffbe25ec0c279cf9fbb1c4/pydantic_core-2.27.1-pp310-pypy310_pp73-manylinux_2_17_x86_64.manylinux2014_x86_64.whl", hash = "sha256:02a3d637bd387c41d46b002f0e49c52642281edacd2740e5a42f7017feea3f2c", size = 1980591 },
    { url = "https://files.pythonhosted.org/packages/f1/14/77c1887a182d05af74f6aeac7b740da3a74155d3093ccc7ee10b900cc6b5/pydantic_core-2.27.1-pp310-pypy310_pp73-manylinux_2_5_i686.manylinux1_i686.whl", hash = "sha256:161c27ccce13b6b0c8689418da3885d3220ed2eae2ea5e9b2f7f3d48f1d52c27", size = 1981326 },
    { url = "https://files.pythonhosted.org/packages/06/aa/6f1b2747f811a9c66b5ef39d7f02fbb200479784c75e98290d70004b1253/pydantic_core-2.27.1-pp310-pypy310_pp73-musllinux_1_1_aarch64.whl", hash = "sha256:19910754e4cc9c63bc1c7f6d73aa1cfee82f42007e407c0f413695c2f7ed777f", size = 1989205 },
    { url = "https://files.pythonhosted.org/packages/7a/d2/8ce2b074d6835f3c88d85f6d8a399790043e9fdb3d0e43455e72d19df8cc/pydantic_core-2.27.1-pp310-pypy310_pp73-musllinux_1_1_armv7l.whl", hash = "sha256:e173486019cc283dc9778315fa29a363579372fe67045e971e89b6365cc035ed", size = 2079616 },
    { url = "https://files.pythonhosted.org/packages/65/71/af01033d4e58484c3db1e5d13e751ba5e3d6b87cc3368533df4c50932c8b/pydantic_core-2.27.1-pp310-pypy310_pp73-musllinux_1_1_x86_64.whl", hash = "sha256:af52d26579b308921b73b956153066481f064875140ccd1dfd4e77db89dbb12f", size = 2133265 },
    { url = "https://files.pythonhosted.org/packages/33/72/f881b5e18fbb67cf2fb4ab253660de3c6899dbb2dba409d0b757e3559e3d/pydantic_core-2.27.1-pp310-pypy310_pp73-win_amd64.whl", hash = "sha256:981fb88516bd1ae8b0cbbd2034678a39dedc98752f264ac9bc5839d3923fa04c", size = 2001864 },
]

[[package]]
name = "pyfixest"
version = "0.24.2"
source = { registry = "https://pypi.org/simple" }
dependencies = [
    { name = "formulaic" },
    { name = "great-tables" },
    { name = "lets-plot" },
    { name = "numba" },
    { name = "numpy" },
    { name = "pandas" },
    { name = "polars" },
    { name = "scipy" },
    { name = "seaborn" },
    { name = "tabulate" },
    { name = "tqdm" },
]
sdist = { url = "https://files.pythonhosted.org/packages/5a/02/81b21a286a8ff6383bec4df060b91fbef56b53fe2c9b6e341c24c9291be3/pyfixest-0.24.2.tar.gz", hash = "sha256:ed22bae286c4a443a1327033365f9b0cde06ebb8d7238daf8bde79d1e5d7b608", size = 2086486 }
wheels = [
    { url = "https://files.pythonhosted.org/packages/c0/99/b57491e97cc46e55bbd7c6a760d161d6a9e58acadce08790024fca2f2dd3/pyfixest-0.24.2-py3-none-any.whl", hash = "sha256:88a072adefeed1df48f3b8263ea34940d771de338a7215586294785e0f4f4a03", size = 2167129 },
]

[[package]]
name = "pyparsing"
version = "3.1.4"
source = { registry = "https://pypi.org/simple" }
sdist = { url = "https://files.pythonhosted.org/packages/83/08/13f3bce01b2061f2bbd582c9df82723de943784cf719a35ac886c652043a/pyparsing-3.1.4.tar.gz", hash = "sha256:f86ec8d1a83f11977c9a6ea7598e8c27fc5cddfa5b07ea2241edbbde1d7bc032", size = 900231 }
wheels = [
    { url = "https://files.pythonhosted.org/packages/e5/0c/0e3c05b1c87bb6a1c76d281b0f35e78d2d80ac91b5f8f524cebf77f51049/pyparsing-3.1.4-py3-none-any.whl", hash = "sha256:a6a7ee4235a3f944aa1fa2249307708f893fe5717dc603503c6c7969c070fb7c", size = 104100 },
]

[[package]]
name = "pypng"
version = "0.20220715.0"
source = { registry = "https://pypi.org/simple" }
sdist = { url = "https://files.pythonhosted.org/packages/93/cd/112f092ec27cca83e0516de0a3368dbd9128c187fb6b52aaaa7cde39c96d/pypng-0.20220715.0.tar.gz", hash = "sha256:739c433ba96f078315de54c0db975aee537cbc3e1d0ae4ed9aab0ca1e427e2c1", size = 128992 }
wheels = [
    { url = "https://files.pythonhosted.org/packages/3e/b9/3766cc361d93edb2ce81e2e1f87dd98f314d7d513877a342d31b30741680/pypng-0.20220715.0-py3-none-any.whl", hash = "sha256:4a43e969b8f5aaafb2a415536c1a8ec7e341cd6a3f957fd5b5f32a4cfeed902c", size = 58057 },
]

[[package]]
name = "pytest"
version = "8.3.3"
source = { registry = "https://pypi.org/simple" }
dependencies = [
    { name = "colorama", marker = "sys_platform == 'win32'" },
    { name = "exceptiongroup", marker = "python_full_version < '3.11'" },
    { name = "iniconfig" },
    { name = "packaging" },
    { name = "pluggy" },
    { name = "tomli", marker = "python_full_version < '3.11'" },
]
sdist = { url = "https://files.pythonhosted.org/packages/8b/6c/62bbd536103af674e227c41a8f3dcd022d591f6eed5facb5a0f31ee33bbc/pytest-8.3.3.tar.gz", hash = "sha256:70b98107bd648308a7952b06e6ca9a50bc660be218d53c257cc1fc94fda10181", size = 1442487 }
wheels = [
    { url = "https://files.pythonhosted.org/packages/6b/77/7440a06a8ead44c7757a64362dd22df5760f9b12dc5f11b6188cd2fc27a0/pytest-8.3.3-py3-none-any.whl", hash = "sha256:a6853c7375b2663155079443d2e45de913a911a11d669df02a50814944db57b2", size = 342341 },
]

[[package]]
name = "pytest-xdist"
version = "3.6.1"
source = { registry = "https://pypi.org/simple" }
dependencies = [
    { name = "execnet" },
    { name = "pytest" },
]
sdist = { url = "https://files.pythonhosted.org/packages/41/c4/3c310a19bc1f1e9ef50075582652673ef2bfc8cd62afef9585683821902f/pytest_xdist-3.6.1.tar.gz", hash = "sha256:ead156a4db231eec769737f57668ef58a2084a34b2e55c4a8fa20d861107300d", size = 84060 }
wheels = [
    { url = "https://files.pythonhosted.org/packages/6d/82/1d96bf03ee4c0fdc3c0cbe61470070e659ca78dc0086fb88b66c185e2449/pytest_xdist-3.6.1-py3-none-any.whl", hash = "sha256:9ed4adfb68a016610848639bb7e02c9352d5d9f03d04809919e2dafc3be4cca7", size = 46108 },
]

[[package]]
name = "python-dateutil"
version = "2.9.0.post0"
source = { registry = "https://pypi.org/simple" }
dependencies = [
    { name = "six" },
]
sdist = { url = "https://files.pythonhosted.org/packages/66/c0/0c8b6ad9f17a802ee498c46e004a0eb49bc148f2fd230864601a86dcf6db/python-dateutil-2.9.0.post0.tar.gz", hash = "sha256:37dd54208da7e1cd875388217d5e00ebd4179249f90fb72437e91a35459a0ad3", size = 342432 }
wheels = [
    { url = "https://files.pythonhosted.org/packages/ec/57/56b9bcc3c9c6a792fcbaf139543cee77261f3651ca9da0c93f5c1221264b/python_dateutil-2.9.0.post0-py2.py3-none-any.whl", hash = "sha256:a8b2bc7bffae282281c8140a97d3aa9c14da0b136dfe83f850eea9a5f7470427", size = 229892 },
]

[[package]]
name = "pytz"
version = "2024.2"
source = { registry = "https://pypi.org/simple" }
sdist = { url = "https://files.pythonhosted.org/packages/3a/31/3c70bf7603cc2dca0f19bdc53b4537a797747a58875b552c8c413d963a3f/pytz-2024.2.tar.gz", hash = "sha256:2aa355083c50a0f93fa581709deac0c9ad65cca8a9e9beac660adcbd493c798a", size = 319692 }
wheels = [
    { url = "https://files.pythonhosted.org/packages/11/c3/005fcca25ce078d2cc29fd559379817424e94885510568bc1bc53d7d5846/pytz-2024.2-py2.py3-none-any.whl", hash = "sha256:31c7c1817eb7fae7ca4b8c7ee50c72f93aa2dd863de768e1ef4245d426aa0725", size = 508002 },
]

[[package]]
name = "ruff"
version = "0.6.4"
source = { registry = "https://pypi.org/simple" }
sdist = { url = "https://files.pythonhosted.org/packages/a4/55/9f485266e6326cab707369601b13e3e72eb90ba3eee2d6779549a00a0d58/ruff-0.6.4.tar.gz", hash = "sha256:ac3b5bfbee99973f80aa1b7cbd1c9cbce200883bdd067300c22a6cc1c7fba212", size = 2469375 }
wheels = [
    { url = "https://files.pythonhosted.org/packages/e3/78/307591f81d09c8721b5e64539f287c82c81a46f46d16278eb27941ac17f9/ruff-0.6.4-py3-none-linux_armv6l.whl", hash = "sha256:c4b153fc152af51855458e79e835fb6b933032921756cec9af7d0ba2aa01a258", size = 9692673 },
    { url = "https://files.pythonhosted.org/packages/69/63/ef398fcacdbd3995618ed30b5a6c809a1ebbf112ba604b3f5b8c3be464cf/ruff-0.6.4-py3-none-macosx_10_12_x86_64.whl", hash = "sha256:bedff9e4f004dad5f7f76a9d39c4ca98af526c9b1695068198b3bda8c085ef60", size = 9481182 },
    { url = "https://files.pythonhosted.org/packages/a6/fd/8784e3bbd79bc17de0a62de05fe5165f494ff7d77cb06630d6428c2f10d2/ruff-0.6.4-py3-none-macosx_11_0_arm64.whl", hash = "sha256:d02a4127a86de23002e694d7ff19f905c51e338c72d8e09b56bfb60e1681724f", size = 9174356 },
    { url = "https://files.pythonhosted.org/packages/6d/bc/c69db2d68ac7bfbb222c81dc43a86e0402d0063e20b13e609f7d17d81d3f/ruff-0.6.4-py3-none-manylinux_2_17_aarch64.manylinux2014_aarch64.whl", hash = "sha256:7862f42fc1a4aca1ea3ffe8a11f67819d183a5693b228f0bb3a531f5e40336fc", size = 10129365 },
    { url = "https://files.pythonhosted.org/packages/3b/10/8ed14ff60a4e5eb08cac0a04a9b4e8590c72d1ce4d29ef22cef97d19536d/ruff-0.6.4-py3-none-manylinux_2_17_armv7l.manylinux2014_armv7l.whl", hash = "sha256:eebe4ff1967c838a1a9618a5a59a3b0a00406f8d7eefee97c70411fefc353617", size = 9483351 },
    { url = "https://files.pythonhosted.org/packages/a9/69/13316b8d64ffd6a43627cf0753339a7f95df413450c301a60904581bee6e/ruff-0.6.4-py3-none-manylinux_2_17_i686.manylinux2014_i686.whl", hash = "sha256:932063a03bac394866683e15710c25b8690ccdca1cf192b9a98260332ca93408", size = 10301099 },
    { url = "https://files.pythonhosted.org/packages/42/00/9623494087272643e8f02187c266638306c6829189a5bf1446968bbe438b/ruff-0.6.4-py3-none-manylinux_2_17_ppc64.manylinux2014_ppc64.whl", hash = "sha256:50e30b437cebef547bd5c3edf9ce81343e5dd7c737cb36ccb4fe83573f3d392e", size = 11033216 },
    { url = "https://files.pythonhosted.org/packages/c5/31/e0c9d881db42ea1267e075c29aafe0db5a8a3024b131f952747f6234f858/ruff-0.6.4-py3-none-manylinux_2_17_ppc64le.manylinux2014_ppc64le.whl", hash = "sha256:c44536df7b93a587de690e124b89bd47306fddd59398a0fb12afd6133c7b3818", size = 10618140 },
    { url = "https://files.pythonhosted.org/packages/5b/35/f1d8b746aedd4c8fde4f83397e940cc4c8fc619860ebbe3073340381a34d/ruff-0.6.4-py3-none-manylinux_2_17_s390x.manylinux2014_s390x.whl", hash = "sha256:0ea086601b22dc5e7693a78f3fcfc460cceabfdf3bdc36dc898792aba48fbad6", size = 11606672 },
    { url = "https://files.pythonhosted.org/packages/c5/70/899b03cbb3eb48ed0507d4b32b6f7aee562bc618ef9ffda855ec98c0461a/ruff-0.6.4-py3-none-manylinux_2_17_x86_64.manylinux2014_x86_64.whl", hash = "sha256:0b52387d3289ccd227b62102c24714ed75fbba0b16ecc69a923a37e3b5e0aaaa", size = 10288013 },
    { url = "https://files.pythonhosted.org/packages/17/c6/906bf895640521ca5115ccdd857b2bac42bd61facde6620fdc2efc0a4806/ruff-0.6.4-py3-none-musllinux_1_2_aarch64.whl", hash = "sha256:0308610470fcc82969082fc83c76c0d362f562e2f0cdab0586516f03a4e06ec6", size = 10109473 },
    { url = "https://files.pythonhosted.org/packages/28/da/1284eb04172f8a5d42eb52fce9d643dd747ac59a4ed6c5d42729f72e934d/ruff-0.6.4-py3-none-musllinux_1_2_armv7l.whl", hash = "sha256:803b96dea21795a6c9d5bfa9e96127cc9c31a1987802ca68f35e5c95aed3fc0d", size = 9568817 },
    { url = "https://files.pythonhosted.org/packages/6c/e2/f8250b54edbb2e9222e22806e1bcc35a192ac18d1793ea556fa4977a843a/ruff-0.6.4-py3-none-musllinux_1_2_i686.whl", hash = "sha256:66dbfea86b663baab8fcae56c59f190caba9398df1488164e2df53e216248baa", size = 9910840 },
    { url = "https://files.pythonhosted.org/packages/9c/7c/dcf2c10562346ecdf6f0e5f6669b2ddc9a74a72956c3f419abd6820c2aff/ruff-0.6.4-py3-none-musllinux_1_2_x86_64.whl", hash = "sha256:34d5efad480193c046c86608dbba2bccdc1c5fd11950fb271f8086e0c763a5d1", size = 10354263 },
    { url = "https://files.pythonhosted.org/packages/f1/94/c39d7ac5729e94788110503d928c98c203488664b0fb92c2b801cb832bec/ruff-0.6.4-py3-none-win32.whl", hash = "sha256:f0f8968feea5ce3777c0d8365653d5e91c40c31a81d95824ba61d871a11b8523", size = 7958602 },
    { url = "https://files.pythonhosted.org/packages/6b/d2/2dee8c547bee3d4cfdd897f7b8e38510383acaff2c8130ea783b67631d72/ruff-0.6.4-py3-none-win_amd64.whl", hash = "sha256:549daccee5227282289390b0222d0fbee0275d1db6d514550d65420053021a58", size = 8795059 },
    { url = "https://files.pythonhosted.org/packages/07/1a/23280818aa4fa89bd0552aab10857154e1d3b90f27b5b745f09ec1ac6ad8/ruff-0.6.4-py3-none-win_arm64.whl", hash = "sha256:ac4b75e898ed189b3708c9ab3fc70b79a433219e1e87193b4f2b77251d058d14", size = 8239636 },
]

[[package]]
name = "scikit-learn"
version = "1.6.0"
source = { registry = "https://pypi.org/simple" }
dependencies = [
    { name = "joblib" },
    { name = "numpy" },
    { name = "scipy" },
    { name = "threadpoolctl" },
]
sdist = { url = "https://files.pythonhosted.org/packages/fa/19/5aa2002044afc297ecaf1e3517ed07bba4aece3b5613b5160c1212995fc8/scikit_learn-1.6.0.tar.gz", hash = "sha256:9d58481f9f7499dff4196927aedd4285a0baec8caa3790efbe205f13de37dd6e", size = 7074944 }
wheels = [
    { url = "https://files.pythonhosted.org/packages/c0/97/55060f91a5e7c4df945e5a69b16148b5f2256e6e1ea3f17da8e27edf9953/scikit_learn-1.6.0-cp310-cp310-macosx_10_9_x86_64.whl", hash = "sha256:366fb3fa47dce90afed3d6106183f4978d6f24cfd595c2373424171b915ee718", size = 12060299 },
    { url = "https://files.pythonhosted.org/packages/36/7b/8c5dfc64a8344ebf2ae493d59af4b3650588051f654e164ff4f9952877b3/scikit_learn-1.6.0-cp310-cp310-macosx_12_0_arm64.whl", hash = "sha256:59cd96a8d9f8dfd546f5d6e9787e1b989e981388d7803abbc9efdcde61e47460", size = 11105443 },
    { url = "https://files.pythonhosted.org/packages/25/9f/61544f2a5cae1bc27c97f0ec9ffcc9837e469f215817608840a4ccbb277a/scikit_learn-1.6.0-cp310-cp310-manylinux_2_17_aarch64.manylinux2014_aarch64.whl", hash = "sha256:efa7a579606c73a0b3d210e33ea410ea9e1af7933fe324cb7e6fbafae4ea5948", size = 12637137 },
    { url = "https://files.pythonhosted.org/packages/50/79/d21599fc44d2d497ced440480670b6314ebc00308e3bae0d0ebca44cd481/scikit_learn-1.6.0-cp310-cp310-manylinux_2_17_x86_64.manylinux2014_x86_64.whl", hash = "sha256:a46d3ca0f11a540b8eaddaf5e38172d8cd65a86cb3e3632161ec96c0cffb774c", size = 13490128 },
    { url = "https://files.pythonhosted.org/packages/ff/87/788da20cfefcd261123d4bb015b2de076e49cdd3b811b55e6811acd3cb21/scikit_learn-1.6.0-cp310-cp310-win_amd64.whl", hash = "sha256:5be4577769c5dde6e1b53de8e6520f9b664ab5861dd57acee47ad119fd7405d6", size = 11118524 },
    { url = "https://files.pythonhosted.org/packages/07/95/070d6e70f735d13f1c10afebb65ba3526125b7d6c6fc7022651a4a061148/scikit_learn-1.6.0-cp311-cp311-macosx_10_9_x86_64.whl", hash = "sha256:1f50b4f24cf12a81c3c09958ae3b864d7534934ca66ded3822de4996d25d7285", size = 12095168 },
    { url = "https://files.pythonhosted.org/packages/72/3d/0381e3a59ebd4154e6a61b0ceaf299c3c141035033dd3b868776cd9af02d/scikit_learn-1.6.0-cp311-cp311-macosx_12_0_arm64.whl", hash = "sha256:eb9ae21f387826da14b0b9cb1034f5048ddb9182da429c689f5f4a87dc96930b", size = 11108880 },
    { url = "https://files.pythonhosted.org/packages/fe/2d/0999ae3eed2ac67b1b3cd7fc33370bd5ca59a7514ffe43ae2b6f3cd85b9b/scikit_learn-1.6.0-cp311-cp311-manylinux_2_17_aarch64.manylinux2014_aarch64.whl", hash = "sha256:0baa91eeb8c32632628874a5c91885eaedd23b71504d24227925080da075837a", size = 12585449 },
    { url = "https://files.pythonhosted.org/packages/0e/ec/1b15b59c6cc7a993320a52234369e787f50345a4753e50d5a015a91e1a20/scikit_learn-1.6.0-cp311-cp311-manylinux_2_17_x86_64.manylinux2014_x86_64.whl", hash = "sha256:3c716d13ba0a2f8762d96ff78d3e0cde90bc9c9b5c13d6ab6bb9b2d6ca6705fd", size = 13489728 },
    { url = "https://files.pythonhosted.org/packages/96/a2/cbfb5743de748d574ffdfd557e9cb29ba4f8b8a3e07836c6c176f713de2f/scikit_learn-1.6.0-cp311-cp311-win_amd64.whl", hash = "sha256:9aafd94bafc841b626681e626be27bf1233d5a0f20f0a6fdb4bee1a1963c6643", size = 11132946 },
    { url = "https://files.pythonhosted.org/packages/18/0c/a5de627aa57b028aea7026cb3bbeaf63be3158adc118212d6cc7843d939a/scikit_learn-1.6.0-cp312-cp312-macosx_10_13_x86_64.whl", hash = "sha256:04a5ba45c12a5ff81518aa4f1604e826a45d20e53da47b15871526cda4ff5174", size = 12096999 },
    { url = "https://files.pythonhosted.org/packages/a3/7d/02a96e6fb28ddb213e84b1b4a44148d26ec96fc9db9c74e050277e009892/scikit_learn-1.6.0-cp312-cp312-macosx_12_0_arm64.whl", hash = "sha256:21fadfc2ad7a1ce8bd1d90f23d17875b84ec765eecbbfc924ff11fb73db582ce", size = 11160579 },
    { url = "https://files.pythonhosted.org/packages/70/28/77b071f541d75247e6c3403f19aaa634371e972691f6aa1838ca9fd4cc52/scikit_learn-1.6.0-cp312-cp312-manylinux_2_17_aarch64.manylinux2014_aarch64.whl", hash = "sha256:30f34bb5fde90e020653bb84dcb38b6c83f90c70680dbd8c38bd9becbad7a127", size = 12246543 },
    { url = "https://files.pythonhosted.org/packages/17/0e/e6bb84074f1081245a165c0ee775ecef24beae9d2f2e24bcac0c9f155f13/scikit_learn-1.6.0-cp312-cp312-manylinux_2_17_x86_64.manylinux2014_x86_64.whl", hash = "sha256:1dad624cffe3062276a0881d4e441bc9e3b19d02d17757cd6ae79a9d192a0027", size = 13140402 },
    { url = "https://files.pythonhosted.org/packages/21/1d/3df58df8bd425f425df9f90b316618ace62b7f1f838ac1580191025cc735/scikit_learn-1.6.0-cp312-cp312-win_amd64.whl", hash = "sha256:2fce7950a3fad85e0a61dc403df0f9345b53432ac0e47c50da210d22c60b6d85", size = 11103596 },
    { url = "https://files.pythonhosted.org/packages/2e/f4/c3b51920cf310169d19d07855a7bdf51a9b065314877d9a58c0c60d08eea/scikit_learn-1.6.0-cp313-cp313-macosx_10_13_x86_64.whl", hash = "sha256:e5453b2e87ef8accedc5a8a4e6709f887ca01896cd7cc8a174fe39bd4bb00aef", size = 12002532 },
    { url = "https://files.pythonhosted.org/packages/e4/76/cfb0778a84c30df272f1c41fc7b3bd3ffac6e8b02ee6a078a592d35cf73f/scikit_learn-1.6.0-cp313-cp313-macosx_12_0_arm64.whl", hash = "sha256:5fe11794236fb83bead2af26a87ced5d26e3370b8487430818b915dafab1724e", size = 11088997 },
    { url = "https://files.pythonhosted.org/packages/2b/8d/4563419d742b852e50871fa3494a8dd0304610601359209a2e614e200260/scikit_learn-1.6.0-cp313-cp313-manylinux_2_17_aarch64.manylinux2014_aarch64.whl", hash = "sha256:61fe3dcec0d82ae280877a818ab652f4988371e32dd5451e75251bece79668b1", size = 12203192 },
    { url = "https://files.pythonhosted.org/packages/15/a4/f4fdcdd11d82837804c888097ad02aa6381c4bbd57b9d3074ecf9eba8f42/scikit_learn-1.6.0-cp313-cp313-manylinux_2_17_x86_64.manylinux2014_x86_64.whl", hash = "sha256:b44e3a51e181933bdf9a4953cc69c6025b40d2b49e238233f149b98849beb4bf", size = 13164436 },
    { url = "https://files.pythonhosted.org/packages/1a/e1/32bdcf8f918de5a156da6886aba24a3b5718d267954bd34555be896289f0/scikit_learn-1.6.0-cp313-cp313-win_amd64.whl", hash = "sha256:a17860a562bac54384454d40b3f6155200c1c737c9399e6a97962c63fce503ac", size = 11064779 },
    { url = "https://files.pythonhosted.org/packages/c6/8d/14464bea220bc02879f9e8d905c4b0a44b5c12afde6c375720b6f41d9407/scikit_learn-1.6.0-cp313-cp313t-macosx_10_13_x86_64.whl", hash = "sha256:98717d3c152f6842d36a70f21e1468fb2f1a2f8f2624d9a3f382211798516426", size = 11962472 },
    { url = "https://files.pythonhosted.org/packages/b4/69/66899cdc65986188e0e255e52ee93dee5101a72f139ee05f263dfff2053a/scikit_learn-1.6.0-cp313-cp313t-macosx_12_0_arm64.whl", hash = "sha256:34e20bfac8ff0ebe0ff20fb16a4d6df5dc4cc9ce383e00c2ab67a526a3c67b18", size = 11104864 },
    { url = "https://files.pythonhosted.org/packages/3c/32/2c63bc108cc5438b116a0c6fd25c6126dd14c03118724385f10a3d218ee8/scikit_learn-1.6.0-cp313-cp313t-manylinux_2_17_x86_64.manylinux2014_x86_64.whl", hash = "sha256:eba06d75815406091419e06dd650b91ebd1c5f836392a0d833ff36447c2b1bfa", size = 12435734 },
    { url = "https://files.pythonhosted.org/packages/0c/f5/9434dff19e04a334bfb30df90511904263c48a422a9952d91d8de5c3aa62/scikit_learn-1.6.0-cp313-cp313t-win_amd64.whl", hash = "sha256:b6916d1cec1ff163c7d281e699d7a6a709da2f2c5ec7b10547e08cc788ddd3ae", size = 11329803 },
]

[[package]]
name = "scipy"
version = "1.14.1"
source = { registry = "https://pypi.org/simple" }
dependencies = [
    { name = "numpy" },
]
sdist = { url = "https://files.pythonhosted.org/packages/62/11/4d44a1f274e002784e4dbdb81e0ea96d2de2d1045b2132d5af62cc31fd28/scipy-1.14.1.tar.gz", hash = "sha256:5a275584e726026a5699459aa72f828a610821006228e841b94275c4a7c08417", size = 58620554 }
wheels = [
    { url = "https://files.pythonhosted.org/packages/64/68/3bc0cfaf64ff507d82b1e5d5b64521df4c8bf7e22bc0b897827cbee9872c/scipy-1.14.1-cp310-cp310-macosx_10_13_x86_64.whl", hash = "sha256:b28d2ca4add7ac16ae8bb6632a3c86e4b9e4d52d3e34267f6e1b0c1f8d87e389", size = 39069598 },
    { url = "https://files.pythonhosted.org/packages/43/a5/8d02f9c372790326ad405d94f04d4339482ec082455b9e6e288f7100513b/scipy-1.14.1-cp310-cp310-macosx_12_0_arm64.whl", hash = "sha256:d0d2821003174de06b69e58cef2316a6622b60ee613121199cb2852a873f8cf3", size = 29879676 },
    { url = "https://files.pythonhosted.org/packages/07/42/0e0bea9666fcbf2cb6ea0205db42c81b1f34d7b729ba251010edf9c80ebd/scipy-1.14.1-cp310-cp310-macosx_14_0_arm64.whl", hash = "sha256:8bddf15838ba768bb5f5083c1ea012d64c9a444e16192762bd858f1e126196d0", size = 23088696 },
    { url = "https://files.pythonhosted.org/packages/15/47/298ab6fef5ebf31b426560e978b8b8548421d4ed0bf99263e1eb44532306/scipy-1.14.1-cp310-cp310-macosx_14_0_x86_64.whl", hash = "sha256:97c5dddd5932bd2a1a31c927ba5e1463a53b87ca96b5c9bdf5dfd6096e27efc3", size = 25470699 },
    { url = "https://files.pythonhosted.org/packages/d8/df/cdb6be5274bc694c4c22862ac3438cb04f360ed9df0aecee02ce0b798380/scipy-1.14.1-cp310-cp310-manylinux_2_17_aarch64.manylinux2014_aarch64.whl", hash = "sha256:2ff0a7e01e422c15739ecd64432743cf7aae2b03f3084288f399affcefe5222d", size = 35606631 },
    { url = "https://files.pythonhosted.org/packages/47/78/b0c2c23880dd1e99e938ad49ccfb011ae353758a2dc5ed7ee59baff684c3/scipy-1.14.1-cp310-cp310-manylinux_2_17_x86_64.manylinux2014_x86_64.whl", hash = "sha256:8e32dced201274bf96899e6491d9ba3e9a5f6b336708656466ad0522d8528f69", size = 41178528 },
    { url = "https://files.pythonhosted.org/packages/5d/aa/994b45c34b897637b853ec04334afa55a85650a0d11dacfa67232260fb0a/scipy-1.14.1-cp310-cp310-musllinux_1_2_x86_64.whl", hash = "sha256:8426251ad1e4ad903a4514712d2fa8fdd5382c978010d1c6f5f37ef286a713ad", size = 42784535 },
    { url = "https://files.pythonhosted.org/packages/e7/1c/8daa6df17a945cb1a2a1e3bae3c49643f7b3b94017ff01a4787064f03f84/scipy-1.14.1-cp310-cp310-win_amd64.whl", hash = "sha256:a49f6ed96f83966f576b33a44257d869756df6cf1ef4934f59dd58b25e0327e5", size = 44772117 },
    { url = "https://files.pythonhosted.org/packages/b2/ab/070ccfabe870d9f105b04aee1e2860520460ef7ca0213172abfe871463b9/scipy-1.14.1-cp311-cp311-macosx_10_13_x86_64.whl", hash = "sha256:2da0469a4ef0ecd3693761acbdc20f2fdeafb69e6819cc081308cc978153c675", size = 39076999 },
    { url = "https://files.pythonhosted.org/packages/a7/c5/02ac82f9bb8f70818099df7e86c3ad28dae64e1347b421d8e3adf26acab6/scipy-1.14.1-cp311-cp311-macosx_12_0_arm64.whl", hash = "sha256:c0ee987efa6737242745f347835da2cc5bb9f1b42996a4d97d5c7ff7928cb6f2", size = 29894570 },
    { url = "https://files.pythonhosted.org/packages/ed/05/7f03e680cc5249c4f96c9e4e845acde08eb1aee5bc216eff8a089baa4ddb/scipy-1.14.1-cp311-cp311-macosx_14_0_arm64.whl", hash = "sha256:3a1b111fac6baec1c1d92f27e76511c9e7218f1695d61b59e05e0fe04dc59617", size = 23103567 },
    { url = "https://files.pythonhosted.org/packages/5e/fc/9f1413bef53171f379d786aabc104d4abeea48ee84c553a3e3d8c9f96a9c/scipy-1.14.1-cp311-cp311-macosx_14_0_x86_64.whl", hash = "sha256:8475230e55549ab3f207bff11ebfc91c805dc3463ef62eda3ccf593254524ce8", size = 25499102 },
    { url = "https://files.pythonhosted.org/packages/c2/4b/b44bee3c2ddc316b0159b3d87a3d467ef8d7edfd525e6f7364a62cd87d90/scipy-1.14.1-cp311-cp311-manylinux_2_17_aarch64.manylinux2014_aarch64.whl", hash = "sha256:278266012eb69f4a720827bdd2dc54b2271c97d84255b2faaa8f161a158c3b37", size = 35586346 },
    { url = "https://files.pythonhosted.org/packages/93/6b/701776d4bd6bdd9b629c387b5140f006185bd8ddea16788a44434376b98f/scipy-1.14.1-cp311-cp311-manylinux_2_17_x86_64.manylinux2014_x86_64.whl", hash = "sha256:fef8c87f8abfb884dac04e97824b61299880c43f4ce675dd2cbeadd3c9b466d2", size = 41165244 },
    { url = "https://files.pythonhosted.org/packages/06/57/e6aa6f55729a8f245d8a6984f2855696c5992113a5dc789065020f8be753/scipy-1.14.1-cp311-cp311-musllinux_1_2_x86_64.whl", hash = "sha256:b05d43735bb2f07d689f56f7b474788a13ed8adc484a85aa65c0fd931cf9ccd2", size = 42817917 },
    { url = "https://files.pythonhosted.org/packages/ea/c2/5ecadc5fcccefaece775feadcd795060adf5c3b29a883bff0e678cfe89af/scipy-1.14.1-cp311-cp311-win_amd64.whl", hash = "sha256:716e389b694c4bb564b4fc0c51bc84d381735e0d39d3f26ec1af2556ec6aad94", size = 44781033 },
    { url = "https://files.pythonhosted.org/packages/c0/04/2bdacc8ac6387b15db6faa40295f8bd25eccf33f1f13e68a72dc3c60a99e/scipy-1.14.1-cp312-cp312-macosx_10_13_x86_64.whl", hash = "sha256:631f07b3734d34aced009aaf6fedfd0eb3498a97e581c3b1e5f14a04164a456d", size = 39128781 },
    { url = "https://files.pythonhosted.org/packages/c8/53/35b4d41f5fd42f5781dbd0dd6c05d35ba8aa75c84ecddc7d44756cd8da2e/scipy-1.14.1-cp312-cp312-macosx_12_0_arm64.whl", hash = "sha256:af29a935803cc707ab2ed7791c44288a682f9c8107bc00f0eccc4f92c08d6e07", size = 29939542 },
    { url = "https://files.pythonhosted.org/packages/66/67/6ef192e0e4d77b20cc33a01e743b00bc9e68fb83b88e06e636d2619a8767/scipy-1.14.1-cp312-cp312-macosx_14_0_arm64.whl", hash = "sha256:2843f2d527d9eebec9a43e6b406fb7266f3af25a751aa91d62ff416f54170bc5", size = 23148375 },
    { url = "https://files.pythonhosted.org/packages/f6/32/3a6dedd51d68eb7b8e7dc7947d5d841bcb699f1bf4463639554986f4d782/scipy-1.14.1-cp312-cp312-macosx_14_0_x86_64.whl", hash = "sha256:eb58ca0abd96911932f688528977858681a59d61a7ce908ffd355957f7025cfc", size = 25578573 },
    { url = "https://files.pythonhosted.org/packages/f0/5a/efa92a58dc3a2898705f1dc9dbaf390ca7d4fba26d6ab8cfffb0c72f656f/scipy-1.14.1-cp312-cp312-manylinux_2_17_aarch64.manylinux2014_aarch64.whl", hash = "sha256:30ac8812c1d2aab7131a79ba62933a2a76f582d5dbbc695192453dae67ad6310", size = 35319299 },
    { url = "https://files.pythonhosted.org/packages/8e/ee/8a26858ca517e9c64f84b4c7734b89bda8e63bec85c3d2f432d225bb1886/scipy-1.14.1-cp312-cp312-manylinux_2_17_x86_64.manylinux2014_x86_64.whl", hash = "sha256:8f9ea80f2e65bdaa0b7627fb00cbeb2daf163caa015e59b7516395fe3bd1e066", size = 40849331 },
    { url = "https://files.pythonhosted.org/packages/a5/cd/06f72bc9187840f1c99e1a8750aad4216fc7dfdd7df46e6280add14b4822/scipy-1.14.1-cp312-cp312-musllinux_1_2_x86_64.whl", hash = "sha256:edaf02b82cd7639db00dbff629995ef185c8df4c3ffa71a5562a595765a06ce1", size = 42544049 },
    { url = "https://files.pythonhosted.org/packages/aa/7d/43ab67228ef98c6b5dd42ab386eae2d7877036970a0d7e3dd3eb47a0d530/scipy-1.14.1-cp312-cp312-win_amd64.whl", hash = "sha256:2ff38e22128e6c03ff73b6bb0f85f897d2362f8c052e3b8ad00532198fbdae3f", size = 44521212 },
    { url = "https://files.pythonhosted.org/packages/50/ef/ac98346db016ff18a6ad7626a35808f37074d25796fd0234c2bb0ed1e054/scipy-1.14.1-cp313-cp313-macosx_10_13_x86_64.whl", hash = "sha256:1729560c906963fc8389f6aac023739ff3983e727b1a4d87696b7bf108316a79", size = 39091068 },
    { url = "https://files.pythonhosted.org/packages/b9/cc/70948fe9f393b911b4251e96b55bbdeaa8cca41f37c26fd1df0232933b9e/scipy-1.14.1-cp313-cp313-macosx_12_0_arm64.whl", hash = "sha256:4079b90df244709e675cdc8b93bfd8a395d59af40b72e339c2287c91860deb8e", size = 29875417 },
    { url = "https://files.pythonhosted.org/packages/3b/2e/35f549b7d231c1c9f9639f9ef49b815d816bf54dd050da5da1c11517a218/scipy-1.14.1-cp313-cp313-macosx_14_0_arm64.whl", hash = "sha256:e0cf28db0f24a38b2a0ca33a85a54852586e43cf6fd876365c86e0657cfe7d73", size = 23084508 },
    { url = "https://files.pythonhosted.org/packages/3f/d6/b028e3f3e59fae61fb8c0f450db732c43dd1d836223a589a8be9f6377203/scipy-1.14.1-cp313-cp313-macosx_14_0_x86_64.whl", hash = "sha256:0c2f95de3b04e26f5f3ad5bb05e74ba7f68b837133a4492414b3afd79dfe540e", size = 25503364 },
    { url = "https://files.pythonhosted.org/packages/a7/2f/6c142b352ac15967744d62b165537a965e95d557085db4beab2a11f7943b/scipy-1.14.1-cp313-cp313-manylinux_2_17_aarch64.manylinux2014_aarch64.whl", hash = "sha256:b99722ea48b7ea25e8e015e8341ae74624f72e5f21fc2abd45f3a93266de4c5d", size = 35292639 },
    { url = "https://files.pythonhosted.org/packages/56/46/2449e6e51e0d7c3575f289f6acb7f828938eaab8874dbccfeb0cd2b71a27/scipy-1.14.1-cp313-cp313-manylinux_2_17_x86_64.manylinux2014_x86_64.whl", hash = "sha256:5149e3fd2d686e42144a093b206aef01932a0059c2a33ddfa67f5f035bdfe13e", size = 40798288 },
    { url = "https://files.pythonhosted.org/packages/32/cd/9d86f7ed7f4497c9fd3e39f8918dd93d9f647ba80d7e34e4946c0c2d1a7c/scipy-1.14.1-cp313-cp313-musllinux_1_2_x86_64.whl", hash = "sha256:e4f5a7c49323533f9103d4dacf4e4f07078f360743dec7f7596949149efeec06", size = 42524647 },
    { url = "https://files.pythonhosted.org/packages/f5/1b/6ee032251bf4cdb0cc50059374e86a9f076308c1512b61c4e003e241efb7/scipy-1.14.1-cp313-cp313-win_amd64.whl", hash = "sha256:baff393942b550823bfce952bb62270ee17504d02a1801d7fd0719534dfb9c84", size = 44469524 },
]

[[package]]
name = "seaborn"
version = "0.13.2"
source = { registry = "https://pypi.org/simple" }
dependencies = [
    { name = "matplotlib" },
    { name = "numpy" },
    { name = "pandas" },
]
sdist = { url = "https://files.pythonhosted.org/packages/86/59/a451d7420a77ab0b98f7affa3a1d78a313d2f7281a57afb1a34bae8ab412/seaborn-0.13.2.tar.gz", hash = "sha256:93e60a40988f4d65e9f4885df477e2fdaff6b73a9ded434c1ab356dd57eefff7", size = 1457696 }
wheels = [
    { url = "https://files.pythonhosted.org/packages/83/11/00d3c3dfc25ad54e731d91449895a79e4bf2384dc3ac01809010ba88f6d5/seaborn-0.13.2-py3-none-any.whl", hash = "sha256:636f8336facf092165e27924f223d3c62ca560b1f2bb5dff7ab7fad265361987", size = 294914 },
]

[[package]]
name = "six"
version = "1.16.0"
source = { registry = "https://pypi.org/simple" }
sdist = { url = "https://files.pythonhosted.org/packages/71/39/171f1c67cd00715f190ba0b100d606d440a28c93c7714febeca8b79af85e/six-1.16.0.tar.gz", hash = "sha256:1e61c37477a1626458e36f7b1d82aa5c9b094fa4802892072e49de9c60c4c926", size = 34041 }
wheels = [
    { url = "https://files.pythonhosted.org/packages/d9/5a/e7c31adbe875f2abbb91bd84cf2dc52d792b5a01506781dbcf25c91daf11/six-1.16.0-py2.py3-none-any.whl", hash = "sha256:8abb2f1d86890a2dfb989f9a77cfcfd3e47c2a354b01111771326f8aa26e0254", size = 11053 },
]

[[package]]
name = "statsmodels"
version = "0.14.2"
source = { registry = "https://pypi.org/simple" }
dependencies = [
    { name = "numpy" },
    { name = "packaging" },
    { name = "pandas" },
    { name = "patsy" },
    { name = "scipy" },
]
sdist = { url = "https://files.pythonhosted.org/packages/25/a3/4a7a240e9bc9e146fbd9f0c410ecac328a899ca0c4467c72d9b8aa1e4015/statsmodels-0.14.2.tar.gz", hash = "sha256:890550147ad3a81cda24f0ba1a5c4021adc1601080bd00e191ae7cd6feecd6ad", size = 20352531 }
wheels = [
    { url = "https://files.pythonhosted.org/packages/f7/49/a62b5f00d49d78bec0e2bd90c89718f0d376ab6fa868e2d4aa6a7a055cae/statsmodels-0.14.2-cp310-cp310-macosx_10_9_x86_64.whl", hash = "sha256:df5d6f95c46f0341da6c79ee7617e025bf2b371e190a8e60af1ae9cabbdb7a97", size = 10447008 },
    { url = "https://files.pythonhosted.org/packages/13/90/12e9e6bc54a72d305749948ed9e94010ed044c814d2bb333612778a16818/statsmodels-0.14.2-cp310-cp310-macosx_11_0_arm64.whl", hash = "sha256:a87ef21fadb445b650f327340dde703f13aec1540f3d497afb66324499dea97a", size = 10102968 },
    { url = "https://files.pythonhosted.org/packages/b0/ca/828c82dc0252b048f994d6a7a2fcf8380d976978056b2c31f0e045582128/statsmodels-0.14.2-cp310-cp310-manylinux_2_17_aarch64.manylinux2014_aarch64.whl", hash = "sha256:5827a12e3ede2b98a784476d61d6bec43011fedb64aa815f2098e0573bece257", size = 10439289 },
    { url = "https://files.pythonhosted.org/packages/9f/06/2f1d2ba024c802e812fe9e85eebc06871d76f1f4e0bb2beb0faa22cbe330/statsmodels-0.14.2-cp310-cp310-manylinux_2_17_x86_64.manylinux2014_x86_64.whl", hash = "sha256:10f2b7611a61adb7d596a6d239abdf1a4d5492b931b00d5ed23d32844d40e48e", size = 10777478 },
    { url = "https://files.pythonhosted.org/packages/55/46/531a3d175278cb2b2dcdae85fddb2facb59a05051c92dc6e61e425890a6c/statsmodels-0.14.2-cp310-cp310-musllinux_1_1_x86_64.whl", hash = "sha256:c254c66142f1167b4c7d031cf8db55294cc62ff3280e090fc45bd10a7f5fd029", size = 10882244 },
    { url = "https://files.pythonhosted.org/packages/92/97/9864056a980513d7be53cf98f0fc476501b70bae4a1321bf46b0668f9c0c/statsmodels-0.14.2-cp310-cp310-win_amd64.whl", hash = "sha256:0e46e9d59293c1af4cc1f4e5248f17e7e7bc596bfce44d327c789ac27f09111b", size = 9849706 },
    { url = "https://files.pythonhosted.org/packages/08/70/7c79a485086f0dac0dfbda0212e8c868f0e1136e1d78721d643885d40674/statsmodels-0.14.2-cp311-cp311-macosx_10_9_x86_64.whl", hash = "sha256:50fcb633987779e795142f51ba49fb27648d46e8a1382b32ebe8e503aaabaa9e", size = 10443533 },
    { url = "https://files.pythonhosted.org/packages/fb/b1/b16836310f6ca89ddfb30fe65f8851c1a8d63152190ed740a236eca15012/statsmodels-0.14.2-cp311-cp311-macosx_11_0_arm64.whl", hash = "sha256:876794068abfaeed41df71b7887000031ecf44fbfa6b50d53ccb12ebb4ab747a", size = 10100745 },
    { url = "https://files.pythonhosted.org/packages/13/18/5730de2cbc604afcf713e984179221c797e0cc12cd62368e4966af926caa/statsmodels-0.14.2-cp311-cp311-manylinux_2_17_aarch64.manylinux2014_aarch64.whl", hash = "sha256:7a91f6c4943de13e3ce2e20ee3b5d26d02bd42300616a421becd53756f5deb37", size = 10415337 },
    { url = "https://files.pythonhosted.org/packages/7f/0a/28b3b3c807a518b7d0ed0ae45bfdd6be23b38a0c60790f90ce1f8383a640/statsmodels-0.14.2-cp311-cp311-manylinux_2_17_x86_64.manylinux2014_x86_64.whl", hash = "sha256:4864a1c4615c5ea5f2e3b078a75bdedc90dd9da210a37e0738e064b419eccee2", size = 10728568 },
    { url = "https://files.pythonhosted.org/packages/be/de/2bb965f47c07a22afb93f68542e5a04d39b718dbb43444e2fe7344718864/statsmodels-0.14.2-cp311-cp311-musllinux_1_1_x86_64.whl", hash = "sha256:afbd92410e0df06f3d8c4e7c0e2e71f63f4969531f280fb66059e2ecdb6e0415", size = 10869438 },
    { url = "https://files.pythonhosted.org/packages/d5/7e/61ec96b208af273126a211a9aa1c9dfefb216725192973fc52a858ac9219/statsmodels-0.14.2-cp311-cp311-win_amd64.whl", hash = "sha256:8e004cfad0e46ce73fe3f3812010c746f0d4cfd48e307b45c14e9e360f3d2510", size = 9853196 },
    { url = "https://files.pythonhosted.org/packages/34/97/a4acebeb223fa827bbb16aece2b93d91bf42f88bed39d93afa96b13bce54/statsmodels-0.14.2-cp312-cp312-macosx_10_9_x86_64.whl", hash = "sha256:eb0ba1ad3627705f5ae20af6b2982f500546d43892543b36c7bca3e2f87105e7", size = 10396398 },
    { url = "https://files.pythonhosted.org/packages/e7/fd/d282f6a0a55c5903dd66c2116589d1973a352739653382c39d70dcfd0fbc/statsmodels-0.14.2-cp312-cp312-macosx_11_0_arm64.whl", hash = "sha256:90fd2f0110b73fc3fa5a2f21c3ca99b0e22285cccf38e56b5b8fd8ce28791b0f", size = 10094238 },
    { url = "https://files.pythonhosted.org/packages/a5/80/1b7669f6af12697316888786c97fc1405e085fc6cb0396ce5a7d2d6c8adb/statsmodels-0.14.2-cp312-cp312-manylinux_2_17_aarch64.manylinux2014_aarch64.whl", hash = "sha256:ac780ad9ff552773798829a0b9c46820b0faa10e6454891f5e49a845123758ab", size = 10300515 },
    { url = "https://files.pythonhosted.org/packages/08/24/00c0c8dda62ea9ba93b8538f8e2760ca65d6bf92e8c20ac6edb04602a752/statsmodels-0.14.2-cp312-cp312-manylinux_2_17_x86_64.manylinux2014_x86_64.whl", hash = "sha256:55d1742778400ae67acb04b50a2c7f5804182f8a874bd09ca397d69ed159a751", size = 10712980 },
    { url = "https://files.pythonhosted.org/packages/65/fc/4cfc2546f36c41e1d7a684b5401ed51d4f86fbd3976eafefd8e785c36658/statsmodels-0.14.2-cp312-cp312-musllinux_1_1_x86_64.whl", hash = "sha256:f870d14a587ea58a3b596aa994c2ed889cc051f9e450e887d2c83656fc6a64bf", size = 10793220 },
    { url = "https://files.pythonhosted.org/packages/bf/53/1e7077d1bf324c1b1055dedb72e1410d089e459a86940e25b28f545f776e/statsmodels-0.14.2-cp312-cp312-win_amd64.whl", hash = "sha256:f450fcbae214aae66bd9d2b9af48e0f8ba1cb0e8596c6ebb34e6e3f0fec6542c", size = 9825600 },
]

[[package]]
name = "tabulate"
version = "0.9.0"
source = { registry = "https://pypi.org/simple" }
sdist = { url = "https://files.pythonhosted.org/packages/ec/fe/802052aecb21e3797b8f7902564ab6ea0d60ff8ca23952079064155d1ae1/tabulate-0.9.0.tar.gz", hash = "sha256:0095b12bf5966de529c0feb1fa08671671b3368eec77d7ef7ab114be2c068b3c", size = 81090 }
wheels = [
    { url = "https://files.pythonhosted.org/packages/40/44/4a5f08c96eb108af5cb50b41f76142f0afa346dfa99d5296fe7202a11854/tabulate-0.9.0-py3-none-any.whl", hash = "sha256:024ca478df22e9340661486f85298cff5f6dcdba14f3813e8830015b9ed1948f", size = 35252 },
]

[[package]]
name = "threadpoolctl"
version = "3.5.0"
source = { registry = "https://pypi.org/simple" }
sdist = { url = "https://files.pythonhosted.org/packages/bd/55/b5148dcbf72f5cde221f8bfe3b6a540da7aa1842f6b491ad979a6c8b84af/threadpoolctl-3.5.0.tar.gz", hash = "sha256:082433502dd922bf738de0d8bcc4fdcbf0979ff44c42bd40f5af8a282f6fa107", size = 41936 }
wheels = [
    { url = "https://files.pythonhosted.org/packages/4b/2c/ffbf7a134b9ab11a67b0cf0726453cedd9c5043a4fe7a35d1cefa9a1bcfb/threadpoolctl-3.5.0-py3-none-any.whl", hash = "sha256:56c1e26c150397e58c4926da8eeee87533b1e32bef131bd4bf6a2f45f3185467", size = 18414 },
]

[[package]]
name = "tomli"
version = "2.0.1"
source = { registry = "https://pypi.org/simple" }
sdist = { url = "https://files.pythonhosted.org/packages/c0/3f/d7af728f075fb08564c5949a9c95e44352e23dee646869fa104a3b2060a3/tomli-2.0.1.tar.gz", hash = "sha256:de526c12914f0c550d15924c62d72abc48d6fe7364aa87328337a31007fe8a4f", size = 15164 }
wheels = [
    { url = "https://files.pythonhosted.org/packages/97/75/10a9ebee3fd790d20926a90a2547f0bf78f371b2f13aa822c759680ca7b9/tomli-2.0.1-py3-none-any.whl", hash = "sha256:939de3e7a6161af0c887ef91b7d41a53e7c5a1ca976325f429cb46ea9bc30ecc", size = 12757 },
]

[[package]]
name = "tqdm"
version = "4.66.5"
source = { registry = "https://pypi.org/simple" }
dependencies = [
    { name = "colorama", marker = "platform_system == 'Windows'" },
]
sdist = { url = "https://files.pythonhosted.org/packages/58/83/6ba9844a41128c62e810fddddd72473201f3eacde02046066142a2d96cc5/tqdm-4.66.5.tar.gz", hash = "sha256:e1020aef2e5096702d8a025ac7d16b1577279c9d63f8375b63083e9a5f0fcbad", size = 169504 }
wheels = [
    { url = "https://files.pythonhosted.org/packages/48/5d/acf5905c36149bbaec41ccf7f2b68814647347b72075ac0b1fe3022fdc73/tqdm-4.66.5-py3-none-any.whl", hash = "sha256:90279a3770753eafc9194a0364852159802111925aa30eb3f9d85b0e805ac7cd", size = 78351 },
]

[[package]]
name = "typing-extensions"
version = "4.12.2"
source = { registry = "https://pypi.org/simple" }
sdist = { url = "https://files.pythonhosted.org/packages/df/db/f35a00659bc03fec321ba8bce9420de607a1d37f8342eee1863174c69557/typing_extensions-4.12.2.tar.gz", hash = "sha256:1a7ead55c7e559dd4dee8856e3a88b41225abfe1ce8df57b7c13915fe121ffb8", size = 85321 }
wheels = [
    { url = "https://files.pythonhosted.org/packages/26/9f/ad63fc0248c5379346306f8668cda6e2e2e9c95e01216d2b8ffd9ff037d0/typing_extensions-4.12.2-py3-none-any.whl", hash = "sha256:04e5ca0351e0f3f85c6853954072df659d0d13fac324d0072316b67d7794700d", size = 37438 },
]

[[package]]
name = "tzdata"
version = "2024.1"
source = { registry = "https://pypi.org/simple" }
sdist = { url = "https://files.pythonhosted.org/packages/74/5b/e025d02cb3b66b7b76093404392d4b44343c69101cc85f4d180dd5784717/tzdata-2024.1.tar.gz", hash = "sha256:2674120f8d891909751c38abcdfd386ac0a5a1127954fbc332af6b5ceae07efd", size = 190559 }
wheels = [
    { url = "https://files.pythonhosted.org/packages/65/58/f9c9e6be752e9fcb8b6a0ee9fb87e6e7a1f6bcab2cdc73f02bb7ba91ada0/tzdata-2024.1-py2.py3-none-any.whl", hash = "sha256:9068bc196136463f5245e51efda838afa15aaeca9903f49050dfa2679db4d252", size = 345370 },
]

[[package]]
name = "wrapt"
version = "1.16.0"
source = { registry = "https://pypi.org/simple" }
sdist = { url = "https://files.pythonhosted.org/packages/95/4c/063a912e20bcef7124e0df97282a8af3ff3e4b603ce84c481d6d7346be0a/wrapt-1.16.0.tar.gz", hash = "sha256:5f370f952971e7d17c7d1ead40e49f32345a7f7a5373571ef44d800d06b1899d", size = 53972 }
wheels = [
    { url = "https://files.pythonhosted.org/packages/a8/c6/5375258add3777494671d8cec27cdf5402abd91016dee24aa2972c61fedf/wrapt-1.16.0-cp310-cp310-macosx_10_9_x86_64.whl", hash = "sha256:ffa565331890b90056c01db69c0fe634a776f8019c143a5ae265f9c6bc4bd6d4", size = 37315 },
    { url = "https://files.pythonhosted.org/packages/32/12/e11adfde33444986135d8881b401e4de6cbb4cced046edc6b464e6ad7547/wrapt-1.16.0-cp310-cp310-macosx_11_0_arm64.whl", hash = "sha256:e4fdb9275308292e880dcbeb12546df7f3e0f96c6b41197e0cf37d2826359020", size = 38160 },
    { url = "https://files.pythonhosted.org/packages/70/7d/3dcc4a7e96f8d3e398450ec7703db384413f79bd6c0196e0e139055ce00f/wrapt-1.16.0-cp310-cp310-manylinux_2_17_aarch64.manylinux2014_aarch64.whl", hash = "sha256:bb2dee3874a500de01c93d5c71415fcaef1d858370d405824783e7a8ef5db440", size = 80419 },
    { url = "https://files.pythonhosted.org/packages/d1/c4/8dfdc3c2f0b38be85c8d9fdf0011ebad2f54e40897f9549a356bebb63a97/wrapt-1.16.0-cp310-cp310-manylinux_2_5_i686.manylinux1_i686.manylinux_2_17_i686.manylinux2014_i686.whl", hash = "sha256:2a88e6010048489cda82b1326889ec075a8c856c2e6a256072b28eaee3ccf487", size = 72669 },
    { url = "https://files.pythonhosted.org/packages/49/83/b40bc1ad04a868b5b5bcec86349f06c1ee1ea7afe51dc3e46131e4f39308/wrapt-1.16.0-cp310-cp310-manylinux_2_5_x86_64.manylinux1_x86_64.manylinux_2_17_x86_64.manylinux2014_x86_64.whl", hash = "sha256:ac83a914ebaf589b69f7d0a1277602ff494e21f4c2f743313414378f8f50a4cf", size = 80271 },
    { url = "https://files.pythonhosted.org/packages/19/d4/cd33d3a82df73a064c9b6401d14f346e1d2fb372885f0295516ec08ed2ee/wrapt-1.16.0-cp310-cp310-musllinux_1_1_aarch64.whl", hash = "sha256:73aa7d98215d39b8455f103de64391cb79dfcad601701a3aa0dddacf74911d72", size = 84748 },
    { url = "https://files.pythonhosted.org/packages/ef/58/2fde309415b5fa98fd8f5f4a11886cbf276824c4c64d45a39da342fff6fe/wrapt-1.16.0-cp310-cp310-musllinux_1_1_i686.whl", hash = "sha256:807cc8543a477ab7422f1120a217054f958a66ef7314f76dd9e77d3f02cdccd0", size = 77522 },
    { url = "https://files.pythonhosted.org/packages/07/44/359e4724a92369b88dbf09878a7cde7393cf3da885567ea898e5904049a3/wrapt-1.16.0-cp310-cp310-musllinux_1_1_x86_64.whl", hash = "sha256:bf5703fdeb350e36885f2875d853ce13172ae281c56e509f4e6eca049bdfb136", size = 84780 },
    { url = "https://files.pythonhosted.org/packages/88/8f/706f2fee019360cc1da652353330350c76aa5746b4e191082e45d6838faf/wrapt-1.16.0-cp310-cp310-win32.whl", hash = "sha256:f6b2d0c6703c988d334f297aa5df18c45e97b0af3679bb75059e0e0bd8b1069d", size = 35335 },
    { url = "https://files.pythonhosted.org/packages/19/2b/548d23362e3002ebbfaefe649b833fa43f6ca37ac3e95472130c4b69e0b4/wrapt-1.16.0-cp310-cp310-win_amd64.whl", hash = "sha256:decbfa2f618fa8ed81c95ee18a387ff973143c656ef800c9f24fb7e9c16054e2", size = 37528 },
    { url = "https://files.pythonhosted.org/packages/fd/03/c188ac517f402775b90d6f312955a5e53b866c964b32119f2ed76315697e/wrapt-1.16.0-cp311-cp311-macosx_10_9_x86_64.whl", hash = "sha256:1a5db485fe2de4403f13fafdc231b0dbae5eca4359232d2efc79025527375b09", size = 37313 },
    { url = "https://files.pythonhosted.org/packages/0f/16/ea627d7817394db04518f62934a5de59874b587b792300991b3c347ff5e0/wrapt-1.16.0-cp311-cp311-macosx_11_0_arm64.whl", hash = "sha256:75ea7d0ee2a15733684badb16de6794894ed9c55aa5e9903260922f0482e687d", size = 38164 },
    { url = "https://files.pythonhosted.org/packages/7f/a7/f1212ba098f3de0fd244e2de0f8791ad2539c03bef6c05a9fcb03e45b089/wrapt-1.16.0-cp311-cp311-manylinux_2_17_aarch64.manylinux2014_aarch64.whl", hash = "sha256:a452f9ca3e3267cd4d0fcf2edd0d035b1934ac2bd7e0e57ac91ad6b95c0c6389", size = 80890 },
    { url = "https://files.pythonhosted.org/packages/b7/96/bb5e08b3d6db003c9ab219c487714c13a237ee7dcc572a555eaf1ce7dc82/wrapt-1.16.0-cp311-cp311-manylinux_2_5_i686.manylinux1_i686.manylinux_2_17_i686.manylinux2014_i686.whl", hash = "sha256:43aa59eadec7890d9958748db829df269f0368521ba6dc68cc172d5d03ed8060", size = 73118 },
    { url = "https://files.pythonhosted.org/packages/6e/52/2da48b35193e39ac53cfb141467d9f259851522d0e8c87153f0ba4205fb1/wrapt-1.16.0-cp311-cp311-manylinux_2_5_x86_64.manylinux1_x86_64.manylinux_2_17_x86_64.manylinux2014_x86_64.whl", hash = "sha256:72554a23c78a8e7aa02abbd699d129eead8b147a23c56e08d08dfc29cfdddca1", size = 80746 },
    { url = "https://files.pythonhosted.org/packages/11/fb/18ec40265ab81c0e82a934de04596b6ce972c27ba2592c8b53d5585e6bcd/wrapt-1.16.0-cp311-cp311-musllinux_1_1_aarch64.whl", hash = "sha256:d2efee35b4b0a347e0d99d28e884dfd82797852d62fcd7ebdeee26f3ceb72cf3", size = 85668 },
    { url = "https://files.pythonhosted.org/packages/0f/ef/0ecb1fa23145560431b970418dce575cfaec555ab08617d82eb92afc7ccf/wrapt-1.16.0-cp311-cp311-musllinux_1_1_i686.whl", hash = "sha256:6dcfcffe73710be01d90cae08c3e548d90932d37b39ef83969ae135d36ef3956", size = 78556 },
    { url = "https://files.pythonhosted.org/packages/25/62/cd284b2b747f175b5a96cbd8092b32e7369edab0644c45784871528eb852/wrapt-1.16.0-cp311-cp311-musllinux_1_1_x86_64.whl", hash = "sha256:eb6e651000a19c96f452c85132811d25e9264d836951022d6e81df2fff38337d", size = 85712 },
    { url = "https://files.pythonhosted.org/packages/e5/a7/47b7ff74fbadf81b696872d5ba504966591a3468f1bc86bca2f407baef68/wrapt-1.16.0-cp311-cp311-win32.whl", hash = "sha256:66027d667efe95cc4fa945af59f92c5a02c6f5bb6012bff9e60542c74c75c362", size = 35327 },
    { url = "https://files.pythonhosted.org/packages/cf/c3/0084351951d9579ae83a3d9e38c140371e4c6b038136909235079f2e6e78/wrapt-1.16.0-cp311-cp311-win_amd64.whl", hash = "sha256:aefbc4cb0a54f91af643660a0a150ce2c090d3652cf4052a5397fb2de549cd89", size = 37523 },
    { url = "https://files.pythonhosted.org/packages/92/17/224132494c1e23521868cdd57cd1e903f3b6a7ba6996b7b8f077ff8ac7fe/wrapt-1.16.0-cp312-cp312-macosx_10_9_x86_64.whl", hash = "sha256:5eb404d89131ec9b4f748fa5cfb5346802e5ee8836f57d516576e61f304f3b7b", size = 37614 },
    { url = "https://files.pythonhosted.org/packages/6a/d7/cfcd73e8f4858079ac59d9db1ec5a1349bc486ae8e9ba55698cc1f4a1dff/wrapt-1.16.0-cp312-cp312-macosx_11_0_arm64.whl", hash = "sha256:9090c9e676d5236a6948330e83cb89969f433b1943a558968f659ead07cb3b36", size = 38316 },
    { url = "https://files.pythonhosted.org/packages/7e/79/5ff0a5c54bda5aec75b36453d06be4f83d5cd4932cc84b7cb2b52cee23e2/wrapt-1.16.0-cp312-cp312-manylinux_2_17_aarch64.manylinux2014_aarch64.whl", hash = "sha256:94265b00870aa407bd0cbcfd536f17ecde43b94fb8d228560a1e9d3041462d73", size = 86322 },
    { url = "https://files.pythonhosted.org/packages/c4/81/e799bf5d419f422d8712108837c1d9bf6ebe3cb2a81ad94413449543a923/wrapt-1.16.0-cp312-cp312-manylinux_2_5_i686.manylinux1_i686.manylinux_2_17_i686.manylinux2014_i686.whl", hash = "sha256:f2058f813d4f2b5e3a9eb2eb3faf8f1d99b81c3e51aeda4b168406443e8ba809", size = 79055 },
    { url = "https://files.pythonhosted.org/packages/62/62/30ca2405de6a20448ee557ab2cd61ab9c5900be7cbd18a2639db595f0b98/wrapt-1.16.0-cp312-cp312-manylinux_2_5_x86_64.manylinux1_x86_64.manylinux_2_17_x86_64.manylinux2014_x86_64.whl", hash = "sha256:98b5e1f498a8ca1858a1cdbffb023bfd954da4e3fa2c0cb5853d40014557248b", size = 87291 },
    { url = "https://files.pythonhosted.org/packages/49/4e/5d2f6d7b57fc9956bf06e944eb00463551f7d52fc73ca35cfc4c2cdb7aed/wrapt-1.16.0-cp312-cp312-musllinux_1_1_aarch64.whl", hash = "sha256:14d7dc606219cdd7405133c713f2c218d4252f2a469003f8c46bb92d5d095d81", size = 90374 },
    { url = "https://files.pythonhosted.org/packages/a6/9b/c2c21b44ff5b9bf14a83252a8b973fb84923764ff63db3e6dfc3895cf2e0/wrapt-1.16.0-cp312-cp312-musllinux_1_1_i686.whl", hash = "sha256:49aac49dc4782cb04f58986e81ea0b4768e4ff197b57324dcbd7699c5dfb40b9", size = 83896 },
    { url = "https://files.pythonhosted.org/packages/14/26/93a9fa02c6f257df54d7570dfe8011995138118d11939a4ecd82cb849613/wrapt-1.16.0-cp312-cp312-musllinux_1_1_x86_64.whl", hash = "sha256:418abb18146475c310d7a6dc71143d6f7adec5b004ac9ce08dc7a34e2babdc5c", size = 91738 },
    { url = "https://files.pythonhosted.org/packages/a2/5b/4660897233eb2c8c4de3dc7cefed114c61bacb3c28327e64150dc44ee2f6/wrapt-1.16.0-cp312-cp312-win32.whl", hash = "sha256:685f568fa5e627e93f3b52fda002c7ed2fa1800b50ce51f6ed1d572d8ab3e7fc", size = 35568 },
    { url = "https://files.pythonhosted.org/packages/5c/cc/8297f9658506b224aa4bd71906447dea6bb0ba629861a758c28f67428b91/wrapt-1.16.0-cp312-cp312-win_amd64.whl", hash = "sha256:dcdba5c86e368442528f7060039eda390cc4091bfd1dca41e8046af7c910dda8", size = 37653 },
    { url = "https://files.pythonhosted.org/packages/ff/21/abdedb4cdf6ff41ebf01a74087740a709e2edb146490e4d9beea054b0b7a/wrapt-1.16.0-py3-none-any.whl", hash = "sha256:6906c4100a8fcbf2fa735f6059214bb13b97f75b1a61777fcf6432121ef12ef1", size = 23362 },
]

[[package]]
name = "zipp"
version = "3.20.1"
source = { registry = "https://pypi.org/simple" }
sdist = { url = "https://files.pythonhosted.org/packages/d3/8b/1239a3ef43a0d0ebdca623fb6413bc7702c321400c5fdd574f0b7aa0fbb4/zipp-3.20.1.tar.gz", hash = "sha256:c22b14cc4763c5a5b04134207736c107db42e9d3ef2d9779d465f5f1bcba572b", size = 23848 }
wheels = [
    { url = "https://files.pythonhosted.org/packages/07/9e/c96f7a4cd0bf5625bb409b7e61e99b1130dc63a98cb8b24aeabae62d43e8/zipp-3.20.1-py3-none-any.whl", hash = "sha256:9960cd8967c8f85a56f920d5d507274e74f9ff813a0ab8889a5b5be2daf44064", size = 8988 },
]<|MERGE_RESOLUTION|>--- conflicted
+++ resolved
@@ -429,11 +429,7 @@
 
 [[package]]
 name = "marginaleffects"
-<<<<<<< HEAD
-version = "0.0.14"
-=======
 version = "0.0.14.1"
->>>>>>> 6c5621b1
 source = { virtual = "." }
 dependencies = [
     { name = "formulaic" },
