version = 1
revision = 1
requires-python = ">=3.10"
resolution-markers = [
    "python_full_version < '3.11'",
    "python_full_version == '3.11.*'",
    "python_full_version == '3.12.*'",
    "python_full_version >= '3.13'",
]

[[package]]
name = "annotated-types"
version = "0.7.0"
source = { registry = "https://pypi.org/simple" }
sdist = { url = "https://files.pythonhosted.org/packages/ee/67/531ea369ba64dcff5ec9c3402f9f51bf748cec26dde048a2f973a4eea7f5/annotated_types-0.7.0.tar.gz", hash = "sha256:aff07c09a53a08bc8cfccb9c85b05f1aa9a2a6f23728d790723543408344ce89", size = 16081 }
wheels = [
    { url = "https://files.pythonhosted.org/packages/78/b6/6307fbef88d9b5ee7421e68d78a9f162e0da4900bc5f5793f6d3d0e34fb8/annotated_types-0.7.0-py3-none-any.whl", hash = "sha256:1f02e8b43a8fbbc3f3e0d4f0f4bfc8131bcb4eebe8849b8e5c773f3a1c582a53", size = 13643 },
]

[[package]]
name = "attrs"
version = "25.2.0"
source = { registry = "https://pypi.org/simple" }
sdist = { url = "https://files.pythonhosted.org/packages/69/82/3c4e1d44f3cbaa2a578127d641fe385ba3bff6c38b789447ae11a21fa413/attrs-25.2.0.tar.gz", hash = "sha256:18a06db706db43ac232cce80443fcd9f2500702059ecf53489e3c5a3f417acaf", size = 812038 }
wheels = [
    { url = "https://files.pythonhosted.org/packages/03/33/7a7388b9ef94aab40539939d94461ec682afbd895458945ed25be07f03f6/attrs-25.2.0-py3-none-any.whl", hash = "sha256:611344ff0a5fed735d86d7784610c84f8126b95e549bcad9ff61b4242f2d386b", size = 64016 },
]

[[package]]
name = "babel"
version = "2.17.0"
source = { registry = "https://pypi.org/simple" }
sdist = { url = "https://files.pythonhosted.org/packages/7d/6b/d52e42361e1aa00709585ecc30b3f9684b3ab62530771402248b1b1d6240/babel-2.17.0.tar.gz", hash = "sha256:0c54cffb19f690cdcc52a3b50bcbf71e07a808d1c80d549f2459b9d2cf0afb9d", size = 9951852 }
wheels = [
    { url = "https://files.pythonhosted.org/packages/b7/b8/3fe70c75fe32afc4bb507f75563d39bc5642255d1d94f1f23604725780bf/babel-2.17.0-py3-none-any.whl", hash = "sha256:4d0b53093fdfb4b21c92b5213dba5a1b23885afa8383709427046b21c366e5f2", size = 10182537 },
]

[[package]]
name = "beartype"
version = "0.20.0"
source = { registry = "https://pypi.org/simple" }
sdist = { url = "https://files.pythonhosted.org/packages/7d/48/fe1177f4272a1bc344f3371414aa5b76e19c30d7280d711ce90c5335a6f5/beartype-0.20.0.tar.gz", hash = "sha256:599ecc86b88549bcb6d1af626f44d85ffbb9151ace5d7f9f3b493dce2ffee529", size = 1390635 }
wheels = [
    { url = "https://files.pythonhosted.org/packages/61/ce/9cf60b72e3fbd36a6dd16e31ecbe9ae137a8ead77cb24a5f75302adfc9a9/beartype-0.20.0-py3-none-any.whl", hash = "sha256:090d10e3540b3fca209a0ab5f1c15f9652a075da0a7249c2e6713011e9e5f6ef", size = 1139097 },
]

[[package]]
name = "black"
version = "25.1.0"
source = { registry = "https://pypi.org/simple" }
dependencies = [
    { name = "click" },
    { name = "mypy-extensions" },
    { name = "packaging" },
    { name = "pathspec" },
    { name = "platformdirs" },
    { name = "tomli", marker = "python_full_version < '3.11'" },
    { name = "typing-extensions", marker = "python_full_version < '3.11'" },
]
sdist = { url = "https://files.pythonhosted.org/packages/94/49/26a7b0f3f35da4b5a65f081943b7bcd22d7002f5f0fb8098ec1ff21cb6ef/black-25.1.0.tar.gz", hash = "sha256:33496d5cd1222ad73391352b4ae8da15253c5de89b93a80b3e2c8d9a19ec2666", size = 649449 }
wheels = [
    { url = "https://files.pythonhosted.org/packages/4d/3b/4ba3f93ac8d90410423fdd31d7541ada9bcee1df32fb90d26de41ed40e1d/black-25.1.0-cp310-cp310-macosx_10_9_x86_64.whl", hash = "sha256:759e7ec1e050a15f89b770cefbf91ebee8917aac5c20483bc2d80a6c3a04df32", size = 1629419 },
    { url = "https://files.pythonhosted.org/packages/b4/02/0bde0485146a8a5e694daed47561785e8b77a0466ccc1f3e485d5ef2925e/black-25.1.0-cp310-cp310-macosx_11_0_arm64.whl", hash = "sha256:0e519ecf93120f34243e6b0054db49c00a35f84f195d5bce7e9f5cfc578fc2da", size = 1461080 },
    { url = "https://files.pythonhosted.org/packages/52/0e/abdf75183c830eaca7589144ff96d49bce73d7ec6ad12ef62185cc0f79a2/black-25.1.0-cp310-cp310-manylinux_2_17_x86_64.manylinux2014_x86_64.manylinux_2_28_x86_64.whl", hash = "sha256:055e59b198df7ac0b7efca5ad7ff2516bca343276c466be72eb04a3bcc1f82d7", size = 1766886 },
    { url = "https://files.pythonhosted.org/packages/dc/a6/97d8bb65b1d8a41f8a6736222ba0a334db7b7b77b8023ab4568288f23973/black-25.1.0-cp310-cp310-win_amd64.whl", hash = "sha256:db8ea9917d6f8fc62abd90d944920d95e73c83a5ee3383493e35d271aca872e9", size = 1419404 },
    { url = "https://files.pythonhosted.org/packages/7e/4f/87f596aca05c3ce5b94b8663dbfe242a12843caaa82dd3f85f1ffdc3f177/black-25.1.0-cp311-cp311-macosx_10_9_x86_64.whl", hash = "sha256:a39337598244de4bae26475f77dda852ea00a93bd4c728e09eacd827ec929df0", size = 1614372 },
    { url = "https://files.pythonhosted.org/packages/e7/d0/2c34c36190b741c59c901e56ab7f6e54dad8df05a6272a9747ecef7c6036/black-25.1.0-cp311-cp311-macosx_11_0_arm64.whl", hash = "sha256:96c1c7cd856bba8e20094e36e0f948718dc688dba4a9d78c3adde52b9e6c2299", size = 1442865 },
    { url = "https://files.pythonhosted.org/packages/21/d4/7518c72262468430ead45cf22bd86c883a6448b9eb43672765d69a8f1248/black-25.1.0-cp311-cp311-manylinux_2_17_x86_64.manylinux2014_x86_64.manylinux_2_28_x86_64.whl", hash = "sha256:bce2e264d59c91e52d8000d507eb20a9aca4a778731a08cfff7e5ac4a4bb7096", size = 1749699 },
    { url = "https://files.pythonhosted.org/packages/58/db/4f5beb989b547f79096e035c4981ceb36ac2b552d0ac5f2620e941501c99/black-25.1.0-cp311-cp311-win_amd64.whl", hash = "sha256:172b1dbff09f86ce6f4eb8edf9dede08b1fce58ba194c87d7a4f1a5aa2f5b3c2", size = 1428028 },
    { url = "https://files.pythonhosted.org/packages/83/71/3fe4741df7adf015ad8dfa082dd36c94ca86bb21f25608eb247b4afb15b2/black-25.1.0-cp312-cp312-macosx_10_13_x86_64.whl", hash = "sha256:4b60580e829091e6f9238c848ea6750efed72140b91b048770b64e74fe04908b", size = 1650988 },
    { url = "https://files.pythonhosted.org/packages/13/f3/89aac8a83d73937ccd39bbe8fc6ac8860c11cfa0af5b1c96d081facac844/black-25.1.0-cp312-cp312-macosx_11_0_arm64.whl", hash = "sha256:1e2978f6df243b155ef5fa7e558a43037c3079093ed5d10fd84c43900f2d8ecc", size = 1453985 },
    { url = "https://files.pythonhosted.org/packages/6f/22/b99efca33f1f3a1d2552c714b1e1b5ae92efac6c43e790ad539a163d1754/black-25.1.0-cp312-cp312-manylinux_2_17_x86_64.manylinux2014_x86_64.manylinux_2_28_x86_64.whl", hash = "sha256:3b48735872ec535027d979e8dcb20bf4f70b5ac75a8ea99f127c106a7d7aba9f", size = 1783816 },
    { url = "https://files.pythonhosted.org/packages/18/7e/a27c3ad3822b6f2e0e00d63d58ff6299a99a5b3aee69fa77cd4b0076b261/black-25.1.0-cp312-cp312-win_amd64.whl", hash = "sha256:ea0213189960bda9cf99be5b8c8ce66bb054af5e9e861249cd23471bd7b0b3ba", size = 1440860 },
    { url = "https://files.pythonhosted.org/packages/98/87/0edf98916640efa5d0696e1abb0a8357b52e69e82322628f25bf14d263d1/black-25.1.0-cp313-cp313-macosx_10_13_x86_64.whl", hash = "sha256:8f0b18a02996a836cc9c9c78e5babec10930862827b1b724ddfe98ccf2f2fe4f", size = 1650673 },
    { url = "https://files.pythonhosted.org/packages/52/e5/f7bf17207cf87fa6e9b676576749c6b6ed0d70f179a3d812c997870291c3/black-25.1.0-cp313-cp313-macosx_11_0_arm64.whl", hash = "sha256:afebb7098bfbc70037a053b91ae8437c3857482d3a690fefc03e9ff7aa9a5fd3", size = 1453190 },
    { url = "https://files.pythonhosted.org/packages/e3/ee/adda3d46d4a9120772fae6de454c8495603c37c4c3b9c60f25b1ab6401fe/black-25.1.0-cp313-cp313-manylinux_2_17_x86_64.manylinux2014_x86_64.manylinux_2_28_x86_64.whl", hash = "sha256:030b9759066a4ee5e5aca28c3c77f9c64789cdd4de8ac1df642c40b708be6171", size = 1782926 },
    { url = "https://files.pythonhosted.org/packages/cc/64/94eb5f45dcb997d2082f097a3944cfc7fe87e071907f677e80788a2d7b7a/black-25.1.0-cp313-cp313-win_amd64.whl", hash = "sha256:a22f402b410566e2d1c950708c77ebf5ebd5d0d88a6a2e87c86d9fb48afa0d18", size = 1442613 },
    { url = "https://files.pythonhosted.org/packages/09/71/54e999902aed72baf26bca0d50781b01838251a462612966e9fc4891eadd/black-25.1.0-py3-none-any.whl", hash = "sha256:95e8176dae143ba9097f351d174fdaf0ccd29efb414b362ae3fd72bf0f710717", size = 207646 },
]

[[package]]
name = "certifi"
version = "2025.1.31"
source = { registry = "https://pypi.org/simple" }
sdist = { url = "https://files.pythonhosted.org/packages/1c/ab/c9f1e32b7b1bf505bf26f0ef697775960db7932abeb7b516de930ba2705f/certifi-2025.1.31.tar.gz", hash = "sha256:3d5da6925056f6f18f119200434a4780a94263f10d1c21d032a6f6b2baa20651", size = 167577 }
wheels = [
    { url = "https://files.pythonhosted.org/packages/38/fc/bce832fd4fd99766c04d1ee0eead6b0ec6486fb100ae5e74c1d91292b982/certifi-2025.1.31-py3-none-any.whl", hash = "sha256:ca78db4565a652026a4db2bcdf68f2fb589ea80d0be70e03929ed730746b84fe", size = 166393 },
]

[[package]]
name = "charset-normalizer"
version = "3.4.1"
source = { registry = "https://pypi.org/simple" }
sdist = { url = "https://files.pythonhosted.org/packages/16/b0/572805e227f01586461c80e0fd25d65a2115599cc9dad142fee4b747c357/charset_normalizer-3.4.1.tar.gz", hash = "sha256:44251f18cd68a75b56585dd00dae26183e102cd5e0f9f1466e6df5da2ed64ea3", size = 123188 }
wheels = [
    { url = "https://files.pythonhosted.org/packages/0d/58/5580c1716040bc89206c77d8f74418caf82ce519aae06450393ca73475d1/charset_normalizer-3.4.1-cp310-cp310-macosx_10_9_universal2.whl", hash = "sha256:91b36a978b5ae0ee86c394f5a54d6ef44db1de0815eb43de826d41d21e4af3de", size = 198013 },
    { url = "https://files.pythonhosted.org/packages/d0/11/00341177ae71c6f5159a08168bcb98c6e6d196d372c94511f9f6c9afe0c6/charset_normalizer-3.4.1-cp310-cp310-manylinux_2_17_aarch64.manylinux2014_aarch64.whl", hash = "sha256:7461baadb4dc00fd9e0acbe254e3d7d2112e7f92ced2adc96e54ef6501c5f176", size = 141285 },
    { url = "https://files.pythonhosted.org/packages/01/09/11d684ea5819e5a8f5100fb0b38cf8d02b514746607934134d31233e02c8/charset_normalizer-3.4.1-cp310-cp310-manylinux_2_17_ppc64le.manylinux2014_ppc64le.whl", hash = "sha256:e218488cd232553829be0664c2292d3af2eeeb94b32bea483cf79ac6a694e037", size = 151449 },
    { url = "https://files.pythonhosted.org/packages/08/06/9f5a12939db324d905dc1f70591ae7d7898d030d7662f0d426e2286f68c9/charset_normalizer-3.4.1-cp310-cp310-manylinux_2_17_s390x.manylinux2014_s390x.whl", hash = "sha256:80ed5e856eb7f30115aaf94e4a08114ccc8813e6ed1b5efa74f9f82e8509858f", size = 143892 },
    { url = "https://files.pythonhosted.org/packages/93/62/5e89cdfe04584cb7f4d36003ffa2936681b03ecc0754f8e969c2becb7e24/charset_normalizer-3.4.1-cp310-cp310-manylinux_2_17_x86_64.manylinux2014_x86_64.whl", hash = "sha256:b010a7a4fd316c3c484d482922d13044979e78d1861f0e0650423144c616a46a", size = 146123 },
    { url = "https://files.pythonhosted.org/packages/a9/ac/ab729a15c516da2ab70a05f8722ecfccc3f04ed7a18e45c75bbbaa347d61/charset_normalizer-3.4.1-cp310-cp310-manylinux_2_5_i686.manylinux1_i686.manylinux_2_17_i686.manylinux2014_i686.whl", hash = "sha256:4532bff1b8421fd0a320463030c7520f56a79c9024a4e88f01c537316019005a", size = 147943 },
    { url = "https://files.pythonhosted.org/packages/03/d2/3f392f23f042615689456e9a274640c1d2e5dd1d52de36ab8f7955f8f050/charset_normalizer-3.4.1-cp310-cp310-musllinux_1_2_aarch64.whl", hash = "sha256:d973f03c0cb71c5ed99037b870f2be986c3c05e63622c017ea9816881d2dd247", size = 142063 },
    { url = "https://files.pythonhosted.org/packages/f2/e3/e20aae5e1039a2cd9b08d9205f52142329f887f8cf70da3650326670bddf/charset_normalizer-3.4.1-cp310-cp310-musllinux_1_2_i686.whl", hash = "sha256:3a3bd0dcd373514dcec91c411ddb9632c0d7d92aed7093b8c3bbb6d69ca74408", size = 150578 },
    { url = "https://files.pythonhosted.org/packages/8d/af/779ad72a4da0aed925e1139d458adc486e61076d7ecdcc09e610ea8678db/charset_normalizer-3.4.1-cp310-cp310-musllinux_1_2_ppc64le.whl", hash = "sha256:d9c3cdf5390dcd29aa8056d13e8e99526cda0305acc038b96b30352aff5ff2bb", size = 153629 },
    { url = "https://files.pythonhosted.org/packages/c2/b6/7aa450b278e7aa92cf7732140bfd8be21f5f29d5bf334ae987c945276639/charset_normalizer-3.4.1-cp310-cp310-musllinux_1_2_s390x.whl", hash = "sha256:2bdfe3ac2e1bbe5b59a1a63721eb3b95fc9b6817ae4a46debbb4e11f6232428d", size = 150778 },
    { url = "https://files.pythonhosted.org/packages/39/f4/d9f4f712d0951dcbfd42920d3db81b00dd23b6ab520419626f4023334056/charset_normalizer-3.4.1-cp310-cp310-musllinux_1_2_x86_64.whl", hash = "sha256:eab677309cdb30d047996b36d34caeda1dc91149e4fdca0b1a039b3f79d9a807", size = 146453 },
    { url = "https://files.pythonhosted.org/packages/49/2b/999d0314e4ee0cff3cb83e6bc9aeddd397eeed693edb4facb901eb8fbb69/charset_normalizer-3.4.1-cp310-cp310-win32.whl", hash = "sha256:c0429126cf75e16c4f0ad00ee0eae4242dc652290f940152ca8c75c3a4b6ee8f", size = 95479 },
    { url = "https://files.pythonhosted.org/packages/2d/ce/3cbed41cff67e455a386fb5e5dd8906cdda2ed92fbc6297921f2e4419309/charset_normalizer-3.4.1-cp310-cp310-win_amd64.whl", hash = "sha256:9f0b8b1c6d84c8034a44893aba5e767bf9c7a211e313a9605d9c617d7083829f", size = 102790 },
    { url = "https://files.pythonhosted.org/packages/72/80/41ef5d5a7935d2d3a773e3eaebf0a9350542f2cab4eac59a7a4741fbbbbe/charset_normalizer-3.4.1-cp311-cp311-macosx_10_9_universal2.whl", hash = "sha256:8bfa33f4f2672964266e940dd22a195989ba31669bd84629f05fab3ef4e2d125", size = 194995 },
    { url = "https://files.pythonhosted.org/packages/7a/28/0b9fefa7b8b080ec492110af6d88aa3dea91c464b17d53474b6e9ba5d2c5/charset_normalizer-3.4.1-cp311-cp311-manylinux_2_17_aarch64.manylinux2014_aarch64.whl", hash = "sha256:28bf57629c75e810b6ae989f03c0828d64d6b26a5e205535585f96093e405ed1", size = 139471 },
    { url = "https://files.pythonhosted.org/packages/71/64/d24ab1a997efb06402e3fc07317e94da358e2585165930d9d59ad45fcae2/charset_normalizer-3.4.1-cp311-cp311-manylinux_2_17_ppc64le.manylinux2014_ppc64le.whl", hash = "sha256:f08ff5e948271dc7e18a35641d2f11a4cd8dfd5634f55228b691e62b37125eb3", size = 149831 },
    { url = "https://files.pythonhosted.org/packages/37/ed/be39e5258e198655240db5e19e0b11379163ad7070962d6b0c87ed2c4d39/charset_normalizer-3.4.1-cp311-cp311-manylinux_2_17_s390x.manylinux2014_s390x.whl", hash = "sha256:234ac59ea147c59ee4da87a0c0f098e9c8d169f4dc2a159ef720f1a61bbe27cd", size = 142335 },
    { url = "https://files.pythonhosted.org/packages/88/83/489e9504711fa05d8dde1574996408026bdbdbd938f23be67deebb5eca92/charset_normalizer-3.4.1-cp311-cp311-manylinux_2_17_x86_64.manylinux2014_x86_64.whl", hash = "sha256:fd4ec41f914fa74ad1b8304bbc634b3de73d2a0889bd32076342a573e0779e00", size = 143862 },
    { url = "https://files.pythonhosted.org/packages/c6/c7/32da20821cf387b759ad24627a9aca289d2822de929b8a41b6241767b461/charset_normalizer-3.4.1-cp311-cp311-manylinux_2_5_i686.manylinux1_i686.manylinux_2_17_i686.manylinux2014_i686.whl", hash = "sha256:eea6ee1db730b3483adf394ea72f808b6e18cf3cb6454b4d86e04fa8c4327a12", size = 145673 },
    { url = "https://files.pythonhosted.org/packages/68/85/f4288e96039abdd5aeb5c546fa20a37b50da71b5cf01e75e87f16cd43304/charset_normalizer-3.4.1-cp311-cp311-musllinux_1_2_aarch64.whl", hash = "sha256:c96836c97b1238e9c9e3fe90844c947d5afbf4f4c92762679acfe19927d81d77", size = 140211 },
    { url = "https://files.pythonhosted.org/packages/28/a3/a42e70d03cbdabc18997baf4f0227c73591a08041c149e710045c281f97b/charset_normalizer-3.4.1-cp311-cp311-musllinux_1_2_i686.whl", hash = "sha256:4d86f7aff21ee58f26dcf5ae81a9addbd914115cdebcbb2217e4f0ed8982e146", size = 148039 },
    { url = "https://files.pythonhosted.org/packages/85/e4/65699e8ab3014ecbe6f5c71d1a55d810fb716bbfd74f6283d5c2aa87febf/charset_normalizer-3.4.1-cp311-cp311-musllinux_1_2_ppc64le.whl", hash = "sha256:09b5e6733cbd160dcc09589227187e242a30a49ca5cefa5a7edd3f9d19ed53fd", size = 151939 },
    { url = "https://files.pythonhosted.org/packages/b1/82/8e9fe624cc5374193de6860aba3ea8070f584c8565ee77c168ec13274bd2/charset_normalizer-3.4.1-cp311-cp311-musllinux_1_2_s390x.whl", hash = "sha256:5777ee0881f9499ed0f71cc82cf873d9a0ca8af166dfa0af8ec4e675b7df48e6", size = 149075 },
    { url = "https://files.pythonhosted.org/packages/3d/7b/82865ba54c765560c8433f65e8acb9217cb839a9e32b42af4aa8e945870f/charset_normalizer-3.4.1-cp311-cp311-musllinux_1_2_x86_64.whl", hash = "sha256:237bdbe6159cff53b4f24f397d43c6336c6b0b42affbe857970cefbb620911c8", size = 144340 },
    { url = "https://files.pythonhosted.org/packages/b5/b6/9674a4b7d4d99a0d2df9b215da766ee682718f88055751e1e5e753c82db0/charset_normalizer-3.4.1-cp311-cp311-win32.whl", hash = "sha256:8417cb1f36cc0bc7eaba8ccb0e04d55f0ee52df06df3ad55259b9a323555fc8b", size = 95205 },
    { url = "https://files.pythonhosted.org/packages/1e/ab/45b180e175de4402dcf7547e4fb617283bae54ce35c27930a6f35b6bef15/charset_normalizer-3.4.1-cp311-cp311-win_amd64.whl", hash = "sha256:d7f50a1f8c450f3925cb367d011448c39239bb3eb4117c36a6d354794de4ce76", size = 102441 },
    { url = "https://files.pythonhosted.org/packages/0a/9a/dd1e1cdceb841925b7798369a09279bd1cf183cef0f9ddf15a3a6502ee45/charset_normalizer-3.4.1-cp312-cp312-macosx_10_13_universal2.whl", hash = "sha256:73d94b58ec7fecbc7366247d3b0b10a21681004153238750bb67bd9012414545", size = 196105 },
    { url = "https://files.pythonhosted.org/packages/d3/8c/90bfabf8c4809ecb648f39794cf2a84ff2e7d2a6cf159fe68d9a26160467/charset_normalizer-3.4.1-cp312-cp312-manylinux_2_17_aarch64.manylinux2014_aarch64.whl", hash = "sha256:dad3e487649f498dd991eeb901125411559b22e8d7ab25d3aeb1af367df5efd7", size = 140404 },
    { url = "https://files.pythonhosted.org/packages/ad/8f/e410d57c721945ea3b4f1a04b74f70ce8fa800d393d72899f0a40526401f/charset_normalizer-3.4.1-cp312-cp312-manylinux_2_17_ppc64le.manylinux2014_ppc64le.whl", hash = "sha256:c30197aa96e8eed02200a83fba2657b4c3acd0f0aa4bdc9f6c1af8e8962e0757", size = 150423 },
    { url = "https://files.pythonhosted.org/packages/f0/b8/e6825e25deb691ff98cf5c9072ee0605dc2acfca98af70c2d1b1bc75190d/charset_normalizer-3.4.1-cp312-cp312-manylinux_2_17_s390x.manylinux2014_s390x.whl", hash = "sha256:2369eea1ee4a7610a860d88f268eb39b95cb588acd7235e02fd5a5601773d4fa", size = 143184 },
    { url = "https://files.pythonhosted.org/packages/3e/a2/513f6cbe752421f16d969e32f3583762bfd583848b763913ddab8d9bfd4f/charset_normalizer-3.4.1-cp312-cp312-manylinux_2_17_x86_64.manylinux2014_x86_64.whl", hash = "sha256:bc2722592d8998c870fa4e290c2eec2c1569b87fe58618e67d38b4665dfa680d", size = 145268 },
    { url = "https://files.pythonhosted.org/packages/74/94/8a5277664f27c3c438546f3eb53b33f5b19568eb7424736bdc440a88a31f/charset_normalizer-3.4.1-cp312-cp312-manylinux_2_5_i686.manylinux1_i686.manylinux_2_17_i686.manylinux2014_i686.whl", hash = "sha256:ffc9202a29ab3920fa812879e95a9e78b2465fd10be7fcbd042899695d75e616", size = 147601 },
    { url = "https://files.pythonhosted.org/packages/7c/5f/6d352c51ee763623a98e31194823518e09bfa48be2a7e8383cf691bbb3d0/charset_normalizer-3.4.1-cp312-cp312-musllinux_1_2_aarch64.whl", hash = "sha256:804a4d582ba6e5b747c625bf1255e6b1507465494a40a2130978bda7b932c90b", size = 141098 },
    { url = "https://files.pythonhosted.org/packages/78/d4/f5704cb629ba5ab16d1d3d741396aec6dc3ca2b67757c45b0599bb010478/charset_normalizer-3.4.1-cp312-cp312-musllinux_1_2_i686.whl", hash = "sha256:0f55e69f030f7163dffe9fd0752b32f070566451afe180f99dbeeb81f511ad8d", size = 149520 },
    { url = "https://files.pythonhosted.org/packages/c5/96/64120b1d02b81785f222b976c0fb79a35875457fa9bb40827678e54d1bc8/charset_normalizer-3.4.1-cp312-cp312-musllinux_1_2_ppc64le.whl", hash = "sha256:c4c3e6da02df6fa1410a7680bd3f63d4f710232d3139089536310d027950696a", size = 152852 },
    { url = "https://files.pythonhosted.org/packages/84/c9/98e3732278a99f47d487fd3468bc60b882920cef29d1fa6ca460a1fdf4e6/charset_normalizer-3.4.1-cp312-cp312-musllinux_1_2_s390x.whl", hash = "sha256:5df196eb874dae23dcfb968c83d4f8fdccb333330fe1fc278ac5ceeb101003a9", size = 150488 },
    { url = "https://files.pythonhosted.org/packages/13/0e/9c8d4cb99c98c1007cc11eda969ebfe837bbbd0acdb4736d228ccaabcd22/charset_normalizer-3.4.1-cp312-cp312-musllinux_1_2_x86_64.whl", hash = "sha256:e358e64305fe12299a08e08978f51fc21fac060dcfcddd95453eabe5b93ed0e1", size = 146192 },
    { url = "https://files.pythonhosted.org/packages/b2/21/2b6b5b860781a0b49427309cb8670785aa543fb2178de875b87b9cc97746/charset_normalizer-3.4.1-cp312-cp312-win32.whl", hash = "sha256:9b23ca7ef998bc739bf6ffc077c2116917eabcc901f88da1b9856b210ef63f35", size = 95550 },
    { url = "https://files.pythonhosted.org/packages/21/5b/1b390b03b1d16c7e382b561c5329f83cc06623916aab983e8ab9239c7d5c/charset_normalizer-3.4.1-cp312-cp312-win_amd64.whl", hash = "sha256:6ff8a4a60c227ad87030d76e99cd1698345d4491638dfa6673027c48b3cd395f", size = 102785 },
    { url = "https://files.pythonhosted.org/packages/38/94/ce8e6f63d18049672c76d07d119304e1e2d7c6098f0841b51c666e9f44a0/charset_normalizer-3.4.1-cp313-cp313-macosx_10_13_universal2.whl", hash = "sha256:aabfa34badd18f1da5ec1bc2715cadc8dca465868a4e73a0173466b688f29dda", size = 195698 },
    { url = "https://files.pythonhosted.org/packages/24/2e/dfdd9770664aae179a96561cc6952ff08f9a8cd09a908f259a9dfa063568/charset_normalizer-3.4.1-cp313-cp313-manylinux_2_17_aarch64.manylinux2014_aarch64.whl", hash = "sha256:22e14b5d70560b8dd51ec22863f370d1e595ac3d024cb8ad7d308b4cd95f8313", size = 140162 },
    { url = "https://files.pythonhosted.org/packages/24/4e/f646b9093cff8fc86f2d60af2de4dc17c759de9d554f130b140ea4738ca6/charset_normalizer-3.4.1-cp313-cp313-manylinux_2_17_ppc64le.manylinux2014_ppc64le.whl", hash = "sha256:8436c508b408b82d87dc5f62496973a1805cd46727c34440b0d29d8a2f50a6c9", size = 150263 },
    { url = "https://files.pythonhosted.org/packages/5e/67/2937f8d548c3ef6e2f9aab0f6e21001056f692d43282b165e7c56023e6dd/charset_normalizer-3.4.1-cp313-cp313-manylinux_2_17_s390x.manylinux2014_s390x.whl", hash = "sha256:2d074908e1aecee37a7635990b2c6d504cd4766c7bc9fc86d63f9c09af3fa11b", size = 142966 },
    { url = "https://files.pythonhosted.org/packages/52/ed/b7f4f07de100bdb95c1756d3a4d17b90c1a3c53715c1a476f8738058e0fa/charset_normalizer-3.4.1-cp313-cp313-manylinux_2_17_x86_64.manylinux2014_x86_64.whl", hash = "sha256:955f8851919303c92343d2f66165294848d57e9bba6cf6e3625485a70a038d11", size = 144992 },
    { url = "https://files.pythonhosted.org/packages/96/2c/d49710a6dbcd3776265f4c923bb73ebe83933dfbaa841c5da850fe0fd20b/charset_normalizer-3.4.1-cp313-cp313-manylinux_2_5_i686.manylinux1_i686.manylinux_2_17_i686.manylinux2014_i686.whl", hash = "sha256:44ecbf16649486d4aebafeaa7ec4c9fed8b88101f4dd612dcaf65d5e815f837f", size = 147162 },
    { url = "https://files.pythonhosted.org/packages/b4/41/35ff1f9a6bd380303dea55e44c4933b4cc3c4850988927d4082ada230273/charset_normalizer-3.4.1-cp313-cp313-musllinux_1_2_aarch64.whl", hash = "sha256:0924e81d3d5e70f8126529951dac65c1010cdf117bb75eb02dd12339b57749dd", size = 140972 },
    { url = "https://files.pythonhosted.org/packages/fb/43/c6a0b685fe6910d08ba971f62cd9c3e862a85770395ba5d9cad4fede33ab/charset_normalizer-3.4.1-cp313-cp313-musllinux_1_2_i686.whl", hash = "sha256:2967f74ad52c3b98de4c3b32e1a44e32975e008a9cd2a8cc8966d6a5218c5cb2", size = 149095 },
    { url = "https://files.pythonhosted.org/packages/4c/ff/a9a504662452e2d2878512115638966e75633519ec11f25fca3d2049a94a/charset_normalizer-3.4.1-cp313-cp313-musllinux_1_2_ppc64le.whl", hash = "sha256:c75cb2a3e389853835e84a2d8fb2b81a10645b503eca9bcb98df6b5a43eb8886", size = 152668 },
    { url = "https://files.pythonhosted.org/packages/6c/71/189996b6d9a4b932564701628af5cee6716733e9165af1d5e1b285c530ed/charset_normalizer-3.4.1-cp313-cp313-musllinux_1_2_s390x.whl", hash = "sha256:09b26ae6b1abf0d27570633b2b078a2a20419c99d66fb2823173d73f188ce601", size = 150073 },
    { url = "https://files.pythonhosted.org/packages/e4/93/946a86ce20790e11312c87c75ba68d5f6ad2208cfb52b2d6a2c32840d922/charset_normalizer-3.4.1-cp313-cp313-musllinux_1_2_x86_64.whl", hash = "sha256:fa88b843d6e211393a37219e6a1c1df99d35e8fd90446f1118f4216e307e48cd", size = 145732 },
    { url = "https://files.pythonhosted.org/packages/cd/e5/131d2fb1b0dddafc37be4f3a2fa79aa4c037368be9423061dccadfd90091/charset_normalizer-3.4.1-cp313-cp313-win32.whl", hash = "sha256:eb8178fe3dba6450a3e024e95ac49ed3400e506fd4e9e5c32d30adda88cbd407", size = 95391 },
    { url = "https://files.pythonhosted.org/packages/27/f2/4f9a69cc7712b9b5ad8fdb87039fd89abba997ad5cbe690d1835d40405b0/charset_normalizer-3.4.1-cp313-cp313-win_amd64.whl", hash = "sha256:b1ac5992a838106edb89654e0aebfc24f5848ae2547d22c2c3f66454daa11971", size = 102702 },
    { url = "https://files.pythonhosted.org/packages/0e/f6/65ecc6878a89bb1c23a086ea335ad4bf21a588990c3f535a227b9eea9108/charset_normalizer-3.4.1-py3-none-any.whl", hash = "sha256:d98b1668f06378c6dbefec3b92299716b931cd4e6061f3c875a71ced1780ab85", size = 49767 },
]

[[package]]
name = "click"
version = "8.1.8"
source = { registry = "https://pypi.org/simple" }
dependencies = [
    { name = "colorama", marker = "sys_platform == 'win32'" },
]
sdist = { url = "https://files.pythonhosted.org/packages/b9/2e/0090cbf739cee7d23781ad4b89a9894a41538e4fcf4c31dcdd705b78eb8b/click-8.1.8.tar.gz", hash = "sha256:ed53c9d8990d83c2a27deae68e4ee337473f6330c040a31d4225c9574d16096a", size = 226593 }
wheels = [
    { url = "https://files.pythonhosted.org/packages/7e/d4/7ebdbd03970677812aac39c869717059dbb71a4cfc033ca6e5221787892c/click-8.1.8-py3-none-any.whl", hash = "sha256:63c132bbbed01578a06712a2d1f497bb62d9c1c0d329b7903a866228027263b2", size = 98188 },
]

[[package]]
name = "colorama"
version = "0.4.6"
source = { registry = "https://pypi.org/simple" }
sdist = { url = "https://files.pythonhosted.org/packages/d8/53/6f443c9a4a8358a93a6792e2acffb9d9d5cb0a5cfd8802644b7b1c9a02e4/colorama-0.4.6.tar.gz", hash = "sha256:08695f5cb7ed6e0531a20572697297273c47b8cae5a63ffc6d6ed5c201be6e44", size = 27697 }
wheels = [
    { url = "https://files.pythonhosted.org/packages/d1/d6/3965ed04c63042e047cb6a3e6ed1a63a35087b6a609aa3a15ed8ac56c221/colorama-0.4.6-py2.py3-none-any.whl", hash = "sha256:4f1d9991f5acc0ca119f9d443620b77f9d6b33703e51011c16baf57afb285fc6", size = 25335 },
]

[[package]]
name = "commonmark"
version = "0.9.1"
source = { registry = "https://pypi.org/simple" }
sdist = { url = "https://files.pythonhosted.org/packages/60/48/a60f593447e8f0894ebb7f6e6c1f25dafc5e89c5879fdc9360ae93ff83f0/commonmark-0.9.1.tar.gz", hash = "sha256:452f9dc859be7f06631ddcb328b6919c67984aca654e5fefb3914d54691aed60", size = 95764 }
wheels = [
    { url = "https://files.pythonhosted.org/packages/b1/92/dfd892312d822f36c55366118b95d914e5f16de11044a27cf10a7d71bbbf/commonmark-0.9.1-py2.py3-none-any.whl", hash = "sha256:da2f38c92590f83de410ba1a3cbceafbc74fee9def35f9251ba9a971d6d66fd9", size = 51068 },
]

[[package]]
name = "contourpy"
version = "1.3.1"
source = { registry = "https://pypi.org/simple" }
dependencies = [
    { name = "numpy" },
]
sdist = { url = "https://files.pythonhosted.org/packages/25/c2/fc7193cc5383637ff390a712e88e4ded0452c9fbcf84abe3de5ea3df1866/contourpy-1.3.1.tar.gz", hash = "sha256:dfd97abd83335045a913e3bcc4a09c0ceadbe66580cf573fe961f4a825efa699", size = 13465753 }
wheels = [
    { url = "https://files.pythonhosted.org/packages/b2/a3/80937fe3efe0edacf67c9a20b955139a1a622730042c1ea991956f2704ad/contourpy-1.3.1-cp310-cp310-macosx_10_9_x86_64.whl", hash = "sha256:a045f341a77b77e1c5de31e74e966537bba9f3c4099b35bf4c2e3939dd54cdab", size = 268466 },
    { url = "https://files.pythonhosted.org/packages/82/1d/e3eaebb4aa2d7311528c048350ca8e99cdacfafd99da87bc0a5f8d81f2c2/contourpy-1.3.1-cp310-cp310-macosx_11_0_arm64.whl", hash = "sha256:500360b77259914f7805af7462e41f9cb7ca92ad38e9f94d6c8641b089338124", size = 253314 },
    { url = "https://files.pythonhosted.org/packages/de/f3/d796b22d1a2b587acc8100ba8c07fb7b5e17fde265a7bb05ab967f4c935a/contourpy-1.3.1-cp310-cp310-manylinux_2_17_aarch64.manylinux2014_aarch64.whl", hash = "sha256:b2f926efda994cdf3c8d3fdb40b9962f86edbc4457e739277b961eced3d0b4c1", size = 312003 },
    { url = "https://files.pythonhosted.org/packages/bf/f5/0e67902bc4394daee8daa39c81d4f00b50e063ee1a46cb3938cc65585d36/contourpy-1.3.1-cp310-cp310-manylinux_2_17_ppc64le.manylinux2014_ppc64le.whl", hash = "sha256:adce39d67c0edf383647a3a007de0a45fd1b08dedaa5318404f1a73059c2512b", size = 351896 },
    { url = "https://files.pythonhosted.org/packages/1f/d6/e766395723f6256d45d6e67c13bb638dd1fa9dc10ef912dc7dd3dcfc19de/contourpy-1.3.1-cp310-cp310-manylinux_2_17_s390x.manylinux2014_s390x.whl", hash = "sha256:abbb49fb7dac584e5abc6636b7b2a7227111c4f771005853e7d25176daaf8453", size = 320814 },
    { url = "https://files.pythonhosted.org/packages/a9/57/86c500d63b3e26e5b73a28b8291a67c5608d4aa87ebd17bd15bb33c178bc/contourpy-1.3.1-cp310-cp310-manylinux_2_17_x86_64.manylinux2014_x86_64.whl", hash = "sha256:a0cffcbede75c059f535725c1680dfb17b6ba8753f0c74b14e6a9c68c29d7ea3", size = 324969 },
    { url = "https://files.pythonhosted.org/packages/b8/62/bb146d1289d6b3450bccc4642e7f4413b92ebffd9bf2e91b0404323704a7/contourpy-1.3.1-cp310-cp310-musllinux_1_2_aarch64.whl", hash = "sha256:ab29962927945d89d9b293eabd0d59aea28d887d4f3be6c22deaefbb938a7277", size = 1265162 },
    { url = "https://files.pythonhosted.org/packages/18/04/9f7d132ce49a212c8e767042cc80ae390f728060d2eea47058f55b9eff1c/contourpy-1.3.1-cp310-cp310-musllinux_1_2_x86_64.whl", hash = "sha256:974d8145f8ca354498005b5b981165b74a195abfae9a8129df3e56771961d595", size = 1324328 },
    { url = "https://files.pythonhosted.org/packages/46/23/196813901be3f97c83ababdab1382e13e0edc0bb4e7b49a7bff15fcf754e/contourpy-1.3.1-cp310-cp310-win32.whl", hash = "sha256:ac4578ac281983f63b400f7fe6c101bedc10651650eef012be1ccffcbacf3697", size = 173861 },
    { url = "https://files.pythonhosted.org/packages/e0/82/c372be3fc000a3b2005061ca623a0d1ecd2eaafb10d9e883a2fc8566e951/contourpy-1.3.1-cp310-cp310-win_amd64.whl", hash = "sha256:174e758c66bbc1c8576992cec9599ce8b6672b741b5d336b5c74e35ac382b18e", size = 218566 },
    { url = "https://files.pythonhosted.org/packages/12/bb/11250d2906ee2e8b466b5f93e6b19d525f3e0254ac8b445b56e618527718/contourpy-1.3.1-cp311-cp311-macosx_10_9_x86_64.whl", hash = "sha256:3e8b974d8db2c5610fb4e76307e265de0edb655ae8169e8b21f41807ccbeec4b", size = 269555 },
    { url = "https://files.pythonhosted.org/packages/67/71/1e6e95aee21a500415f5d2dbf037bf4567529b6a4e986594d7026ec5ae90/contourpy-1.3.1-cp311-cp311-macosx_11_0_arm64.whl", hash = "sha256:20914c8c973f41456337652a6eeca26d2148aa96dd7ac323b74516988bea89fc", size = 254549 },
    { url = "https://files.pythonhosted.org/packages/31/2c/b88986e8d79ac45efe9d8801ae341525f38e087449b6c2f2e6050468a42c/contourpy-1.3.1-cp311-cp311-manylinux_2_17_aarch64.manylinux2014_aarch64.whl", hash = "sha256:19d40d37c1c3a4961b4619dd9d77b12124a453cc3d02bb31a07d58ef684d3d86", size = 313000 },
    { url = "https://files.pythonhosted.org/packages/c4/18/65280989b151fcf33a8352f992eff71e61b968bef7432fbfde3a364f0730/contourpy-1.3.1-cp311-cp311-manylinux_2_17_ppc64le.manylinux2014_ppc64le.whl", hash = "sha256:113231fe3825ebf6f15eaa8bc1f5b0ddc19d42b733345eae0934cb291beb88b6", size = 352925 },
    { url = "https://files.pythonhosted.org/packages/f5/c7/5fd0146c93220dbfe1a2e0f98969293b86ca9bc041d6c90c0e065f4619ad/contourpy-1.3.1-cp311-cp311-manylinux_2_17_s390x.manylinux2014_s390x.whl", hash = "sha256:4dbbc03a40f916a8420e420d63e96a1258d3d1b58cbdfd8d1f07b49fcbd38e85", size = 323693 },
    { url = "https://files.pythonhosted.org/packages/85/fc/7fa5d17daf77306840a4e84668a48ddff09e6bc09ba4e37e85ffc8e4faa3/contourpy-1.3.1-cp311-cp311-manylinux_2_17_x86_64.manylinux2014_x86_64.whl", hash = "sha256:3a04ecd68acbd77fa2d39723ceca4c3197cb2969633836ced1bea14e219d077c", size = 326184 },
    { url = "https://files.pythonhosted.org/packages/ef/e7/104065c8270c7397c9571620d3ab880558957216f2b5ebb7e040f85eeb22/contourpy-1.3.1-cp311-cp311-musllinux_1_2_aarch64.whl", hash = "sha256:c414fc1ed8ee1dbd5da626cf3710c6013d3d27456651d156711fa24f24bd1291", size = 1268031 },
    { url = "https://files.pythonhosted.org/packages/e2/4a/c788d0bdbf32c8113c2354493ed291f924d4793c4a2e85b69e737a21a658/contourpy-1.3.1-cp311-cp311-musllinux_1_2_x86_64.whl", hash = "sha256:31c1b55c1f34f80557d3830d3dd93ba722ce7e33a0b472cba0ec3b6535684d8f", size = 1325995 },
    { url = "https://files.pythonhosted.org/packages/a6/e6/a2f351a90d955f8b0564caf1ebe4b1451a3f01f83e5e3a414055a5b8bccb/contourpy-1.3.1-cp311-cp311-win32.whl", hash = "sha256:f611e628ef06670df83fce17805c344710ca5cde01edfdc72751311da8585375", size = 174396 },
    { url = "https://files.pythonhosted.org/packages/a8/7e/cd93cab453720a5d6cb75588cc17dcdc08fc3484b9de98b885924ff61900/contourpy-1.3.1-cp311-cp311-win_amd64.whl", hash = "sha256:b2bdca22a27e35f16794cf585832e542123296b4687f9fd96822db6bae17bfc9", size = 219787 },
    { url = "https://files.pythonhosted.org/packages/37/6b/175f60227d3e7f5f1549fcb374592be311293132207e451c3d7c654c25fb/contourpy-1.3.1-cp312-cp312-macosx_10_13_x86_64.whl", hash = "sha256:0ffa84be8e0bd33410b17189f7164c3589c229ce5db85798076a3fa136d0e509", size = 271494 },
    { url = "https://files.pythonhosted.org/packages/6b/6a/7833cfae2c1e63d1d8875a50fd23371394f540ce809d7383550681a1fa64/contourpy-1.3.1-cp312-cp312-macosx_11_0_arm64.whl", hash = "sha256:805617228ba7e2cbbfb6c503858e626ab528ac2a32a04a2fe88ffaf6b02c32bc", size = 255444 },
    { url = "https://files.pythonhosted.org/packages/7f/b3/7859efce66eaca5c14ba7619791b084ed02d868d76b928ff56890d2d059d/contourpy-1.3.1-cp312-cp312-manylinux_2_17_aarch64.manylinux2014_aarch64.whl", hash = "sha256:ade08d343436a94e633db932e7e8407fe7de8083967962b46bdfc1b0ced39454", size = 307628 },
    { url = "https://files.pythonhosted.org/packages/48/b2/011415f5e3f0a50b1e285a0bf78eb5d92a4df000553570f0851b6e309076/contourpy-1.3.1-cp312-cp312-manylinux_2_17_ppc64le.manylinux2014_ppc64le.whl", hash = "sha256:47734d7073fb4590b4a40122b35917cd77be5722d80683b249dac1de266aac80", size = 347271 },
    { url = "https://files.pythonhosted.org/packages/84/7d/ef19b1db0f45b151ac78c65127235239a8cf21a59d1ce8507ce03e89a30b/contourpy-1.3.1-cp312-cp312-manylinux_2_17_s390x.manylinux2014_s390x.whl", hash = "sha256:2ba94a401342fc0f8b948e57d977557fbf4d515f03c67682dd5c6191cb2d16ec", size = 318906 },
    { url = "https://files.pythonhosted.org/packages/ba/99/6794142b90b853a9155316c8f470d2e4821fe6f086b03e372aca848227dd/contourpy-1.3.1-cp312-cp312-manylinux_2_17_x86_64.manylinux2014_x86_64.whl", hash = "sha256:efa874e87e4a647fd2e4f514d5e91c7d493697127beb95e77d2f7561f6905bd9", size = 323622 },
    { url = "https://files.pythonhosted.org/packages/3c/0f/37d2c84a900cd8eb54e105f4fa9aebd275e14e266736778bb5dccbf3bbbb/contourpy-1.3.1-cp312-cp312-musllinux_1_2_aarch64.whl", hash = "sha256:1bf98051f1045b15c87868dbaea84f92408337d4f81d0e449ee41920ea121d3b", size = 1266699 },
    { url = "https://files.pythonhosted.org/packages/3a/8a/deb5e11dc7d9cc8f0f9c8b29d4f062203f3af230ba83c30a6b161a6effc9/contourpy-1.3.1-cp312-cp312-musllinux_1_2_x86_64.whl", hash = "sha256:61332c87493b00091423e747ea78200659dc09bdf7fd69edd5e98cef5d3e9a8d", size = 1326395 },
    { url = "https://files.pythonhosted.org/packages/1a/35/7e267ae7c13aaf12322ccc493531f1e7f2eb8fba2927b9d7a05ff615df7a/contourpy-1.3.1-cp312-cp312-win32.whl", hash = "sha256:e914a8cb05ce5c809dd0fe350cfbb4e881bde5e2a38dc04e3afe1b3e58bd158e", size = 175354 },
    { url = "https://files.pythonhosted.org/packages/a1/35/c2de8823211d07e8a79ab018ef03960716c5dff6f4d5bff5af87fd682992/contourpy-1.3.1-cp312-cp312-win_amd64.whl", hash = "sha256:08d9d449a61cf53033612cb368f3a1b26cd7835d9b8cd326647efe43bca7568d", size = 220971 },
    { url = "https://files.pythonhosted.org/packages/9a/e7/de62050dce687c5e96f946a93546910bc67e483fe05324439e329ff36105/contourpy-1.3.1-cp313-cp313-macosx_10_13_x86_64.whl", hash = "sha256:a761d9ccfc5e2ecd1bf05534eda382aa14c3e4f9205ba5b1684ecfe400716ef2", size = 271548 },
    { url = "https://files.pythonhosted.org/packages/78/4d/c2a09ae014ae984c6bdd29c11e74d3121b25eaa117eca0bb76340efd7e1c/contourpy-1.3.1-cp313-cp313-macosx_11_0_arm64.whl", hash = "sha256:523a8ee12edfa36f6d2a49407f705a6ef4c5098de4f498619787e272de93f2d5", size = 255576 },
    { url = "https://files.pythonhosted.org/packages/ab/8a/915380ee96a5638bda80cd061ccb8e666bfdccea38d5741cb69e6dbd61fc/contourpy-1.3.1-cp313-cp313-manylinux_2_17_aarch64.manylinux2014_aarch64.whl", hash = "sha256:ece6df05e2c41bd46776fbc712e0996f7c94e0d0543af1656956d150c4ca7c81", size = 306635 },
    { url = "https://files.pythonhosted.org/packages/29/5c/c83ce09375428298acd4e6582aeb68b1e0d1447f877fa993d9bf6cd3b0a0/contourpy-1.3.1-cp313-cp313-manylinux_2_17_ppc64le.manylinux2014_ppc64le.whl", hash = "sha256:573abb30e0e05bf31ed067d2f82500ecfdaec15627a59d63ea2d95714790f5c2", size = 345925 },
    { url = "https://files.pythonhosted.org/packages/29/63/5b52f4a15e80c66c8078a641a3bfacd6e07106835682454647aca1afc852/contourpy-1.3.1-cp313-cp313-manylinux_2_17_s390x.manylinux2014_s390x.whl", hash = "sha256:a9fa36448e6a3a1a9a2ba23c02012c43ed88905ec80163f2ffe2421c7192a5d7", size = 318000 },
    { url = "https://files.pythonhosted.org/packages/9a/e2/30ca086c692691129849198659bf0556d72a757fe2769eb9620a27169296/contourpy-1.3.1-cp313-cp313-manylinux_2_17_x86_64.manylinux2014_x86_64.whl", hash = "sha256:3ea9924d28fc5586bf0b42d15f590b10c224117e74409dd7a0be3b62b74a501c", size = 322689 },
    { url = "https://files.pythonhosted.org/packages/6b/77/f37812ef700f1f185d348394debf33f22d531e714cf6a35d13d68a7003c7/contourpy-1.3.1-cp313-cp313-musllinux_1_2_aarch64.whl", hash = "sha256:5b75aa69cb4d6f137b36f7eb2ace9280cfb60c55dc5f61c731fdf6f037f958a3", size = 1268413 },
    { url = "https://files.pythonhosted.org/packages/3f/6d/ce84e79cdd128542ebeb268f84abb4b093af78e7f8ec504676673d2675bc/contourpy-1.3.1-cp313-cp313-musllinux_1_2_x86_64.whl", hash = "sha256:041b640d4ec01922083645a94bb3b2e777e6b626788f4095cf21abbe266413c1", size = 1326530 },
    { url = "https://files.pythonhosted.org/packages/72/22/8282f4eae20c73c89bee7a82a19c4e27af9b57bb602ecaa00713d5bdb54d/contourpy-1.3.1-cp313-cp313-win32.whl", hash = "sha256:36987a15e8ace5f58d4d5da9dca82d498c2bbb28dff6e5d04fbfcc35a9cb3a82", size = 175315 },
    { url = "https://files.pythonhosted.org/packages/e3/d5/28bca491f65312b438fbf076589dcde7f6f966b196d900777f5811b9c4e2/contourpy-1.3.1-cp313-cp313-win_amd64.whl", hash = "sha256:a7895f46d47671fa7ceec40f31fae721da51ad34bdca0bee83e38870b1f47ffd", size = 220987 },
    { url = "https://files.pythonhosted.org/packages/2f/24/a4b285d6adaaf9746e4700932f579f1a7b6f9681109f694cfa233ae75c4e/contourpy-1.3.1-cp313-cp313t-macosx_10_13_x86_64.whl", hash = "sha256:9ddeb796389dadcd884c7eb07bd14ef12408aaae358f0e2ae24114d797eede30", size = 285001 },
    { url = "https://files.pythonhosted.org/packages/48/1d/fb49a401b5ca4f06ccf467cd6c4f1fd65767e63c21322b29b04ec40b40b9/contourpy-1.3.1-cp313-cp313t-macosx_11_0_arm64.whl", hash = "sha256:19c1555a6801c2f084c7ddc1c6e11f02eb6a6016ca1318dd5452ba3f613a1751", size = 268553 },
    { url = "https://files.pythonhosted.org/packages/79/1e/4aef9470d13fd029087388fae750dccb49a50c012a6c8d1d634295caa644/contourpy-1.3.1-cp313-cp313t-manylinux_2_17_aarch64.manylinux2014_aarch64.whl", hash = "sha256:841ad858cff65c2c04bf93875e384ccb82b654574a6d7f30453a04f04af71342", size = 310386 },
    { url = "https://files.pythonhosted.org/packages/b0/34/910dc706ed70153b60392b5305c708c9810d425bde12499c9184a1100888/contourpy-1.3.1-cp313-cp313t-manylinux_2_17_ppc64le.manylinux2014_ppc64le.whl", hash = "sha256:4318af1c925fb9a4fb190559ef3eec206845f63e80fb603d47f2d6d67683901c", size = 349806 },
    { url = "https://files.pythonhosted.org/packages/31/3c/faee6a40d66d7f2a87f7102236bf4780c57990dd7f98e5ff29881b1b1344/contourpy-1.3.1-cp313-cp313t-manylinux_2_17_s390x.manylinux2014_s390x.whl", hash = "sha256:14c102b0eab282427b662cb590f2e9340a9d91a1c297f48729431f2dcd16e14f", size = 321108 },
    { url = "https://files.pythonhosted.org/packages/17/69/390dc9b20dd4bb20585651d7316cc3054b7d4a7b4f8b710b2b698e08968d/contourpy-1.3.1-cp313-cp313t-manylinux_2_17_x86_64.manylinux2014_x86_64.whl", hash = "sha256:05e806338bfeaa006acbdeba0ad681a10be63b26e1b17317bfac3c5d98f36cda", size = 327291 },
    { url = "https://files.pythonhosted.org/packages/ef/74/7030b67c4e941fe1e5424a3d988080e83568030ce0355f7c9fc556455b01/contourpy-1.3.1-cp313-cp313t-musllinux_1_2_aarch64.whl", hash = "sha256:4d76d5993a34ef3df5181ba3c92fabb93f1eaa5729504fb03423fcd9f3177242", size = 1263752 },
    { url = "https://files.pythonhosted.org/packages/f0/ed/92d86f183a8615f13f6b9cbfc5d4298a509d6ce433432e21da838b4b63f4/contourpy-1.3.1-cp313-cp313t-musllinux_1_2_x86_64.whl", hash = "sha256:89785bb2a1980c1bd87f0cb1517a71cde374776a5f150936b82580ae6ead44a1", size = 1318403 },
    { url = "https://files.pythonhosted.org/packages/b3/0e/c8e4950c77dcfc897c71d61e56690a0a9df39543d2164040301b5df8e67b/contourpy-1.3.1-cp313-cp313t-win32.whl", hash = "sha256:8eb96e79b9f3dcadbad2a3891672f81cdcab7f95b27f28f1c67d75f045b6b4f1", size = 185117 },
    { url = "https://files.pythonhosted.org/packages/c1/31/1ae946f11dfbd229222e6d6ad8e7bd1891d3d48bde5fbf7a0beb9491f8e3/contourpy-1.3.1-cp313-cp313t-win_amd64.whl", hash = "sha256:287ccc248c9e0d0566934e7d606201abd74761b5703d804ff3df8935f523d546", size = 236668 },
    { url = "https://files.pythonhosted.org/packages/3e/4f/e56862e64b52b55b5ddcff4090085521fc228ceb09a88390a2b103dccd1b/contourpy-1.3.1-pp310-pypy310_pp73-macosx_10_15_x86_64.whl", hash = "sha256:b457d6430833cee8e4b8e9b6f07aa1c161e5e0d52e118dc102c8f9bd7dd060d6", size = 265605 },
    { url = "https://files.pythonhosted.org/packages/b0/2e/52bfeeaa4541889f23d8eadc6386b442ee2470bd3cff9baa67deb2dd5c57/contourpy-1.3.1-pp310-pypy310_pp73-manylinux_2_17_x86_64.manylinux2014_x86_64.whl", hash = "sha256:cb76c1a154b83991a3cbbf0dfeb26ec2833ad56f95540b442c73950af2013750", size = 315040 },
    { url = "https://files.pythonhosted.org/packages/52/94/86bfae441707205634d80392e873295652fc313dfd93c233c52c4dc07874/contourpy-1.3.1-pp310-pypy310_pp73-win_amd64.whl", hash = "sha256:44a29502ca9c7b5ba389e620d44f2fbe792b1fb5734e8b931ad307071ec58c53", size = 218221 },
]

[[package]]
name = "cycler"
version = "0.12.1"
source = { registry = "https://pypi.org/simple" }
sdist = { url = "https://files.pythonhosted.org/packages/a9/95/a3dbbb5028f35eafb79008e7522a75244477d2838f38cbb722248dabc2a8/cycler-0.12.1.tar.gz", hash = "sha256:88bb128f02ba341da8ef447245a9e138fae777f6a23943da4540077d3601eb1c", size = 7615 }
wheels = [
    { url = "https://files.pythonhosted.org/packages/e7/05/c19819d5e3d95294a6f5947fb9b9629efb316b96de511b418c53d245aae6/cycler-0.12.1-py3-none-any.whl", hash = "sha256:85cef7cff222d8644161529808465972e51340599459b8ac3ccbac5a854e0d30", size = 8321 },
]

[[package]]
name = "cython"
version = "3.0.12"
source = { registry = "https://pypi.org/simple" }
sdist = { url = "https://files.pythonhosted.org/packages/5a/25/886e197c97a4b8e254173002cdc141441e878ff29aaa7d9ba560cd6e4866/cython-3.0.12.tar.gz", hash = "sha256:b988bb297ce76c671e28c97d017b95411010f7c77fa6623dd0bb47eed1aee1bc", size = 2757617 }
wheels = [
    { url = "https://files.pythonhosted.org/packages/52/78/3bcb8ee7b6f5956dbd6bebf85818e075d863419db3661f25189c64cd6c70/Cython-3.0.12-cp310-cp310-macosx_10_9_x86_64.whl", hash = "sha256:ba67eee9413b66dd9fbacd33f0bc2e028a2a120991d77b5fd4b19d0b1e4039b9", size = 3271523 },
    { url = "https://files.pythonhosted.org/packages/dc/21/5b700dac60cc7af4261c7fa2e91f55fe5f38f6c183e1201ced7cc932201b/Cython-3.0.12-cp310-cp310-manylinux_2_17_x86_64.manylinux2014_x86_64.whl", hash = "sha256:bee2717e5b5f7d966d0c6e27d2efe3698c357aa4d61bb3201997c7a4f9fe485a", size = 3630244 },
    { url = "https://files.pythonhosted.org/packages/a3/db/a42b8905bde467599927765ba12147f9d6ae3cd10fb33c4cda02011d7be0/Cython-3.0.12-cp310-cp310-manylinux_2_5_i686.manylinux1_i686.manylinux_2_17_i686.manylinux2014_i686.whl", hash = "sha256:7cffc3464f641c8d0dda942c7c53015291beea11ec4d32421bed2f13b386b819", size = 3685089 },
    { url = "https://files.pythonhosted.org/packages/1a/0f/64be4bbdf26679f44fe96e19078c4382800eb8ba9b265373cae73ac94493/Cython-3.0.12-cp310-cp310-musllinux_1_2_aarch64.whl", hash = "sha256:d3a8f81980ffbd74e52f9186d8f1654e347d0c44bfea6b5997028977f481a179", size = 3501991 },
    { url = "https://files.pythonhosted.org/packages/d4/7d/e2a48882a4cbb16f0dfbc406879b2a1ea6b5d27c7cbef080e8eb8234a96c/Cython-3.0.12-cp310-cp310-musllinux_1_2_x86_64.whl", hash = "sha256:8d32856716c369d01f2385ad9177cdd1a11079ac89ea0932dc4882de1aa19174", size = 3713604 },
    { url = "https://files.pythonhosted.org/packages/3b/df/ca69aab33ffd2a184269335f6240b042c21d41dad335d4abb4ead9f22687/Cython-3.0.12-cp310-cp310-win32.whl", hash = "sha256:712c3f31adec140dc60d064a7f84741f50e2c25a8edd7ae746d5eb4d3ef7072a", size = 2578290 },
    { url = "https://files.pythonhosted.org/packages/1f/4c/4f79129407a1e0d540c961835960d811356aa3a666f621aa07cd7a979b0a/Cython-3.0.12-cp310-cp310-win_amd64.whl", hash = "sha256:d6945694c5b9170cfbd5f2c0d00ef7487a2de7aba83713a64ee4ebce7fad9e05", size = 2778456 },
    { url = "https://files.pythonhosted.org/packages/7e/60/3d27abd940f7b80a6aeb69dc093a892f04828e1dd0b243dd81ff87d7b0e9/Cython-3.0.12-cp311-cp311-macosx_10_9_x86_64.whl", hash = "sha256:feb86122a823937cc06e4c029d80ff69f082ebb0b959ab52a5af6cdd271c5dc3", size = 3277430 },
    { url = "https://files.pythonhosted.org/packages/c7/49/f17b0541b317d11f1d021a580643ee2481685157cded92efb32e2fb4daef/Cython-3.0.12-cp311-cp311-manylinux_2_17_aarch64.manylinux2014_aarch64.whl", hash = "sha256:dfdbea486e702c328338314adb8e80f5f9741f06a0ae83aaec7463bc166d12e8", size = 3444055 },
    { url = "https://files.pythonhosted.org/packages/6b/7f/c57791ba6a1c934b6f1ab51371e894e3b4bfde0bc35e50046c8754a9d215/Cython-3.0.12-cp311-cp311-manylinux_2_17_x86_64.manylinux2014_x86_64.whl", hash = "sha256:563de1728c8e48869d2380a1b76bbc1b1b1d01aba948480d68c1d05e52d20c92", size = 3597874 },
    { url = "https://files.pythonhosted.org/packages/23/24/803a0db3681b3a2ef65a4bebab201e5ae4aef5e6127ae03683476a573aa9/Cython-3.0.12-cp311-cp311-manylinux_2_5_i686.manylinux1_i686.manylinux_2_17_i686.manylinux2014_i686.whl", hash = "sha256:398d4576c1e1f6316282aa0b4a55139254fbed965cba7813e6d9900d3092b128", size = 3644129 },
    { url = "https://files.pythonhosted.org/packages/27/13/9b53ba8336e083ece441af8d6d182b8ca83ad523e87c07b3190af379ebc3/Cython-3.0.12-cp311-cp311-musllinux_1_2_aarch64.whl", hash = "sha256:1e5eadef80143026944ea8f9904715a008f5108d1d644a89f63094cc37351e73", size = 3504936 },
    { url = "https://files.pythonhosted.org/packages/a9/d2/d11104be6992a9fe256860cae6d1a79f7dcf3bdb12ae00116fac591f677d/Cython-3.0.12-cp311-cp311-musllinux_1_2_x86_64.whl", hash = "sha256:5a93cbda00a5451175b97dea5a9440a3fcee9e54b4cba7a7dbcba9a764b22aec", size = 3713066 },
    { url = "https://files.pythonhosted.org/packages/d9/8c/1fe49135296efa3f460c760a4297f6a5b387f3e69ac5c9dcdbd620295ab3/Cython-3.0.12-cp311-cp311-win32.whl", hash = "sha256:3109e1d44425a2639e9a677b66cd7711721a5b606b65867cb2d8ef7a97e2237b", size = 2579935 },
    { url = "https://files.pythonhosted.org/packages/02/4e/5ac0b5b9a239cd3fdae187dda8ff06b0b812f671e2501bf253712278f0ac/Cython-3.0.12-cp311-cp311-win_amd64.whl", hash = "sha256:d4b70fc339adba1e2111b074ee6119fe9fd6072c957d8597bce9a0dd1c3c6784", size = 2787337 },
    { url = "https://files.pythonhosted.org/packages/e6/6c/3be501a6520a93449b1e7e6f63e598ec56f3b5d1bc7ad14167c72a22ddf7/Cython-3.0.12-cp312-cp312-macosx_10_9_x86_64.whl", hash = "sha256:fe030d4a00afb2844f5f70896b7f2a1a0d7da09bf3aa3d884cbe5f73fff5d310", size = 3311717 },
    { url = "https://files.pythonhosted.org/packages/ee/ab/adfeb22c85491de18ae10932165edd5b6f01e4c5e3e363638759d1235015/Cython-3.0.12-cp312-cp312-manylinux_2_17_aarch64.manylinux2014_aarch64.whl", hash = "sha256:a7fec4f052b8fe173fe70eae75091389955b9a23d5cec3d576d21c5913b49d47", size = 3344337 },
    { url = "https://files.pythonhosted.org/packages/0d/72/743730d7c46b4c85abefb93187cbbcb7aae8de288d7722b990db3d13499e/Cython-3.0.12-cp312-cp312-manylinux_2_17_x86_64.manylinux2014_x86_64.whl", hash = "sha256:0faa5e39e5c8cdf6f9c3b1c3f24972826e45911e7f5b99cf99453fca5432f45e", size = 3517692 },
    { url = "https://files.pythonhosted.org/packages/09/a1/29a4759a02661f8c8e6b703f62bfbc8285337e6918cc90f55dc0fadb5eb3/Cython-3.0.12-cp312-cp312-manylinux_2_5_i686.manylinux1_i686.manylinux_2_17_i686.manylinux2014_i686.whl", hash = "sha256:2d53de996ed340e9ab0fc85a88aaa8932f2591a2746e1ab1c06e262bd4ec4be7", size = 3577057 },
    { url = "https://files.pythonhosted.org/packages/d6/f8/03d74e98901a7cc2f21f95231b07dd54ec2f69477319bac268b3816fc3a8/Cython-3.0.12-cp312-cp312-musllinux_1_2_aarch64.whl", hash = "sha256:ea3a0e19ab77266c738aa110684a753a04da4e709472cadeff487133354d6ab8", size = 3396493 },
    { url = "https://files.pythonhosted.org/packages/50/ea/ac33c5f54f980dbc23dd8f1d5c51afeef26e15ac1a66388e4b8195af83b7/Cython-3.0.12-cp312-cp312-musllinux_1_2_x86_64.whl", hash = "sha256:c151082884be468f2f405645858a857298ac7f7592729e5b54788b5c572717ba", size = 3603859 },
    { url = "https://files.pythonhosted.org/packages/a2/4e/91fc1d6b5e678dcf2d1ecd8dce45b014b4b60d2044d376355c605831c873/Cython-3.0.12-cp312-cp312-win32.whl", hash = "sha256:3083465749911ac3b2ce001b6bf17f404ac9dd35d8b08469d19dc7e717f5877a", size = 2610428 },
    { url = "https://files.pythonhosted.org/packages/ff/c3/a7fdec227b9f0bb07edbeb016c7b18ed6a8e6ce884d08b2e397cda2c0168/Cython-3.0.12-cp312-cp312-win_amd64.whl", hash = "sha256:c0b91c7ebace030dd558ea28730de8c580680b50768e5af66db2904a3716c3e3", size = 2794755 },
    { url = "https://files.pythonhosted.org/packages/67/ad/550ddcb8b5a5d9949fe6606595cce36984c1d42309f1e04af98f5933a7ea/Cython-3.0.12-cp313-cp313-macosx_10_13_x86_64.whl", hash = "sha256:4ee6f1ea1bead8e6cbc4e64571505b5d8dbdb3b58e679d31f3a84160cebf1a1a", size = 3393574 },
    { url = "https://files.pythonhosted.org/packages/34/de/ade0a80bea17197662e23d39d3d3fbf89e9e99e6ad91fd95ab87120edb3a/Cython-3.0.12-cp313-cp313-manylinux_2_17_aarch64.manylinux2014_aarch64.whl", hash = "sha256:57aefa6d3341109e46ec1a13e3a763aaa2cbeb14e82af2485b318194be1d9170", size = 3367198 },
    { url = "https://files.pythonhosted.org/packages/a8/30/7f48207ea13dab46604db0dd388e807d53513ba6ad1c34462892072f8f8c/Cython-3.0.12-cp313-cp313-manylinux_2_17_x86_64.manylinux2014_x86_64.whl", hash = "sha256:879ae9023958d63c0675015369384642d0afb9c9d1f3473df9186c42f7a9d265", size = 3535849 },
    { url = "https://files.pythonhosted.org/packages/81/ab/f61c79fa14bd433a7dfd1548c5e00d9bd18b557c2f836aaece4fb1b22f34/Cython-3.0.12-cp313-cp313-manylinux_2_5_i686.manylinux1_i686.manylinux_2_17_i686.manylinux2014_i686.whl", hash = "sha256:36fcd584dae547de6f095500a380f4a0cce72b7a7e409e9ff03cb9beed6ac7a1", size = 3559079 },
    { url = "https://files.pythonhosted.org/packages/d0/d1/1dbf17061229ccd35d5c0eed659fab60c2e50d2eadfa2a5729e753b6f4d0/Cython-3.0.12-cp313-cp313-musllinux_1_2_aarch64.whl", hash = "sha256:62b79dcc0de49efe9e84b9d0e2ae0a6fc9b14691a65565da727aa2e2e63c6a28", size = 3436649 },
    { url = "https://files.pythonhosted.org/packages/2d/d4/9ce42fff6de5550f870cdde9a1482d69ea66a1249a88fa0d0df9adebfb1a/Cython-3.0.12-cp313-cp313-musllinux_1_2_x86_64.whl", hash = "sha256:4aa255781b093a8401109d8f2104bbb2e52de7639d5896aefafddc85c30e0894", size = 3644025 },
    { url = "https://files.pythonhosted.org/packages/e3/89/b0c847f9df92af3ef11281b6811c000bd6f8ce0db02e4374397f8d67f829/Cython-3.0.12-cp313-cp313-win32.whl", hash = "sha256:77d48f2d4bab9fe1236eb753d18f03e8b2619af5b6f05d51df0532a92dfb38ab", size = 2604911 },
    { url = "https://files.pythonhosted.org/packages/a6/5f/bbfaf2b5f7bf78854ecbc82f8473a3892ae5580e0c5bd0d4a82580b39ed3/Cython-3.0.12-cp313-cp313-win_amd64.whl", hash = "sha256:86c304b20bd57c727c7357e90d5ba1a2b6f1c45492de2373814d7745ef2e63b4", size = 2786786 },
    { url = "https://files.pythonhosted.org/packages/27/6b/7c87867d255cbce8167ed99fc65635e9395d2af0f0c915428f5b17ec412d/Cython-3.0.12-py2.py3-none-any.whl", hash = "sha256:0038c9bae46c459669390e53a1ec115f8096b2e4647ae007ff1bf4e6dee92806", size = 1171640 },
]

[[package]]
name = "duckdb"
version = "1.2.1"
source = { registry = "https://pypi.org/simple" }
sdist = { url = "https://files.pythonhosted.org/packages/41/b4/34b98425d643e412f52703829b5ed2da7d7cb6dd40c80a3aa210002cafa8/duckdb-1.2.1.tar.gz", hash = "sha256:15d49030d04572540cc1c8ad8a491ce018a590ec995d5d38c8f5f75b6422413e", size = 11591514 }
wheels = [
    { url = "https://files.pythonhosted.org/packages/88/38/3b4fc59d585d6f0dfd86ebd7eaabecddf237717dfd2bc45e0b8d29d97a4b/duckdb-1.2.1-cp310-cp310-macosx_12_0_arm64.whl", hash = "sha256:b1b26271c22d1265379949b71b1d13a413f8048ea49ed04b3a33f257c384fa7c", size = 15250747 },
    { url = "https://files.pythonhosted.org/packages/2a/48/00712205ab64a5c0af120fe0481822b89c99ad29559e46993339de3a20aa/duckdb-1.2.1-cp310-cp310-macosx_12_0_universal2.whl", hash = "sha256:47946714d3aa423782678d37bfface082a9c43d232c44c4b79d70a1137e4c356", size = 31914009 },
    { url = "https://files.pythonhosted.org/packages/83/62/5b03ed3ad42b05eb47657e59b7d3c9b8912bd621c06f5303e2e98f1323d5/duckdb-1.2.1-cp310-cp310-macosx_12_0_x86_64.whl", hash = "sha256:2c3d3f069a114cfb4ebf5e35798953c93491cfb5866cfc57a4921f8b5d38cc05", size = 16771835 },
    { url = "https://files.pythonhosted.org/packages/02/08/99e91459e1007e140a27a0d7cd09806db99b4a2cc59b8ab1f8ee8560a10d/duckdb-1.2.1-cp310-cp310-manylinux_2_17_aarch64.manylinux2014_aarch64.whl", hash = "sha256:433406949970f4a8ab5416f62af224d418d3bbafe81585ede77057752c04017e", size = 18724706 },
    { url = "https://files.pythonhosted.org/packages/6b/95/73681dfa03f05ed49ce0476e4b826ce079ea72d0779ebd51d79d51a0d86e/duckdb-1.2.1-cp310-cp310-manylinux_2_17_x86_64.manylinux2014_x86_64.whl", hash = "sha256:42d156dacb1fd39b7293ee200d16af2cc9d08e57f7f7b5e800aa35bd265fc41f", size = 20191133 },
    { url = "https://files.pythonhosted.org/packages/1e/a3/efa40117d0261c8c8d431c06016c80e8cb735d198d94e5a8c0ae4f9e95bd/duckdb-1.2.1-cp310-cp310-manylinux_2_24_aarch64.manylinux_2_28_aarch64.whl", hash = "sha256:4e11ccbfd088dbac68dc35f4119fb385a878ca1cce720111c394f513d89a8b5f", size = 18733708 },
    { url = "https://files.pythonhosted.org/packages/79/53/e3bbf938c5b99a8c95bf66505457bf3d6947951b3f98ebffa5bf5f1ba02a/duckdb-1.2.1-cp310-cp310-musllinux_1_2_x86_64.whl", hash = "sha256:66322686a31a566b4c98f079513b1eba21a7de1d716b5b7d3a55aef8f97ee369", size = 22248683 },
    { url = "https://files.pythonhosted.org/packages/63/79/ecd3cd85ed0859fc965bc0a2e3574627a8834c654db7f7155287de7f8f1d/duckdb-1.2.1-cp310-cp310-win_amd64.whl", hash = "sha256:c1cbb84c65f8ef2fe32f4cbc8c7ed339c3ae6cf3e5814a314fa4b79a8ce9686a", size = 11362762 },
    { url = "https://files.pythonhosted.org/packages/58/82/b119808dde71e42cc1fc77ac4a912e38c84eb47fa6ca4bc90652f99b7252/duckdb-1.2.1-cp311-cp311-macosx_12_0_arm64.whl", hash = "sha256:99c47ea82df549c284e4e4d8c89a940af4f19c03427f6f42cafeb3c152536bc5", size = 15252717 },
    { url = "https://files.pythonhosted.org/packages/8a/ff/015fd0cdec48791c36d6251916b456e96ed9fb71a791a7385b26cec14810/duckdb-1.2.1-cp311-cp311-macosx_12_0_universal2.whl", hash = "sha256:203ebdf401d049135492cc3d49146cfd704d866ee9cc52b18e80a586aceabb69", size = 31915709 },
    { url = "https://files.pythonhosted.org/packages/d7/d2/72ef2cf81562fdb6068b1e2cd19a878943067ce812060a4bc91e61d0e92d/duckdb-1.2.1-cp311-cp311-macosx_12_0_x86_64.whl", hash = "sha256:ac5f7c15176b6fb90f1f3bed08a99b9d32f55b58cd3d9d2ed6a1037a8fda2024", size = 16772294 },
    { url = "https://files.pythonhosted.org/packages/b5/06/b454b94ceec3a813c5122a99b0259ced53874b15fb2dfdb669164dbcb153/duckdb-1.2.1-cp311-cp311-manylinux_2_17_aarch64.manylinux2014_aarch64.whl", hash = "sha256:97b2c13f4f9290db60c783b93b79ce521a3890ff8d817a6670afb760e030043b", size = 18728528 },
    { url = "https://files.pythonhosted.org/packages/50/52/6e6f5b5b07841cec334ca6b98f2e02b7bb54ab3b99c49aa3a161cc0b4b37/duckdb-1.2.1-cp311-cp311-manylinux_2_17_x86_64.manylinux2014_x86_64.whl", hash = "sha256:d493e051f594175a2a5bdcae5c008d3cc424805e3282292c1204f597880de8ea", size = 20197440 },
    { url = "https://files.pythonhosted.org/packages/f5/dc/01c3f5a47d7433d1e261042f61e6b3d77634f28706975b3027697fa19de8/duckdb-1.2.1-cp311-cp311-manylinux_2_24_aarch64.manylinux_2_28_aarch64.whl", hash = "sha256:7c252be2ed07817916342823b271253459932c60d7f7ee4e28f33650552cda24", size = 18736032 },
    { url = "https://files.pythonhosted.org/packages/1e/e4/7ef6b8e08c410fc13ba9f62ecf2802e8e2adcae38a5ea7a4f6829b99f32d/duckdb-1.2.1-cp311-cp311-musllinux_1_2_x86_64.whl", hash = "sha256:832627f11b370d708543a86d18d5eda4eacb7ca51fdc83c74629adfff2ec1bf2", size = 22251245 },
    { url = "https://files.pythonhosted.org/packages/a5/b7/e3f5d60117fe31623122a44b6d3e8f1cee9d87a23810c9c35bb1d743d4d2/duckdb-1.2.1-cp311-cp311-win_amd64.whl", hash = "sha256:d05e5914857b4d93b136de385d81a65165a6c24a6ecf6eee3dcd0017233bff6c", size = 11363523 },
    { url = "https://files.pythonhosted.org/packages/5d/70/2c1240415afc176ac7019f0fd5add3310ba93c80885a55d7fecc194108e6/duckdb-1.2.1-cp312-cp312-macosx_12_0_arm64.whl", hash = "sha256:7e587410e05343ffaf9a21bacb6811aad253bd443ab4ff869fdaa645908f47a4", size = 15263653 },
    { url = "https://files.pythonhosted.org/packages/2c/6e/83caef4d3b6e68da768ec564d5c9b982a84d9167ead0ad674b69810d7bb8/duckdb-1.2.1-cp312-cp312-macosx_12_0_universal2.whl", hash = "sha256:8cb84295cafbf2510326f4ae18d401fc2d45b6d4811c43f1b7451a69a0a74f5f", size = 31955476 },
    { url = "https://files.pythonhosted.org/packages/35/fb/ee33f3417d4778ab183d47fe8569dc7906a1b95f69cfb10f15d5f88e8dcf/duckdb-1.2.1-cp312-cp312-macosx_12_0_x86_64.whl", hash = "sha256:1b6dfefadc455347a2c649d41ebd561b32574b4191508043c9ee81fa0da95485", size = 16798219 },
    { url = "https://files.pythonhosted.org/packages/21/11/9cf670a88f39dd18854883c38b9374c745e47d69896bb8dbc9cc239a43d6/duckdb-1.2.1-cp312-cp312-manylinux_2_17_aarch64.manylinux2014_aarch64.whl", hash = "sha256:3d75d9fdf5865399f634d824c8d427c7666d1f2c640115178115459fa69b20b0", size = 18730807 },
    { url = "https://files.pythonhosted.org/packages/d4/5f/7b511dcaa772f9ae20c7f3fe05dd88174729fbcb67e15b349b72a3855712/duckdb-1.2.1-cp312-cp312-manylinux_2_17_x86_64.manylinux2014_x86_64.whl", hash = "sha256:d4a05d182d1dec1ff4acb53a266b3b8024afcc1ed0d399f5784ff1607a4271e9", size = 20199069 },
    { url = "https://files.pythonhosted.org/packages/9c/58/7942a1d7c84a045e1513acc7e753ac67f2f272601a2c21d71b4cb85967e7/duckdb-1.2.1-cp312-cp312-manylinux_2_24_aarch64.manylinux_2_28_aarch64.whl", hash = "sha256:317af7385b4f1d0c90ca029a71ce3d4f9571549c162798d58a0b20ba0a11762e", size = 18753393 },
    { url = "https://files.pythonhosted.org/packages/6b/00/57417ae7d9bd47c71284bff7f69736bdde0f213ce312292e4f553449a667/duckdb-1.2.1-cp312-cp312-musllinux_1_2_x86_64.whl", hash = "sha256:41fca1666d0905e929ede0899a4275d67835a285b98e28fce446e8c3e53cfe8c", size = 22290931 },
    { url = "https://files.pythonhosted.org/packages/71/bc/acb4d48f41dada36e723e9786d1ebe89f8e1db6685b86a2a1f0551bd5e16/duckdb-1.2.1-cp312-cp312-win_amd64.whl", hash = "sha256:f8f19f145442dbdfae029b68208fc237816f70b3d25bb77ed31ace79b6059fa5", size = 11365235 },
    { url = "https://files.pythonhosted.org/packages/e3/3b/d154fcde6205aafd2002ddec7eef37e5c7907c3aa63b51f6d9f7d2ec1442/duckdb-1.2.1-cp313-cp313-macosx_12_0_arm64.whl", hash = "sha256:bc9ed3adea35e7e688750e80330b5b93cd430483d68a5f880dac76bedca14c0e", size = 15264713 },
    { url = "https://files.pythonhosted.org/packages/20/3f/e54f898c62a3d6873c090f06bab62544ac33826ec65e7598af7c09264a14/duckdb-1.2.1-cp313-cp313-macosx_12_0_universal2.whl", hash = "sha256:b26ff415d89860b7013d711fce916f919ad058dbf0a3fc4bcdff5323ec4bbfa0", size = 31955551 },
    { url = "https://files.pythonhosted.org/packages/11/b9/19ecfcc13b402686cf6f121cb08451f7655bd653990fdabfda1f2db87081/duckdb-1.2.1-cp313-cp313-macosx_12_0_x86_64.whl", hash = "sha256:0e26037b138a22f72fe44697b605ccac06e223c108b3f4a3e91e7ffad45ee673", size = 16797823 },
    { url = "https://files.pythonhosted.org/packages/35/69/20fe0c748371866bdd150d60b065498b7414537c4ad0f7235b5ae604ac99/duckdb-1.2.1-cp313-cp313-manylinux_2_17_aarch64.manylinux2014_aarch64.whl", hash = "sha256:6e2f530e8290e4b2d2c341bc709a6a0c9ec7a0e1c7a4679afa7bd4db972fcf12", size = 18731358 },
    { url = "https://files.pythonhosted.org/packages/cc/f7/ba9b39791a0415c48d4696f10217e44ac526e450b811bc68f9acf0ef3b5c/duckdb-1.2.1-cp313-cp313-manylinux_2_17_x86_64.manylinux2014_x86_64.whl", hash = "sha256:7985129c4bc810cb08938043822bb1fc4b67c11f4c1b025527f9c888e0638b6a", size = 20198769 },
    { url = "https://files.pythonhosted.org/packages/9c/6c/07717799b64e34dd383c4fe9a3a53f5506c97ada096b103154c8856dc68b/duckdb-1.2.1-cp313-cp313-manylinux_2_24_aarch64.manylinux_2_28_aarch64.whl", hash = "sha256:be76e55e9a36febcb0c7c7c28b8fae0b33bbcf6a84b3b23eb23e7ee3e65e3394", size = 18754621 },
    { url = "https://files.pythonhosted.org/packages/53/8b/f971b0cd6cfc3ac094d31998b789a8fb372bd0813fbb47c932342fc926f0/duckdb-1.2.1-cp313-cp313-musllinux_1_2_x86_64.whl", hash = "sha256:d8f5066ae9acc6cee22c7a455696511d993bdbfc55bb9466360b073b5c8cba67", size = 22291214 },
    { url = "https://files.pythonhosted.org/packages/1e/1c/4e29e52a35b5af451b24232b6f89714180da71c904017e62f7cc5477f135/duckdb-1.2.1-cp313-cp313-win_amd64.whl", hash = "sha256:6112711457b6014ac041492bedf8b6a97403666aefa20a4a4f3479db10136501", size = 11365219 },
]

[[package]]
name = "exceptiongroup"
version = "1.2.2"
source = { registry = "https://pypi.org/simple" }
sdist = { url = "https://files.pythonhosted.org/packages/09/35/2495c4ac46b980e4ca1f6ad6db102322ef3ad2410b79fdde159a4b0f3b92/exceptiongroup-1.2.2.tar.gz", hash = "sha256:47c2edf7c6738fafb49fd34290706d1a1a2f4d1c6df275526b62cbb4aa5393cc", size = 28883 }
wheels = [
    { url = "https://files.pythonhosted.org/packages/02/cc/b7e31358aac6ed1ef2bb790a9746ac2c69bcb3c8588b41616914eb106eaf/exceptiongroup-1.2.2-py3-none-any.whl", hash = "sha256:3111b9d131c238bec2f8f516e123e14ba243563fb135d3fe885990585aa7795b", size = 16453 },
]

[[package]]
name = "execnet"
version = "2.1.1"
source = { registry = "https://pypi.org/simple" }
sdist = { url = "https://files.pythonhosted.org/packages/bb/ff/b4c0dc78fbe20c3e59c0c7334de0c27eb4001a2b2017999af398bf730817/execnet-2.1.1.tar.gz", hash = "sha256:5189b52c6121c24feae288166ab41b32549c7e2348652736540b9e6e7d4e72e3", size = 166524 }
wheels = [
    { url = "https://files.pythonhosted.org/packages/43/09/2aea36ff60d16dd8879bdb2f5b3ee0ba8d08cbbdcdfe870e695ce3784385/execnet-2.1.1-py3-none-any.whl", hash = "sha256:26dee51f1b80cebd6d0ca8e74dd8745419761d3bef34163928cbebbdc4749fdc", size = 40612 },
]

[[package]]
name = "faicons"
version = "0.2.2"
source = { registry = "https://pypi.org/simple" }
dependencies = [
    { name = "htmltools" },
]
sdist = { url = "https://files.pythonhosted.org/packages/06/e8/c12ef85c4444616ab1c1e96d5ecbadc8046d40b34797308846a2cfc06c80/faicons-0.2.2.tar.gz", hash = "sha256:6b7d7b19180179b6b83783f91bf6c9311c0f00ae0f97d41be1d24d9942361659", size = 604434 }
wheels = [
    { url = "https://files.pythonhosted.org/packages/65/3c/1db1b0f878319bb227f35a0fca7cad64e1f528b518bcab1a708da305c86d/faicons-0.2.2-py3-none-any.whl", hash = "sha256:d45d7c2635b53582a3375c67d7e975a28a91d2c16ef5f6b5033b5cdd507224b6", size = 607225 },
]

[[package]]
name = "fonttools"
version = "4.56.0"
source = { registry = "https://pypi.org/simple" }
sdist = { url = "https://files.pythonhosted.org/packages/1c/8c/9ffa2a555af0e5e5d0e2ed7fdd8c9bef474ed676995bb4c57c9cd0014248/fonttools-4.56.0.tar.gz", hash = "sha256:a114d1567e1a1586b7e9e7fc2ff686ca542a82769a296cef131e4c4af51e58f4", size = 3462892 }
wheels = [
    { url = "https://files.pythonhosted.org/packages/1e/5e/6ac30c2cc6a29454260f13c9c6422fc509b7982c13cd4597041260d8f482/fonttools-4.56.0-cp310-cp310-macosx_10_9_universal2.whl", hash = "sha256:331954d002dbf5e704c7f3756028e21db07097c19722569983ba4d74df014000", size = 2752190 },
    { url = "https://files.pythonhosted.org/packages/92/3a/ac382a8396d1b420ee45eeb0f65b614a9ca7abbb23a1b17524054f0f2200/fonttools-4.56.0-cp310-cp310-macosx_10_9_x86_64.whl", hash = "sha256:8d1613abd5af2f93c05867b3a3759a56e8bf97eb79b1da76b2bc10892f96ff16", size = 2280624 },
    { url = "https://files.pythonhosted.org/packages/8a/ae/00b58bfe20e9ff7fbc3dda38f5d127913942b5e252288ea9583099a31bf5/fonttools-4.56.0-cp310-cp310-manylinux_2_17_aarch64.manylinux2014_aarch64.whl", hash = "sha256:705837eae384fe21cee5e5746fd4f4b2f06f87544fa60f60740007e0aa600311", size = 4562074 },
    { url = "https://files.pythonhosted.org/packages/46/d0/0004ca8f6a200252e5bd6982ed99b5fe58c4c59efaf5f516621c4cd8f703/fonttools-4.56.0-cp310-cp310-manylinux_2_17_x86_64.manylinux2014_x86_64.whl", hash = "sha256:bc871904a53a9d4d908673c6faa15689874af1c7c5ac403a8e12d967ebd0c0dc", size = 4604747 },
    { url = "https://files.pythonhosted.org/packages/45/ea/c8862bd3e09d143ef8ed8268ec8a7d477828f960954889e65288ac050b08/fonttools-4.56.0-cp310-cp310-musllinux_1_2_aarch64.whl", hash = "sha256:38b947de71748bab150259ee05a775e8a0635891568e9fdb3cdd7d0e0004e62f", size = 4559025 },
    { url = "https://files.pythonhosted.org/packages/8f/75/bb88a9552ec1de31a414066257bfd9f40f4ada00074f7a3799ea39b5741f/fonttools-4.56.0-cp310-cp310-musllinux_1_2_x86_64.whl", hash = "sha256:86b2a1013ef7a64d2e94606632683f07712045ed86d937c11ef4dde97319c086", size = 4728482 },
    { url = "https://files.pythonhosted.org/packages/2a/5f/80a2b640df1e1bb7d459d62c8b3f37fe83fd413897e549106d4ebe6371f5/fonttools-4.56.0-cp310-cp310-win32.whl", hash = "sha256:133bedb9a5c6376ad43e6518b7e2cd2f866a05b1998f14842631d5feb36b5786", size = 2155557 },
    { url = "https://files.pythonhosted.org/packages/8f/85/0904f9dbe51ac70d878d3242a8583b9453a09105c3ed19c6301247fd0d3a/fonttools-4.56.0-cp310-cp310-win_amd64.whl", hash = "sha256:17f39313b649037f6c800209984a11fc256a6137cbe5487091c6c7187cae4685", size = 2200017 },
    { url = "https://files.pythonhosted.org/packages/35/56/a2f3e777d48fcae7ecd29de4d96352d84e5ea9871e5f3fc88241521572cf/fonttools-4.56.0-cp311-cp311-macosx_10_9_universal2.whl", hash = "sha256:7ef04bc7827adb7532be3d14462390dd71287644516af3f1e67f1e6ff9c6d6df", size = 2753325 },
    { url = "https://files.pythonhosted.org/packages/71/85/d483e9c4e5ed586b183bf037a353e8d766366b54fd15519b30e6178a6a6e/fonttools-4.56.0-cp311-cp311-macosx_10_9_x86_64.whl", hash = "sha256:ffda9b8cd9cb8b301cae2602ec62375b59e2e2108a117746f12215145e3f786c", size = 2281554 },
    { url = "https://files.pythonhosted.org/packages/09/67/060473b832b2fade03c127019794df6dc02d9bc66fa4210b8e0d8a99d1e5/fonttools-4.56.0-cp311-cp311-manylinux_2_17_aarch64.manylinux2014_aarch64.whl", hash = "sha256:e2e993e8db36306cc3f1734edc8ea67906c55f98683d6fd34c3fc5593fdbba4c", size = 4869260 },
    { url = "https://files.pythonhosted.org/packages/28/e9/47c02d5a7027e8ed841ab6a10ca00c93dadd5f16742f1af1fa3f9978adf4/fonttools-4.56.0-cp311-cp311-manylinux_2_17_x86_64.manylinux2014_x86_64.whl", hash = "sha256:003548eadd674175510773f73fb2060bb46adb77c94854af3e0cc5bc70260049", size = 4898508 },
    { url = "https://files.pythonhosted.org/packages/bf/8a/221d456d1afb8ca043cfd078f59f187ee5d0a580f4b49351b9ce95121f57/fonttools-4.56.0-cp311-cp311-musllinux_1_2_aarch64.whl", hash = "sha256:bd9825822e7bb243f285013e653f6741954d8147427aaa0324a862cdbf4cbf62", size = 4877700 },
    { url = "https://files.pythonhosted.org/packages/a4/8c/e503863adf7a6aeff7b960e2f66fa44dd0c29a7a8b79765b2821950d7b05/fonttools-4.56.0-cp311-cp311-musllinux_1_2_x86_64.whl", hash = "sha256:b23d30a2c0b992fb1c4f8ac9bfde44b5586d23457759b6cf9a787f1a35179ee0", size = 5045817 },
    { url = "https://files.pythonhosted.org/packages/2b/50/79ba3b7e42f4eaa70b82b9e79155f0f6797858dc8a97862428b6852c6aee/fonttools-4.56.0-cp311-cp311-win32.whl", hash = "sha256:47b5e4680002ae1756d3ae3b6114e20aaee6cc5c69d1e5911f5ffffd3ee46c6b", size = 2154426 },
    { url = "https://files.pythonhosted.org/packages/3b/90/4926e653041c4116ecd43e50e3c79f5daae6dcafc58ceb64bc4f71dd4924/fonttools-4.56.0-cp311-cp311-win_amd64.whl", hash = "sha256:14a3e3e6b211660db54ca1ef7006401e4a694e53ffd4553ab9bc87ead01d0f05", size = 2200937 },
    { url = "https://files.pythonhosted.org/packages/39/32/71cfd6877999576a11824a7fe7bc0bb57c5c72b1f4536fa56a3e39552643/fonttools-4.56.0-cp312-cp312-macosx_10_13_universal2.whl", hash = "sha256:d6f195c14c01bd057bc9b4f70756b510e009c83c5ea67b25ced3e2c38e6ee6e9", size = 2747757 },
    { url = "https://files.pythonhosted.org/packages/15/52/d9f716b072c5061a0b915dd4c387f74bef44c68c069e2195c753905bd9b7/fonttools-4.56.0-cp312-cp312-macosx_10_13_x86_64.whl", hash = "sha256:fa760e5fe8b50cbc2d71884a1eff2ed2b95a005f02dda2fa431560db0ddd927f", size = 2279007 },
    { url = "https://files.pythonhosted.org/packages/d1/97/f1b3a8afa9a0d814a092a25cd42f59ccb98a0bb7a295e6e02fc9ba744214/fonttools-4.56.0-cp312-cp312-manylinux_2_17_aarch64.manylinux2014_aarch64.whl", hash = "sha256:d54a45d30251f1d729e69e5b675f9a08b7da413391a1227781e2a297fa37f6d2", size = 4783991 },
    { url = "https://files.pythonhosted.org/packages/95/70/2a781bedc1c45a0c61d29c56425609b22ed7f971da5d7e5df2679488741b/fonttools-4.56.0-cp312-cp312-manylinux_2_5_x86_64.manylinux1_x86_64.manylinux_2_17_x86_64.manylinux2014_x86_64.whl", hash = "sha256:661a8995d11e6e4914a44ca7d52d1286e2d9b154f685a4d1f69add8418961563", size = 4855109 },
    { url = "https://files.pythonhosted.org/packages/0c/02/a2597858e61a5e3fb6a14d5f6be9e6eb4eaf090da56ad70cedcbdd201685/fonttools-4.56.0-cp312-cp312-musllinux_1_2_aarch64.whl", hash = "sha256:9d94449ad0a5f2a8bf5d2f8d71d65088aee48adbe45f3c5f8e00e3ad861ed81a", size = 4762496 },
    { url = "https://files.pythonhosted.org/packages/f2/00/aaf00100d6078fdc73f7352b44589804af9dc12b182a2540b16002152ba4/fonttools-4.56.0-cp312-cp312-musllinux_1_2_x86_64.whl", hash = "sha256:f59746f7953f69cc3290ce2f971ab01056e55ddd0fb8b792c31a8acd7fee2d28", size = 4990094 },
    { url = "https://files.pythonhosted.org/packages/bf/dc/3ff1db522460db60cf3adaf1b64e0c72b43406717d139786d3fa1eb20709/fonttools-4.56.0-cp312-cp312-win32.whl", hash = "sha256:bce60f9a977c9d3d51de475af3f3581d9b36952e1f8fc19a1f2254f1dda7ce9c", size = 2142888 },
    { url = "https://files.pythonhosted.org/packages/6f/e3/5a181a85777f7809076e51f7422e0dc77eb04676c40ec8bf6a49d390d1ff/fonttools-4.56.0-cp312-cp312-win_amd64.whl", hash = "sha256:300c310bb725b2bdb4f5fc7e148e190bd69f01925c7ab437b9c0ca3e1c7cd9ba", size = 2189734 },
    { url = "https://files.pythonhosted.org/packages/a5/55/f06b48d48e0b4ec3a3489efafe9bd4d81b6e0802ac51026e3ee4634e89ba/fonttools-4.56.0-cp313-cp313-macosx_10_13_universal2.whl", hash = "sha256:f20e2c0dfab82983a90f3d00703ac0960412036153e5023eed2b4641d7d5e692", size = 2735127 },
    { url = "https://files.pythonhosted.org/packages/59/db/d2c7c9b6dd5cbd46f183e650a47403ffb88fca17484eb7c4b1cd88f9e513/fonttools-4.56.0-cp313-cp313-macosx_10_13_x86_64.whl", hash = "sha256:f36a0868f47b7566237640c026c65a86d09a3d9ca5df1cd039e30a1da73098a0", size = 2272519 },
    { url = "https://files.pythonhosted.org/packages/4d/a2/da62d779c34a0e0c06415f02eab7fa3466de5d46df459c0275a255cefc65/fonttools-4.56.0-cp313-cp313-manylinux_2_17_aarch64.manylinux2014_aarch64.whl", hash = "sha256:62b4c6802fa28e14dba010e75190e0e6228513573f1eeae57b11aa1a39b7e5b1", size = 4762423 },
    { url = "https://files.pythonhosted.org/packages/be/6a/fd4018e0448c8a5e12138906411282c5eab51a598493f080a9f0960e658f/fonttools-4.56.0-cp313-cp313-manylinux_2_5_x86_64.manylinux1_x86_64.manylinux_2_17_x86_64.manylinux2014_x86_64.whl", hash = "sha256:a05d1f07eb0a7d755fbe01fee1fd255c3a4d3730130cf1bfefb682d18fd2fcea", size = 4834442 },
    { url = "https://files.pythonhosted.org/packages/6d/63/fa1dec8efb35bc11ef9c39b2d74754b45d48a3ccb2cf78c0109c0af639e8/fonttools-4.56.0-cp313-cp313-musllinux_1_2_aarch64.whl", hash = "sha256:0073b62c3438cf0058488c002ea90489e8801d3a7af5ce5f7c05c105bee815c3", size = 4742800 },
    { url = "https://files.pythonhosted.org/packages/dd/f4/963247ae8c73ccc4cf2929e7162f595c81dbe17997d1d0ea77da24a217c9/fonttools-4.56.0-cp313-cp313-musllinux_1_2_x86_64.whl", hash = "sha256:e2cad98c94833465bcf28f51c248aaf07ca022efc6a3eba750ad9c1e0256d278", size = 4963746 },
    { url = "https://files.pythonhosted.org/packages/ea/e0/46f9600c39c644b54e4420f941f75fa200d9288c9ae171e5d80918b8cbb9/fonttools-4.56.0-cp313-cp313-win32.whl", hash = "sha256:d0cb73ccf7f6d7ca8d0bc7ea8ac0a5b84969a41c56ac3ac3422a24df2680546f", size = 2140927 },
    { url = "https://files.pythonhosted.org/packages/27/6d/3edda54f98a550a0473f032d8050315fbc8f1b76a0d9f3879b72ebb2cdd6/fonttools-4.56.0-cp313-cp313-win_amd64.whl", hash = "sha256:62cc1253827d1e500fde9dbe981219fea4eb000fd63402283472d38e7d8aa1c6", size = 2186709 },
    { url = "https://files.pythonhosted.org/packages/bf/ff/44934a031ce5a39125415eb405b9efb76fe7f9586b75291d66ae5cbfc4e6/fonttools-4.56.0-py3-none-any.whl", hash = "sha256:1088182f68c303b50ca4dc0c82d42083d176cba37af1937e1a976a31149d4d14", size = 1089800 },
]

[[package]]
name = "formulaic"
version = "1.1.1"
source = { registry = "https://pypi.org/simple" }
dependencies = [
    { name = "interface-meta" },
    { name = "numpy" },
    { name = "pandas" },
    { name = "scipy" },
    { name = "typing-extensions" },
    { name = "wrapt" },
]
sdist = { url = "https://files.pythonhosted.org/packages/5c/30/03b5e3bb62374db3f665ca3020fdfc4304e98ceeaaa9dcd7a47a6b574ebf/formulaic-1.1.1.tar.gz", hash = "sha256:ddf80e4bef976dd99698aa27512015276c7b86c314b601ae6fd360c7741b7231", size = 652602 }
wheels = [
    { url = "https://files.pythonhosted.org/packages/d2/c2/a34097e53efe70a538ae97574ff9e9866e60fc1c792c19da5fd6b56ce7b5/formulaic-1.1.1-py3-none-any.whl", hash = "sha256:bbb7e38f99e4bcdc62cb0a6a818ad33b370b4e98e9e4f0b276561448482c8268", size = 115718 },
]

[[package]]
name = "great-tables"
version = "0.17.0"
source = { registry = "https://pypi.org/simple" }
dependencies = [
    { name = "babel" },
    { name = "commonmark" },
    { name = "faicons" },
    { name = "htmltools" },
    { name = "importlib-metadata" },
    { name = "importlib-resources" },
    { name = "numpy" },
    { name = "typing-extensions" },
]
sdist = { url = "https://files.pythonhosted.org/packages/62/6f/85b80bec676dfb04e167224215475c9c353f72e52d8905c6eb1d2c93ee6f/great_tables-0.17.0.tar.gz", hash = "sha256:1bece693e3e72bb194a7d0aad99ed7af0ec0486576fc00dea7013fa7753e6f17", size = 10921120 }
wheels = [
    { url = "https://files.pythonhosted.org/packages/a7/fa/4889fc5115e3300bf192958642166f2b9309fab84d367339ddc76a683e43/great_tables-0.17.0-py3-none-any.whl", hash = "sha256:36597209cf7709772207e9b969a3ca62de1b147cc4f4cb69f2b90ec7b935fb3e", size = 1378698 },
]

[[package]]
name = "griffe"
version = "1.6.0"
source = { registry = "https://pypi.org/simple" }
dependencies = [
    { name = "colorama" },
]
sdist = { url = "https://files.pythonhosted.org/packages/a0/1a/d467b93f5e0ea4edf3c1caef44cfdd53a4a498cb3a6bb722df4dd0fdd66a/griffe-1.6.0.tar.gz", hash = "sha256:eb5758088b9c73ad61c7ac014f3cdfb4c57b5c2fcbfca69996584b702aefa354", size = 391819 }
wheels = [
    { url = "https://files.pythonhosted.org/packages/bf/02/5a22bc98d0aebb68c15ba70d2da1c84a5ef56048d79634e5f96cd2ba96e9/griffe-1.6.0-py3-none-any.whl", hash = "sha256:9f1dfe035d4715a244ed2050dfbceb05b1f470809ed4f6bb10ece5a7302f8dd1", size = 128470 },
]

[[package]]
name = "htmltools"
version = "0.6.0"
source = { registry = "https://pypi.org/simple" }
dependencies = [
    { name = "packaging" },
    { name = "typing-extensions" },
]
sdist = { url = "https://files.pythonhosted.org/packages/cd/1d/c568d17e9fb5ad5aa0ca3531c58d36fe69deb8eee4e53ff6425c1f99f210/htmltools-0.6.0.tar.gz", hash = "sha256:e8a3fb023d748935035db7ff17f620612ffc814a6a80b6ae388f7b7ab182adf7", size = 97152 }
wheels = [
    { url = "https://files.pythonhosted.org/packages/0a/ba/aa99706246f1938ca905eb6eeb7db832ac2e157aa4b805acb5cd4cd1791a/htmltools-0.6.0-py3-none-any.whl", hash = "sha256:072a274ff5e2851e0acce13fc5bb2bbdbbad8268dc8b123f881c05012ce7dce0", size = 84954 },
]

[[package]]
name = "idna"
version = "3.10"
source = { registry = "https://pypi.org/simple" }
sdist = { url = "https://files.pythonhosted.org/packages/f1/70/7703c29685631f5a7590aa73f1f1d3fa9a380e654b86af429e0934a32f7d/idna-3.10.tar.gz", hash = "sha256:12f65c9b470abda6dc35cf8e63cc574b1c52b11df2c86030af0ac09b01b13ea9", size = 190490 }
wheels = [
    { url = "https://files.pythonhosted.org/packages/76/c6/c88e154df9c4e1a2a66ccf0005a88dfb2650c1dffb6f5ce603dfbd452ce3/idna-3.10-py3-none-any.whl", hash = "sha256:946d195a0d259cbba61165e88e65941f16e9b36ea6ddb97f00452bae8b1287d3", size = 70442 },
]

[[package]]
name = "importlib-metadata"
version = "8.6.1"
source = { registry = "https://pypi.org/simple" }
dependencies = [
    { name = "zipp" },
]
sdist = { url = "https://files.pythonhosted.org/packages/33/08/c1395a292bb23fd03bdf572a1357c5a733d3eecbab877641ceacab23db6e/importlib_metadata-8.6.1.tar.gz", hash = "sha256:310b41d755445d74569f993ccfc22838295d9fe005425094fad953d7f15c8580", size = 55767 }
wheels = [
    { url = "https://files.pythonhosted.org/packages/79/9d/0fb148dc4d6fa4a7dd1d8378168d9b4cd8d4560a6fbf6f0121c5fc34eb68/importlib_metadata-8.6.1-py3-none-any.whl", hash = "sha256:02a89390c1e15fdfdc0d7c6b25cb3e62650d0494005c97d6f148bf5b9787525e", size = 26971 },
]

[[package]]
name = "importlib-resources"
version = "6.5.2"
source = { registry = "https://pypi.org/simple" }
sdist = { url = "https://files.pythonhosted.org/packages/cf/8c/f834fbf984f691b4f7ff60f50b514cc3de5cc08abfc3295564dd89c5e2e7/importlib_resources-6.5.2.tar.gz", hash = "sha256:185f87adef5bcc288449d98fb4fba07cea78bc036455dd44c5fc4a2fe78fed2c", size = 44693 }
wheels = [
    { url = "https://files.pythonhosted.org/packages/a4/ed/1f1afb2e9e7f38a545d628f864d562a5ae64fe6f7a10e28ffb9b185b4e89/importlib_resources-6.5.2-py3-none-any.whl", hash = "sha256:789cfdc3ed28c78b67a06acb8126751ced69a3d5f79c095a98298cd8a760ccec", size = 37461 },
]

[[package]]
name = "iniconfig"
version = "2.0.0"
source = { registry = "https://pypi.org/simple" }
sdist = { url = "https://files.pythonhosted.org/packages/d7/4b/cbd8e699e64a6f16ca3a8220661b5f83792b3017d0f79807cb8708d33913/iniconfig-2.0.0.tar.gz", hash = "sha256:2d91e135bf72d31a410b17c16da610a82cb55f6b0477d1a902134b24a455b8b3", size = 4646 }
wheels = [
    { url = "https://files.pythonhosted.org/packages/ef/a6/62565a6e1cf69e10f5727360368e451d4b7f58beeac6173dc9db836a5b46/iniconfig-2.0.0-py3-none-any.whl", hash = "sha256:b6a85871a79d2e3b22d2d1b94ac2824226a63c6b741c88f7ae975f18b6778374", size = 5892 },
]

[[package]]
name = "interface-meta"
version = "1.3.0"
source = { registry = "https://pypi.org/simple" }
sdist = { url = "https://files.pythonhosted.org/packages/4d/75/10526292b332f3479c246750a96f6ec11a28e297839a9c25583b2aadc119/interface_meta-1.3.0.tar.gz", hash = "sha256:8a4493f8bdb73fb9655dcd5115bc897e207319e36c8835f39c516a2d7e9d79a1", size = 15007 }
wheels = [
    { url = "https://files.pythonhosted.org/packages/02/3f/a6ec28c88e2d8e54d32598a1e0b5208a4baa72a8e7f6e241beab5731eb9d/interface_meta-1.3.0-py3-none-any.whl", hash = "sha256:de35dc5241431886e709e20a14d6597ed07c9f1e8b4bfcffde2190ca5b700ee8", size = 14854 },
]

[[package]]
name = "joblib"
version = "1.4.2"
source = { registry = "https://pypi.org/simple" }
sdist = { url = "https://files.pythonhosted.org/packages/64/33/60135848598c076ce4b231e1b1895170f45fbcaeaa2c9d5e38b04db70c35/joblib-1.4.2.tar.gz", hash = "sha256:2382c5816b2636fbd20a09e0f4e9dad4736765fdfb7dca582943b9c1366b3f0e", size = 2116621 }
wheels = [
    { url = "https://files.pythonhosted.org/packages/91/29/df4b9b42f2be0b623cbd5e2140cafcaa2bef0759a00b7b70104dcfe2fb51/joblib-1.4.2-py3-none-any.whl", hash = "sha256:06d478d5674cbc267e7496a410ee875abd68e4340feff4490bcb7afb88060ae6", size = 301817 },
]

[[package]]
name = "jsonschema"
version = "4.23.0"
source = { registry = "https://pypi.org/simple" }
dependencies = [
    { name = "attrs" },
    { name = "jsonschema-specifications" },
    { name = "referencing" },
    { name = "rpds-py" },
]
sdist = { url = "https://files.pythonhosted.org/packages/38/2e/03362ee4034a4c917f697890ccd4aec0800ccf9ded7f511971c75451deec/jsonschema-4.23.0.tar.gz", hash = "sha256:d71497fef26351a33265337fa77ffeb82423f3ea21283cd9467bb03999266bc4", size = 325778 }
wheels = [
    { url = "https://files.pythonhosted.org/packages/69/4a/4f9dbeb84e8850557c02365a0eee0649abe5eb1d84af92a25731c6c0f922/jsonschema-4.23.0-py3-none-any.whl", hash = "sha256:fbadb6f8b144a8f8cf9f0b89ba94501d143e50411a1278633f56a7acf7fd5566", size = 88462 },
]

[[package]]
name = "jsonschema-specifications"
version = "2024.10.1"
source = { registry = "https://pypi.org/simple" }
dependencies = [
    { name = "referencing" },
]
sdist = { url = "https://files.pythonhosted.org/packages/10/db/58f950c996c793472e336ff3655b13fbcf1e3b359dcf52dcf3ed3b52c352/jsonschema_specifications-2024.10.1.tar.gz", hash = "sha256:0f38b83639958ce1152d02a7f062902c41c8fd20d558b0c34344292d417ae272", size = 15561 }
wheels = [
    { url = "https://files.pythonhosted.org/packages/d1/0f/8910b19ac0670a0f80ce1008e5e751c4a57e14d2c4c13a482aa6079fa9d6/jsonschema_specifications-2024.10.1-py3-none-any.whl", hash = "sha256:a09a0680616357d9a0ecf05c12ad234479f549239d0f5b55f3deea67475da9bf", size = 18459 },
]

[[package]]
name = "kiwisolver"
version = "1.4.8"
source = { registry = "https://pypi.org/simple" }
sdist = { url = "https://files.pythonhosted.org/packages/82/59/7c91426a8ac292e1cdd53a63b6d9439abd573c875c3f92c146767dd33faf/kiwisolver-1.4.8.tar.gz", hash = "sha256:23d5f023bdc8c7e54eb65f03ca5d5bb25b601eac4d7f1a042888a1f45237987e", size = 97538 }
wheels = [
    { url = "https://files.pythonhosted.org/packages/47/5f/4d8e9e852d98ecd26cdf8eaf7ed8bc33174033bba5e07001b289f07308fd/kiwisolver-1.4.8-cp310-cp310-macosx_10_9_universal2.whl", hash = "sha256:88c6f252f6816a73b1f8c904f7bbe02fd67c09a69f7cb8a0eecdbf5ce78e63db", size = 124623 },
    { url = "https://files.pythonhosted.org/packages/1d/70/7f5af2a18a76fe92ea14675f8bd88ce53ee79e37900fa5f1a1d8e0b42998/kiwisolver-1.4.8-cp310-cp310-macosx_10_9_x86_64.whl", hash = "sha256:c72941acb7b67138f35b879bbe85be0f6c6a70cab78fe3ef6db9c024d9223e5b", size = 66720 },
    { url = "https://files.pythonhosted.org/packages/c6/13/e15f804a142353aefd089fadc8f1d985561a15358c97aca27b0979cb0785/kiwisolver-1.4.8-cp310-cp310-macosx_11_0_arm64.whl", hash = "sha256:ce2cf1e5688edcb727fdf7cd1bbd0b6416758996826a8be1d958f91880d0809d", size = 65413 },
    { url = "https://files.pythonhosted.org/packages/ce/6d/67d36c4d2054e83fb875c6b59d0809d5c530de8148846b1370475eeeece9/kiwisolver-1.4.8-cp310-cp310-manylinux_2_12_i686.manylinux2010_i686.whl", hash = "sha256:c8bf637892dc6e6aad2bc6d4d69d08764166e5e3f69d469e55427b6ac001b19d", size = 1650826 },
    { url = "https://files.pythonhosted.org/packages/de/c6/7b9bb8044e150d4d1558423a1568e4f227193662a02231064e3824f37e0a/kiwisolver-1.4.8-cp310-cp310-manylinux_2_12_x86_64.manylinux2010_x86_64.whl", hash = "sha256:034d2c891f76bd3edbdb3ea11140d8510dca675443da7304205a2eaa45d8334c", size = 1628231 },
    { url = "https://files.pythonhosted.org/packages/b6/38/ad10d437563063eaaedbe2c3540a71101fc7fb07a7e71f855e93ea4de605/kiwisolver-1.4.8-cp310-cp310-manylinux_2_17_aarch64.manylinux2014_aarch64.whl", hash = "sha256:d47b28d1dfe0793d5e96bce90835e17edf9a499b53969b03c6c47ea5985844c3", size = 1408938 },
    { url = "https://files.pythonhosted.org/packages/52/ce/c0106b3bd7f9e665c5f5bc1e07cc95b5dabd4e08e3dad42dbe2faad467e7/kiwisolver-1.4.8-cp310-cp310-manylinux_2_17_ppc64le.manylinux2014_ppc64le.whl", hash = "sha256:eb158fe28ca0c29f2260cca8c43005329ad58452c36f0edf298204de32a9a3ed", size = 1422799 },
    { url = "https://files.pythonhosted.org/packages/d0/87/efb704b1d75dc9758087ba374c0f23d3254505edaedd09cf9d247f7878b9/kiwisolver-1.4.8-cp310-cp310-manylinux_2_17_s390x.manylinux2014_s390x.whl", hash = "sha256:d5536185fce131780ebd809f8e623bf4030ce1b161353166c49a3c74c287897f", size = 1354362 },
    { url = "https://files.pythonhosted.org/packages/eb/b3/fd760dc214ec9a8f208b99e42e8f0130ff4b384eca8b29dd0efc62052176/kiwisolver-1.4.8-cp310-cp310-musllinux_1_2_aarch64.whl", hash = "sha256:369b75d40abedc1da2c1f4de13f3482cb99e3237b38726710f4a793432b1c5ff", size = 2222695 },
    { url = "https://files.pythonhosted.org/packages/a2/09/a27fb36cca3fc01700687cc45dae7a6a5f8eeb5f657b9f710f788748e10d/kiwisolver-1.4.8-cp310-cp310-musllinux_1_2_i686.whl", hash = "sha256:641f2ddf9358c80faa22e22eb4c9f54bd3f0e442e038728f500e3b978d00aa7d", size = 2370802 },
    { url = "https://files.pythonhosted.org/packages/3d/c3/ba0a0346db35fe4dc1f2f2cf8b99362fbb922d7562e5f911f7ce7a7b60fa/kiwisolver-1.4.8-cp310-cp310-musllinux_1_2_ppc64le.whl", hash = "sha256:d561d2d8883e0819445cfe58d7ddd673e4015c3c57261d7bdcd3710d0d14005c", size = 2334646 },
    { url = "https://files.pythonhosted.org/packages/41/52/942cf69e562f5ed253ac67d5c92a693745f0bed3c81f49fc0cbebe4d6b00/kiwisolver-1.4.8-cp310-cp310-musllinux_1_2_s390x.whl", hash = "sha256:1732e065704b47c9afca7ffa272f845300a4eb959276bf6970dc07265e73b605", size = 2467260 },
    { url = "https://files.pythonhosted.org/packages/32/26/2d9668f30d8a494b0411d4d7d4ea1345ba12deb6a75274d58dd6ea01e951/kiwisolver-1.4.8-cp310-cp310-musllinux_1_2_x86_64.whl", hash = "sha256:bcb1ebc3547619c3b58a39e2448af089ea2ef44b37988caf432447374941574e", size = 2288633 },
    { url = "https://files.pythonhosted.org/packages/98/99/0dd05071654aa44fe5d5e350729961e7bb535372935a45ac89a8924316e6/kiwisolver-1.4.8-cp310-cp310-win_amd64.whl", hash = "sha256:89c107041f7b27844179ea9c85d6da275aa55ecf28413e87624d033cf1f6b751", size = 71885 },
    { url = "https://files.pythonhosted.org/packages/6c/fc/822e532262a97442989335394d441cd1d0448c2e46d26d3e04efca84df22/kiwisolver-1.4.8-cp310-cp310-win_arm64.whl", hash = "sha256:b5773efa2be9eb9fcf5415ea3ab70fc785d598729fd6057bea38d539ead28271", size = 65175 },
    { url = "https://files.pythonhosted.org/packages/da/ed/c913ee28936c371418cb167b128066ffb20bbf37771eecc2c97edf8a6e4c/kiwisolver-1.4.8-cp311-cp311-macosx_10_9_universal2.whl", hash = "sha256:a4d3601908c560bdf880f07d94f31d734afd1bb71e96585cace0e38ef44c6d84", size = 124635 },
    { url = "https://files.pythonhosted.org/packages/4c/45/4a7f896f7467aaf5f56ef093d1f329346f3b594e77c6a3c327b2d415f521/kiwisolver-1.4.8-cp311-cp311-macosx_10_9_x86_64.whl", hash = "sha256:856b269c4d28a5c0d5e6c1955ec36ebfd1651ac00e1ce0afa3e28da95293b561", size = 66717 },
    { url = "https://files.pythonhosted.org/packages/5f/b4/c12b3ac0852a3a68f94598d4c8d569f55361beef6159dce4e7b624160da2/kiwisolver-1.4.8-cp311-cp311-macosx_11_0_arm64.whl", hash = "sha256:c2b9a96e0f326205af81a15718a9073328df1173a2619a68553decb7097fd5d7", size = 65413 },
    { url = "https://files.pythonhosted.org/packages/a9/98/1df4089b1ed23d83d410adfdc5947245c753bddfbe06541c4aae330e9e70/kiwisolver-1.4.8-cp311-cp311-manylinux_2_12_i686.manylinux2010_i686.manylinux_2_17_i686.manylinux2014_i686.whl", hash = "sha256:c5020c83e8553f770cb3b5fc13faac40f17e0b205bd237aebd21d53d733adb03", size = 1343994 },
    { url = "https://files.pythonhosted.org/packages/8d/bf/b4b169b050c8421a7c53ea1ea74e4ef9c335ee9013216c558a047f162d20/kiwisolver-1.4.8-cp311-cp311-manylinux_2_17_aarch64.manylinux2014_aarch64.whl", hash = "sha256:dace81d28c787956bfbfbbfd72fdcef014f37d9b48830829e488fdb32b49d954", size = 1434804 },
    { url = "https://files.pythonhosted.org/packages/66/5a/e13bd341fbcf73325ea60fdc8af752addf75c5079867af2e04cc41f34434/kiwisolver-1.4.8-cp311-cp311-manylinux_2_17_ppc64le.manylinux2014_ppc64le.whl", hash = "sha256:11e1022b524bd48ae56c9b4f9296bce77e15a2e42a502cceba602f804b32bb79", size = 1450690 },
    { url = "https://files.pythonhosted.org/packages/9b/4f/5955dcb376ba4a830384cc6fab7d7547bd6759fe75a09564910e9e3bb8ea/kiwisolver-1.4.8-cp311-cp311-manylinux_2_17_s390x.manylinux2014_s390x.whl", hash = "sha256:3b9b4d2892fefc886f30301cdd80debd8bb01ecdf165a449eb6e78f79f0fabd6", size = 1376839 },
    { url = "https://files.pythonhosted.org/packages/3a/97/5edbed69a9d0caa2e4aa616ae7df8127e10f6586940aa683a496c2c280b9/kiwisolver-1.4.8-cp311-cp311-manylinux_2_17_x86_64.manylinux2014_x86_64.whl", hash = "sha256:3a96c0e790ee875d65e340ab383700e2b4891677b7fcd30a699146f9384a2bb0", size = 1435109 },
    { url = "https://files.pythonhosted.org/packages/13/fc/e756382cb64e556af6c1809a1bbb22c141bbc2445049f2da06b420fe52bf/kiwisolver-1.4.8-cp311-cp311-musllinux_1_2_aarch64.whl", hash = "sha256:23454ff084b07ac54ca8be535f4174170c1094a4cff78fbae4f73a4bcc0d4dab", size = 2245269 },
    { url = "https://files.pythonhosted.org/packages/76/15/e59e45829d7f41c776d138245cabae6515cb4eb44b418f6d4109c478b481/kiwisolver-1.4.8-cp311-cp311-musllinux_1_2_i686.whl", hash = "sha256:87b287251ad6488e95b4f0b4a79a6d04d3ea35fde6340eb38fbd1ca9cd35bbbc", size = 2393468 },
    { url = "https://files.pythonhosted.org/packages/e9/39/483558c2a913ab8384d6e4b66a932406f87c95a6080112433da5ed668559/kiwisolver-1.4.8-cp311-cp311-musllinux_1_2_ppc64le.whl", hash = "sha256:b21dbe165081142b1232a240fc6383fd32cdd877ca6cc89eab93e5f5883e1c25", size = 2355394 },
    { url = "https://files.pythonhosted.org/packages/01/aa/efad1fbca6570a161d29224f14b082960c7e08268a133fe5dc0f6906820e/kiwisolver-1.4.8-cp311-cp311-musllinux_1_2_s390x.whl", hash = "sha256:768cade2c2df13db52475bd28d3a3fac8c9eff04b0e9e2fda0f3760f20b3f7fc", size = 2490901 },
    { url = "https://files.pythonhosted.org/packages/c9/4f/15988966ba46bcd5ab9d0c8296914436720dd67fca689ae1a75b4ec1c72f/kiwisolver-1.4.8-cp311-cp311-musllinux_1_2_x86_64.whl", hash = "sha256:d47cfb2650f0e103d4bf68b0b5804c68da97272c84bb12850d877a95c056bd67", size = 2312306 },
    { url = "https://files.pythonhosted.org/packages/2d/27/bdf1c769c83f74d98cbc34483a972f221440703054894a37d174fba8aa68/kiwisolver-1.4.8-cp311-cp311-win_amd64.whl", hash = "sha256:ed33ca2002a779a2e20eeb06aea7721b6e47f2d4b8a8ece979d8ba9e2a167e34", size = 71966 },
    { url = "https://files.pythonhosted.org/packages/4a/c9/9642ea855604aeb2968a8e145fc662edf61db7632ad2e4fb92424be6b6c0/kiwisolver-1.4.8-cp311-cp311-win_arm64.whl", hash = "sha256:16523b40aab60426ffdebe33ac374457cf62863e330a90a0383639ce14bf44b2", size = 65311 },
    { url = "https://files.pythonhosted.org/packages/fc/aa/cea685c4ab647f349c3bc92d2daf7ae34c8e8cf405a6dcd3a497f58a2ac3/kiwisolver-1.4.8-cp312-cp312-macosx_10_13_universal2.whl", hash = "sha256:d6af5e8815fd02997cb6ad9bbed0ee1e60014438ee1a5c2444c96f87b8843502", size = 124152 },
    { url = "https://files.pythonhosted.org/packages/c5/0b/8db6d2e2452d60d5ebc4ce4b204feeb16176a851fd42462f66ade6808084/kiwisolver-1.4.8-cp312-cp312-macosx_10_13_x86_64.whl", hash = "sha256:bade438f86e21d91e0cf5dd7c0ed00cda0f77c8c1616bd83f9fc157fa6760d31", size = 66555 },
    { url = "https://files.pythonhosted.org/packages/60/26/d6a0db6785dd35d3ba5bf2b2df0aedc5af089962c6eb2cbf67a15b81369e/kiwisolver-1.4.8-cp312-cp312-macosx_11_0_arm64.whl", hash = "sha256:b83dc6769ddbc57613280118fb4ce3cd08899cc3369f7d0e0fab518a7cf37fdb", size = 65067 },
    { url = "https://files.pythonhosted.org/packages/c9/ed/1d97f7e3561e09757a196231edccc1bcf59d55ddccefa2afc9c615abd8e0/kiwisolver-1.4.8-cp312-cp312-manylinux_2_12_i686.manylinux2010_i686.manylinux_2_17_i686.manylinux2014_i686.whl", hash = "sha256:111793b232842991be367ed828076b03d96202c19221b5ebab421ce8bcad016f", size = 1378443 },
    { url = "https://files.pythonhosted.org/packages/29/61/39d30b99954e6b46f760e6289c12fede2ab96a254c443639052d1b573fbc/kiwisolver-1.4.8-cp312-cp312-manylinux_2_17_aarch64.manylinux2014_aarch64.whl", hash = "sha256:257af1622860e51b1a9d0ce387bf5c2c4f36a90594cb9514f55b074bcc787cfc", size = 1472728 },
    { url = "https://files.pythonhosted.org/packages/0c/3e/804163b932f7603ef256e4a715e5843a9600802bb23a68b4e08c8c0ff61d/kiwisolver-1.4.8-cp312-cp312-manylinux_2_17_ppc64le.manylinux2014_ppc64le.whl", hash = "sha256:69b5637c3f316cab1ec1c9a12b8c5f4750a4c4b71af9157645bf32830e39c03a", size = 1478388 },
    { url = "https://files.pythonhosted.org/packages/8a/9e/60eaa75169a154700be74f875a4d9961b11ba048bef315fbe89cb6999056/kiwisolver-1.4.8-cp312-cp312-manylinux_2_17_s390x.manylinux2014_s390x.whl", hash = "sha256:782bb86f245ec18009890e7cb8d13a5ef54dcf2ebe18ed65f795e635a96a1c6a", size = 1413849 },
    { url = "https://files.pythonhosted.org/packages/bc/b3/9458adb9472e61a998c8c4d95cfdfec91c73c53a375b30b1428310f923e4/kiwisolver-1.4.8-cp312-cp312-manylinux_2_17_x86_64.manylinux2014_x86_64.whl", hash = "sha256:cc978a80a0db3a66d25767b03688f1147a69e6237175c0f4ffffaaedf744055a", size = 1475533 },
    { url = "https://files.pythonhosted.org/packages/e4/7a/0a42d9571e35798de80aef4bb43a9b672aa7f8e58643d7bd1950398ffb0a/kiwisolver-1.4.8-cp312-cp312-musllinux_1_2_aarch64.whl", hash = "sha256:36dbbfd34838500a31f52c9786990d00150860e46cd5041386f217101350f0d3", size = 2268898 },
    { url = "https://files.pythonhosted.org/packages/d9/07/1255dc8d80271400126ed8db35a1795b1a2c098ac3a72645075d06fe5c5d/kiwisolver-1.4.8-cp312-cp312-musllinux_1_2_i686.whl", hash = "sha256:eaa973f1e05131de5ff3569bbba7f5fd07ea0595d3870ed4a526d486fe57fa1b", size = 2425605 },
    { url = "https://files.pythonhosted.org/packages/84/df/5a3b4cf13780ef6f6942df67b138b03b7e79e9f1f08f57c49957d5867f6e/kiwisolver-1.4.8-cp312-cp312-musllinux_1_2_ppc64le.whl", hash = "sha256:a66f60f8d0c87ab7f59b6fb80e642ebb29fec354a4dfad687ca4092ae69d04f4", size = 2375801 },
    { url = "https://files.pythonhosted.org/packages/8f/10/2348d068e8b0f635c8c86892788dac7a6b5c0cb12356620ab575775aad89/kiwisolver-1.4.8-cp312-cp312-musllinux_1_2_s390x.whl", hash = "sha256:858416b7fb777a53f0c59ca08190ce24e9abbd3cffa18886a5781b8e3e26f65d", size = 2520077 },
    { url = "https://files.pythonhosted.org/packages/32/d8/014b89fee5d4dce157d814303b0fce4d31385a2af4c41fed194b173b81ac/kiwisolver-1.4.8-cp312-cp312-musllinux_1_2_x86_64.whl", hash = "sha256:085940635c62697391baafaaeabdf3dd7a6c3643577dde337f4d66eba021b2b8", size = 2338410 },
    { url = "https://files.pythonhosted.org/packages/bd/72/dfff0cc97f2a0776e1c9eb5bef1ddfd45f46246c6533b0191887a427bca5/kiwisolver-1.4.8-cp312-cp312-win_amd64.whl", hash = "sha256:01c3d31902c7db5fb6182832713d3b4122ad9317c2c5877d0539227d96bb2e50", size = 71853 },
    { url = "https://files.pythonhosted.org/packages/dc/85/220d13d914485c0948a00f0b9eb419efaf6da81b7d72e88ce2391f7aed8d/kiwisolver-1.4.8-cp312-cp312-win_arm64.whl", hash = "sha256:a3c44cb68861de93f0c4a8175fbaa691f0aa22550c331fefef02b618a9dcb476", size = 65424 },
    { url = "https://files.pythonhosted.org/packages/79/b3/e62464a652f4f8cd9006e13d07abad844a47df1e6537f73ddfbf1bc997ec/kiwisolver-1.4.8-cp313-cp313-macosx_10_13_universal2.whl", hash = "sha256:1c8ceb754339793c24aee1c9fb2485b5b1f5bb1c2c214ff13368431e51fc9a09", size = 124156 },
    { url = "https://files.pythonhosted.org/packages/8d/2d/f13d06998b546a2ad4f48607a146e045bbe48030774de29f90bdc573df15/kiwisolver-1.4.8-cp313-cp313-macosx_10_13_x86_64.whl", hash = "sha256:54a62808ac74b5e55a04a408cda6156f986cefbcf0ada13572696b507cc92fa1", size = 66555 },
    { url = "https://files.pythonhosted.org/packages/59/e3/b8bd14b0a54998a9fd1e8da591c60998dc003618cb19a3f94cb233ec1511/kiwisolver-1.4.8-cp313-cp313-macosx_11_0_arm64.whl", hash = "sha256:68269e60ee4929893aad82666821aaacbd455284124817af45c11e50a4b42e3c", size = 65071 },
    { url = "https://files.pythonhosted.org/packages/f0/1c/6c86f6d85ffe4d0ce04228d976f00674f1df5dc893bf2dd4f1928748f187/kiwisolver-1.4.8-cp313-cp313-manylinux_2_12_i686.manylinux2010_i686.manylinux_2_17_i686.manylinux2014_i686.whl", hash = "sha256:34d142fba9c464bc3bbfeff15c96eab0e7310343d6aefb62a79d51421fcc5f1b", size = 1378053 },
    { url = "https://files.pythonhosted.org/packages/4e/b9/1c6e9f6dcb103ac5cf87cb695845f5fa71379021500153566d8a8a9fc291/kiwisolver-1.4.8-cp313-cp313-manylinux_2_17_aarch64.manylinux2014_aarch64.whl", hash = "sha256:3ddc373e0eef45b59197de815b1b28ef89ae3955e7722cc9710fb91cd77b7f47", size = 1472278 },
    { url = "https://files.pythonhosted.org/packages/ee/81/aca1eb176de671f8bda479b11acdc42c132b61a2ac861c883907dde6debb/kiwisolver-1.4.8-cp313-cp313-manylinux_2_17_ppc64le.manylinux2014_ppc64le.whl", hash = "sha256:77e6f57a20b9bd4e1e2cedda4d0b986ebd0216236f0106e55c28aea3d3d69b16", size = 1478139 },
    { url = "https://files.pythonhosted.org/packages/49/f4/e081522473671c97b2687d380e9e4c26f748a86363ce5af48b4a28e48d06/kiwisolver-1.4.8-cp313-cp313-manylinux_2_17_s390x.manylinux2014_s390x.whl", hash = "sha256:08e77738ed7538f036cd1170cbed942ef749137b1311fa2bbe2a7fda2f6bf3cc", size = 1413517 },
    { url = "https://files.pythonhosted.org/packages/8f/e9/6a7d025d8da8c4931522922cd706105aa32b3291d1add8c5427cdcd66e63/kiwisolver-1.4.8-cp313-cp313-manylinux_2_17_x86_64.manylinux2014_x86_64.whl", hash = "sha256:a5ce1e481a74b44dd5e92ff03ea0cb371ae7a0268318e202be06c8f04f4f1246", size = 1474952 },
    { url = "https://files.pythonhosted.org/packages/82/13/13fa685ae167bee5d94b415991c4fc7bb0a1b6ebea6e753a87044b209678/kiwisolver-1.4.8-cp313-cp313-musllinux_1_2_aarch64.whl", hash = "sha256:fc2ace710ba7c1dfd1a3b42530b62b9ceed115f19a1656adefce7b1782a37794", size = 2269132 },
    { url = "https://files.pythonhosted.org/packages/ef/92/bb7c9395489b99a6cb41d502d3686bac692586db2045adc19e45ee64ed23/kiwisolver-1.4.8-cp313-cp313-musllinux_1_2_i686.whl", hash = "sha256:3452046c37c7692bd52b0e752b87954ef86ee2224e624ef7ce6cb21e8c41cc1b", size = 2425997 },
    { url = "https://files.pythonhosted.org/packages/ed/12/87f0e9271e2b63d35d0d8524954145837dd1a6c15b62a2d8c1ebe0f182b4/kiwisolver-1.4.8-cp313-cp313-musllinux_1_2_ppc64le.whl", hash = "sha256:7e9a60b50fe8b2ec6f448fe8d81b07e40141bfced7f896309df271a0b92f80f3", size = 2376060 },
    { url = "https://files.pythonhosted.org/packages/02/6e/c8af39288edbce8bf0fa35dee427b082758a4b71e9c91ef18fa667782138/kiwisolver-1.4.8-cp313-cp313-musllinux_1_2_s390x.whl", hash = "sha256:918139571133f366e8362fa4a297aeba86c7816b7ecf0bc79168080e2bd79957", size = 2520471 },
    { url = "https://files.pythonhosted.org/packages/13/78/df381bc7b26e535c91469f77f16adcd073beb3e2dd25042efd064af82323/kiwisolver-1.4.8-cp313-cp313-musllinux_1_2_x86_64.whl", hash = "sha256:e063ef9f89885a1d68dd8b2e18f5ead48653176d10a0e324e3b0030e3a69adeb", size = 2338793 },
    { url = "https://files.pythonhosted.org/packages/d0/dc/c1abe38c37c071d0fc71c9a474fd0b9ede05d42f5a458d584619cfd2371a/kiwisolver-1.4.8-cp313-cp313-win_amd64.whl", hash = "sha256:a17b7c4f5b2c51bb68ed379defd608a03954a1845dfed7cc0117f1cc8a9b7fd2", size = 71855 },
    { url = "https://files.pythonhosted.org/packages/a0/b6/21529d595b126ac298fdd90b705d87d4c5693de60023e0efcb4f387ed99e/kiwisolver-1.4.8-cp313-cp313-win_arm64.whl", hash = "sha256:3cd3bc628b25f74aedc6d374d5babf0166a92ff1317f46267f12d2ed54bc1d30", size = 65430 },
    { url = "https://files.pythonhosted.org/packages/34/bd/b89380b7298e3af9b39f49334e3e2a4af0e04819789f04b43d560516c0c8/kiwisolver-1.4.8-cp313-cp313t-macosx_10_13_universal2.whl", hash = "sha256:370fd2df41660ed4e26b8c9d6bbcad668fbe2560462cba151a721d49e5b6628c", size = 126294 },
    { url = "https://files.pythonhosted.org/packages/83/41/5857dc72e5e4148eaac5aa76e0703e594e4465f8ab7ec0fc60e3a9bb8fea/kiwisolver-1.4.8-cp313-cp313t-macosx_10_13_x86_64.whl", hash = "sha256:84a2f830d42707de1d191b9490ac186bf7997a9495d4e9072210a1296345f7dc", size = 67736 },
    { url = "https://files.pythonhosted.org/packages/e1/d1/be059b8db56ac270489fb0b3297fd1e53d195ba76e9bbb30e5401fa6b759/kiwisolver-1.4.8-cp313-cp313t-macosx_11_0_arm64.whl", hash = "sha256:7a3ad337add5148cf51ce0b55642dc551c0b9d6248458a757f98796ca7348712", size = 66194 },
    { url = "https://files.pythonhosted.org/packages/e1/83/4b73975f149819eb7dcf9299ed467eba068ecb16439a98990dcb12e63fdd/kiwisolver-1.4.8-cp313-cp313t-manylinux_2_12_i686.manylinux2010_i686.manylinux_2_17_i686.manylinux2014_i686.whl", hash = "sha256:7506488470f41169b86d8c9aeff587293f530a23a23a49d6bc64dab66bedc71e", size = 1465942 },
    { url = "https://files.pythonhosted.org/packages/c7/2c/30a5cdde5102958e602c07466bce058b9d7cb48734aa7a4327261ac8e002/kiwisolver-1.4.8-cp313-cp313t-manylinux_2_17_aarch64.manylinux2014_aarch64.whl", hash = "sha256:2f0121b07b356a22fb0414cec4666bbe36fd6d0d759db3d37228f496ed67c880", size = 1595341 },
    { url = "https://files.pythonhosted.org/packages/ff/9b/1e71db1c000385aa069704f5990574b8244cce854ecd83119c19e83c9586/kiwisolver-1.4.8-cp313-cp313t-manylinux_2_17_ppc64le.manylinux2014_ppc64le.whl", hash = "sha256:d6d6bd87df62c27d4185de7c511c6248040afae67028a8a22012b010bc7ad062", size = 1598455 },
    { url = "https://files.pythonhosted.org/packages/85/92/c8fec52ddf06231b31cbb779af77e99b8253cd96bd135250b9498144c78b/kiwisolver-1.4.8-cp313-cp313t-manylinux_2_17_s390x.manylinux2014_s390x.whl", hash = "sha256:291331973c64bb9cce50bbe871fb2e675c4331dab4f31abe89f175ad7679a4d7", size = 1522138 },
    { url = "https://files.pythonhosted.org/packages/0b/51/9eb7e2cd07a15d8bdd976f6190c0164f92ce1904e5c0c79198c4972926b7/kiwisolver-1.4.8-cp313-cp313t-manylinux_2_17_x86_64.manylinux2014_x86_64.whl", hash = "sha256:893f5525bb92d3d735878ec00f781b2de998333659507d29ea4466208df37bed", size = 1582857 },
    { url = "https://files.pythonhosted.org/packages/0f/95/c5a00387a5405e68ba32cc64af65ce881a39b98d73cc394b24143bebc5b8/kiwisolver-1.4.8-cp313-cp313t-musllinux_1_2_aarch64.whl", hash = "sha256:b47a465040146981dc9db8647981b8cb96366fbc8d452b031e4f8fdffec3f26d", size = 2293129 },
    { url = "https://files.pythonhosted.org/packages/44/83/eeb7af7d706b8347548313fa3a3a15931f404533cc54fe01f39e830dd231/kiwisolver-1.4.8-cp313-cp313t-musllinux_1_2_i686.whl", hash = "sha256:99cea8b9dd34ff80c521aef46a1dddb0dcc0283cf18bde6d756f1e6f31772165", size = 2421538 },
    { url = "https://files.pythonhosted.org/packages/05/f9/27e94c1b3eb29e6933b6986ffc5fa1177d2cd1f0c8efc5f02c91c9ac61de/kiwisolver-1.4.8-cp313-cp313t-musllinux_1_2_ppc64le.whl", hash = "sha256:151dffc4865e5fe6dafce5480fab84f950d14566c480c08a53c663a0020504b6", size = 2390661 },
    { url = "https://files.pythonhosted.org/packages/d9/d4/3c9735faa36ac591a4afcc2980d2691000506050b7a7e80bcfe44048daa7/kiwisolver-1.4.8-cp313-cp313t-musllinux_1_2_s390x.whl", hash = "sha256:577facaa411c10421314598b50413aa1ebcf5126f704f1e5d72d7e4e9f020d90", size = 2546710 },
    { url = "https://files.pythonhosted.org/packages/4c/fa/be89a49c640930180657482a74970cdcf6f7072c8d2471e1babe17a222dc/kiwisolver-1.4.8-cp313-cp313t-musllinux_1_2_x86_64.whl", hash = "sha256:be4816dc51c8a471749d664161b434912eee82f2ea66bd7628bd14583a833e85", size = 2349213 },
    { url = "https://files.pythonhosted.org/packages/1f/f9/ae81c47a43e33b93b0a9819cac6723257f5da2a5a60daf46aa5c7226ea85/kiwisolver-1.4.8-pp310-pypy310_pp73-macosx_10_15_x86_64.whl", hash = "sha256:e7a019419b7b510f0f7c9dceff8c5eae2392037eae483a7f9162625233802b0a", size = 60403 },
    { url = "https://files.pythonhosted.org/packages/58/ca/f92b5cb6f4ce0c1ebfcfe3e2e42b96917e16f7090e45b21102941924f18f/kiwisolver-1.4.8-pp310-pypy310_pp73-macosx_11_0_arm64.whl", hash = "sha256:286b18e86682fd2217a48fc6be6b0f20c1d0ed10958d8dc53453ad58d7be0bf8", size = 58657 },
    { url = "https://files.pythonhosted.org/packages/80/28/ae0240f732f0484d3a4dc885d055653c47144bdf59b670aae0ec3c65a7c8/kiwisolver-1.4.8-pp310-pypy310_pp73-manylinux_2_12_i686.manylinux2010_i686.manylinux_2_17_i686.manylinux2014_i686.whl", hash = "sha256:4191ee8dfd0be1c3666ccbac178c5a05d5f8d689bbe3fc92f3c4abec817f8fe0", size = 84948 },
    { url = "https://files.pythonhosted.org/packages/5d/eb/78d50346c51db22c7203c1611f9b513075f35c4e0e4877c5dde378d66043/kiwisolver-1.4.8-pp310-pypy310_pp73-manylinux_2_17_aarch64.manylinux2014_aarch64.whl", hash = "sha256:7cd2785b9391f2873ad46088ed7599a6a71e762e1ea33e87514b1a441ed1da1c", size = 81186 },
    { url = "https://files.pythonhosted.org/packages/43/f8/7259f18c77adca88d5f64f9a522792e178b2691f3748817a8750c2d216ef/kiwisolver-1.4.8-pp310-pypy310_pp73-manylinux_2_17_x86_64.manylinux2014_x86_64.whl", hash = "sha256:c07b29089b7ba090b6f1a669f1411f27221c3662b3a1b7010e67b59bb5a6f10b", size = 80279 },
    { url = "https://files.pythonhosted.org/packages/3a/1d/50ad811d1c5dae091e4cf046beba925bcae0a610e79ae4c538f996f63ed5/kiwisolver-1.4.8-pp310-pypy310_pp73-win_amd64.whl", hash = "sha256:65ea09a5a3faadd59c2ce96dc7bf0f364986a315949dc6374f04396b0d60e09b", size = 71762 },
]

[[package]]
name = "lets-plot"
version = "4.6.1"
source = { registry = "https://pypi.org/simple" }
dependencies = [
    { name = "palettable" },
    { name = "pypng" },
]
wheels = [
    { url = "https://files.pythonhosted.org/packages/c9/cc/b2ae70899e6b43c6a91e1197b1abb524e261e57264e305016018be2579d0/lets_plot-4.6.1-cp310-cp310-macosx_10_15_x86_64.whl", hash = "sha256:54ff5b65293ef3243028e4ef1e1ba40fe310782eb50db3a7f5010856bcd037b6", size = 3265407 },
    { url = "https://files.pythonhosted.org/packages/24/ed/e2d94db21457df3491bb7601bd6314115bad14fd52bebf219942fe58f7f5/lets_plot-4.6.1-cp310-cp310-macosx_11_0_arm64.whl", hash = "sha256:2302761b9b3676a186bb084b2faf28f5939596f424baf2dab3c351d0144ba9ab", size = 3212220 },
    { url = "https://files.pythonhosted.org/packages/fa/fa/e31376d074888030cde453e25f95e82e5fcb1064d4d3dd3dfa80bdcce25d/lets_plot-4.6.1-cp310-cp310-manylinux_2_17_aarch64.manylinux2014_aarch64.whl", hash = "sha256:cb5e8fb363038e0178372f4b228933a290e4964540e87f313540e7aeb3f28212", size = 3381276 },
    { url = "https://files.pythonhosted.org/packages/c9/f5/c67ef25933b6e1f52c00cbba36d9bb433be126514ad8694fb8497d4cbf92/lets_plot-4.6.1-cp310-cp310-manylinux_2_17_x86_64.manylinux2014_x86_64.whl", hash = "sha256:526820d7e74acecca60a2ce4cc9d818cbff23e342fe26757567281b2d478e7a6", size = 3429850 },
    { url = "https://files.pythonhosted.org/packages/63/29/c264facfa099a1a8f2e9912c3d097cfa8bf6589b706ee19c142558ea51af/lets_plot-4.6.1-cp310-cp310-win_amd64.whl", hash = "sha256:0da1fb283e186f6a616e80b7ab95ecdb8da614c2761e8e8452661021730f676a", size = 3111162 },
    { url = "https://files.pythonhosted.org/packages/1e/3a/caa3db5b3bc1f89201cd027708d49dd45d03679ced259ca90d42f24814af/lets_plot-4.6.1-cp311-cp311-macosx_10_15_x86_64.whl", hash = "sha256:81b4b03f8ac4fc2ddf546b6875b0656e98a0128df90b47f7192c8ce13cceffd5", size = 3265406 },
    { url = "https://files.pythonhosted.org/packages/1f/ee/dbf5bf896d3377e5913069b7045c2abf04fc954d208ec3d27655d40c8fc3/lets_plot-4.6.1-cp311-cp311-macosx_11_0_arm64.whl", hash = "sha256:2bc97b602710899beb7d42f0dcff504e88aa0ebfee878483943f75d96de3bac3", size = 3212223 },
    { url = "https://files.pythonhosted.org/packages/86/52/abe9e3ff3951b5212f9d00a3b56a00eecc137c40a16c3825e0c525d0b643/lets_plot-4.6.1-cp311-cp311-manylinux_2_17_aarch64.manylinux2014_aarch64.whl", hash = "sha256:f1a179384cef58288e1408473bd0338212c4f65b8e1ea2967a2358a73ad658a5", size = 3381346 },
    { url = "https://files.pythonhosted.org/packages/8a/e6/e32b4b9cc24ed056594e955e7c7fe57ab1dd9dc657ba3004fffd9ebb58b9/lets_plot-4.6.1-cp311-cp311-manylinux_2_17_x86_64.manylinux2014_x86_64.whl", hash = "sha256:6655160672750a37e9a8a08b51c0895bf2724ceb5c8b62c88608a88a07b87d78", size = 3429972 },
    { url = "https://files.pythonhosted.org/packages/15/32/1b23092b42a46d76b3839251a9497f1136fc021cbfb6148eefbb3554f137/lets_plot-4.6.1-cp311-cp311-win_amd64.whl", hash = "sha256:110be29b3f605cd6eb5cc86bb3e2da70c52056d933d0273f279395b07d332203", size = 3111214 },
    { url = "https://files.pythonhosted.org/packages/e2/48/fa5e5ba5734909a938a154cd52d612a41900b03b2a3e2d9052cc9830b36e/lets_plot-4.6.1-cp312-cp312-macosx_10_15_x86_64.whl", hash = "sha256:3b619e170ee86b35a799746d5ee226ef7cfbecb3ffefc4ae63704ae5f11a0746", size = 3265502 },
    { url = "https://files.pythonhosted.org/packages/3e/df/d9337864601c8374e3bf63d20e12774d7c9fae1de707d23e34926b828088/lets_plot-4.6.1-cp312-cp312-macosx_11_0_arm64.whl", hash = "sha256:acfb0e357a43ca33a4878ca4a40c1f9d09d14353a9860fda239c34d91103c758", size = 3212404 },
    { url = "https://files.pythonhosted.org/packages/c1/4f/39641a623dfd34d081d29dbdc9548d432e9570c5dafb2fe5b27dcb4ea036/lets_plot-4.6.1-cp312-cp312-manylinux_2_17_aarch64.manylinux2014_aarch64.whl", hash = "sha256:bd51f9001eb519af6864a0e12a61f75cb90cea5935719755265692151b885f52", size = 3381186 },
    { url = "https://files.pythonhosted.org/packages/ce/d4/5ac9bb7b79d57a82d9e21741776385d958601a03647696f3c225c92a5e2d/lets_plot-4.6.1-cp312-cp312-manylinux_2_17_x86_64.manylinux2014_x86_64.whl", hash = "sha256:ad9b6fcc6c93a716dba58e15a8e370dd1e667101113aacc1099df0245f283660", size = 3429340 },
    { url = "https://files.pythonhosted.org/packages/dc/f4/a12ee32e76b86535275a4f2e7bae6e1348134973729bfdd17d9a7b92a83d/lets_plot-4.6.1-cp312-cp312-win_amd64.whl", hash = "sha256:815a4530ab7cec15df861bdf25b6fdd91420f263e898c569db5bd9cf10b8ba38", size = 3111127 },
    { url = "https://files.pythonhosted.org/packages/3f/4b/3845838a9556944d9f799e41162dff294e0ee86d2b71d397804366cea1f3/lets_plot-4.6.1-cp313-cp313-macosx_10_15_x86_64.whl", hash = "sha256:b6be3a50a9aa238e48b4dfa47cfe4fef82feb6413d343c7b3bb3ae6b5d89d0cd", size = 3265507 },
    { url = "https://files.pythonhosted.org/packages/61/5e/76dc2c7c84e55d9cc7d4a16dc860945dcb73aecbe2dabc3df12a04746ee3/lets_plot-4.6.1-cp313-cp313-macosx_11_0_arm64.whl", hash = "sha256:b89712054e73d1dd1b532436fc6033dd9cb62d9dcfc6d54ca99e0b8352e07e6b", size = 3212405 },
    { url = "https://files.pythonhosted.org/packages/d3/99/0b00680bafd4f473370b8cadf0ffaf9b6802134344b77dd08b8b18aa31a6/lets_plot-4.6.1-cp313-cp313-manylinux_2_17_aarch64.manylinux2014_aarch64.whl", hash = "sha256:51d8a099dc2da453df77976f1c7a5877f1c5ab0adf1e89bdeb2c4792d496e270", size = 3381131 },
    { url = "https://files.pythonhosted.org/packages/3e/81/44d9833ef6c5a7efcdf1b63d1fbfb1d536e2fb6c06eb92d7f2d7710da3d3/lets_plot-4.6.1-cp313-cp313-manylinux_2_17_x86_64.manylinux2014_x86_64.whl", hash = "sha256:2d212fc9e0a111b47a5e9dc20b06c0a10de7fe8919fb229b56c84e59e4bb3c5e", size = 3429293 },
    { url = "https://files.pythonhosted.org/packages/90/8b/3697cdd42d8a20af48c3fd618e78c8dfcdc760c229f2f02b787d3d4d290e/lets_plot-4.6.1-cp313-cp313-win_amd64.whl", hash = "sha256:cfbbb88caf1c63b5087326645e624c5dff2818c5645241e3551f82365c0c1abf", size = 3111137 },
]

[[package]]
name = "linearmodels"
version = "6.1"
source = { registry = "https://pypi.org/simple" }
dependencies = [
    { name = "cython" },
    { name = "formulaic" },
    { name = "mypy-extensions" },
    { name = "numpy" },
    { name = "pandas" },
    { name = "pyhdfe" },
    { name = "scipy" },
    { name = "setuptools-scm" },
    { name = "statsmodels" },
]
sdist = { url = "https://files.pythonhosted.org/packages/5d/29/5832251711d28242f17f76acce05071639f6ee08fa3178fb0cde5afaeb40/linearmodels-6.1.tar.gz", hash = "sha256:74ead48a054bc1b3ebec8e8d7187f17504058891b70c2e090372b4759eeb3e89", size = 1828416 }
wheels = [
    { url = "https://files.pythonhosted.org/packages/fd/7e/cbf9a22027f9bc8136c4ab9fe34e7b160103d8d0d2e09fd29125e9b6d4dd/linearmodels-6.1-cp310-cp310-macosx_10_9_x86_64.whl", hash = "sha256:c9ab6f960fbd3060bccd28a20d9d4e29acda09158c1577e930c8c862af51a4a7", size = 1666612 },
    { url = "https://files.pythonhosted.org/packages/7e/2e/edf1ba569e5d7c25103f2ef1a67dd5a4f8bd125e6146d57a8cef1b938767/linearmodels-6.1-cp310-cp310-macosx_11_0_arm64.whl", hash = "sha256:263e4d2bda42240a0e380a806296ca54bb5f1e10a293f81b8a2a142f7b6512d3", size = 1661332 },
    { url = "https://files.pythonhosted.org/packages/01/02/68f9479b4875e149c2ddf927abe8efaba1978ca2e719ebe262143b4c7d6b/linearmodels-6.1-cp310-cp310-manylinux_2_17_aarch64.manylinux2014_aarch64.whl", hash = "sha256:fc1a2b33b10b5f9844219feb4e21b509cbaa923b3acc5456881f25b1504cbce8", size = 1675308 },
    { url = "https://files.pythonhosted.org/packages/86/f4/90512573b35c98478e93d6d22e8b05d3371b259b6af7f4e75638b6372c48/linearmodels-6.1-cp310-cp310-manylinux_2_17_x86_64.manylinux2014_x86_64.whl", hash = "sha256:39b2445a4c75f8e5ce663d2219e5f34adeb110bccf40fd54c0b5106366fb0ab1", size = 1682669 },
    { url = "https://files.pythonhosted.org/packages/8e/d5/3bcb5f3220eaaa51b5e2cee5205d820ab6005aec9bf3a56168a71c9bf679/linearmodels-6.1-cp310-cp310-musllinux_1_2_x86_64.whl", hash = "sha256:fe72fff0ce415727a5a56f3c30b68b2493f1453fe3ad994942177f8e99a44a6a", size = 1688062 },
    { url = "https://files.pythonhosted.org/packages/11/73/030e9b5c588fe859ef1aae83921883ef2f34be6abb694cfbfedbde3dc4b4/linearmodels-6.1-cp310-cp310-win_amd64.whl", hash = "sha256:e3b260dfdf8ba7f47d478d4cb37fb9743719166901e837f7686b014ab416e9ef", size = 1659289 },
    { url = "https://files.pythonhosted.org/packages/f2/b8/62297d76f848972085f1020650764fb676471193e6211ecad4b61ea51682/linearmodels-6.1-cp311-cp311-macosx_10_9_x86_64.whl", hash = "sha256:c31fc62766a088a91969ad4fedf5c95eb5176fee67d595178642a2ebdc8757ce", size = 1666520 },
    { url = "https://files.pythonhosted.org/packages/b2/2d/fa7774f1e340655cbb26dc2dd09e6e4e1e989ee05cc43395ed5e9e6fc83e/linearmodels-6.1-cp311-cp311-macosx_11_0_arm64.whl", hash = "sha256:2d68d09deda6a88134c2a37f5f3d9c9da01e999e7ec0520736d73365f5f438cd", size = 1661163 },
    { url = "https://files.pythonhosted.org/packages/19/b7/d3d276ba7c1228c28863d80f0853d89f253a7236d6fb1aa71474f5878ef5/linearmodels-6.1-cp311-cp311-manylinux_2_17_aarch64.manylinux2014_aarch64.whl", hash = "sha256:151d48882005843935bf42fe9bd3b6ba3043320319701176a1f49db04a3b015a", size = 1674685 },
    { url = "https://files.pythonhosted.org/packages/4e/0a/a3e622f4ac4d6f0d31d09912244b5c6789325ef4aa5daa4e521d06aff00c/linearmodels-6.1-cp311-cp311-manylinux_2_17_x86_64.manylinux2014_x86_64.whl", hash = "sha256:2688c1f359171b9a54ae4f1c9f5aae9858f878fc40c6cb647a3a76bdccafd6a7", size = 1681446 },
    { url = "https://files.pythonhosted.org/packages/81/db/a4698094b04298f7200c078be9a8ca7d45685e191186611a17c04bdd2995/linearmodels-6.1-cp311-cp311-musllinux_1_2_x86_64.whl", hash = "sha256:17822f49bbc02b4aea748c8be0fe86ac2bcd928a6f43566cd3a0d19cc61a1606", size = 1688046 },
    { url = "https://files.pythonhosted.org/packages/24/0f/0fb67ccbd48aea1e14cf7d24704c198fea14f08ddc9fa7c3e23ed0d6ea7e/linearmodels-6.1-cp311-cp311-win_amd64.whl", hash = "sha256:89bb4fdfa4aecad4f743fc06f9014c702a4a98a7ec5ad005cbaa6798ffad8381", size = 1659455 },
    { url = "https://files.pythonhosted.org/packages/33/c0/c49ff24fde19c2d50997368d905b3777f5523e2700e2019f8b17cf9e03f8/linearmodels-6.1-cp312-cp312-macosx_10_13_x86_64.whl", hash = "sha256:39ef5f2a9280b6a11b4be073d860a1f2e0b4b7ee98a2fb07cfe903b5faa96e00", size = 1668550 },
    { url = "https://files.pythonhosted.org/packages/b8/56/153635a878fa4158a565e6f5e326e50951f3dc32fa084064eafd9e92a89a/linearmodels-6.1-cp312-cp312-macosx_11_0_arm64.whl", hash = "sha256:6f872ad46571f8f10f4d37006a2561470c42f6bc0553b717bae4bb1233951ae1", size = 1662731 },
    { url = "https://files.pythonhosted.org/packages/77/11/63654bfcbd132edc88776f580f558d87de0e751d38884684b258dd99628c/linearmodels-6.1-cp312-cp312-manylinux_2_17_aarch64.manylinux2014_aarch64.whl", hash = "sha256:061788d634991d1bccf5f62cb6f7abcea15cdb4e66a4b1861f13e6ba9915c4ab", size = 1672009 },
    { url = "https://files.pythonhosted.org/packages/38/7e/68bccf0a3dd8441decde26a9db838e6ad924d38f48502a3c1f9f2ed0be9f/linearmodels-6.1-cp312-cp312-manylinux_2_17_x86_64.manylinux2014_x86_64.whl", hash = "sha256:04cee9532a1c3fa583dc906e0da575f43be6bb8b2078ed7a09282c0d47a7304b", size = 1679536 },
    { url = "https://files.pythonhosted.org/packages/ed/11/42ac4440f5b457ee690af562b0c0a28d3924b567ff468355412a3fed99f7/linearmodels-6.1-cp312-cp312-musllinux_1_2_x86_64.whl", hash = "sha256:ce5f44b5c1ff4110c69f02f2a41afec2cd46ed5e135c7adfb929322d82369fca", size = 1685720 },
    { url = "https://files.pythonhosted.org/packages/d1/45/e115550ca9fb23d20a84d695b2835c848886a4ad0b305d90ec28b5a57e00/linearmodels-6.1-cp312-cp312-win_amd64.whl", hash = "sha256:18b827f96db5c7406bbdfe00dab386385b93e8b8727a6cc033e725f53dbfa066", size = 1660665 },
    { url = "https://files.pythonhosted.org/packages/86/90/7db827b3e8d1b82b07db9dfc75f007f71c68d72c64fc9b141fb46dbd2839/linearmodels-6.1-cp313-cp313-macosx_10_13_x86_64.whl", hash = "sha256:7a9e6f96ec3b048265befa38069c66a3a2a98612afddf62cd6a95026af445b9c", size = 1667459 },
    { url = "https://files.pythonhosted.org/packages/40/b6/a0584af03885bd6cc57d483b7573f72ee152d7d1717f29227c73e3db4233/linearmodels-6.1-cp313-cp313-macosx_11_0_arm64.whl", hash = "sha256:79f1bb320ff6a5ac0fc350989d5818a7cd1f888975b04f38a8c10b90b194d718", size = 1661617 },
    { url = "https://files.pythonhosted.org/packages/e3/9f/9fbf7384b39c69f05f5045e1f346fa20ad147328da4f53549eb892c8f858/linearmodels-6.1-cp313-cp313-manylinux_2_17_aarch64.manylinux2014_aarch64.whl", hash = "sha256:08f612bd0c2968beae4016a79b8a802bd91fcafb7149bb918bffca0d766ea46a", size = 1670883 },
    { url = "https://files.pythonhosted.org/packages/46/d0/94525a3c2b84213324bd4f3165e42a2bc532926ba9ecd30846817d80a610/linearmodels-6.1-cp313-cp313-manylinux_2_17_x86_64.manylinux2014_x86_64.whl", hash = "sha256:6e27671f6a25bbf81a731630e6a66c3befc955ecc82e402f08b067d61a1ebf2a", size = 1678752 },
    { url = "https://files.pythonhosted.org/packages/77/ec/6d3e9c1580074e57f5c26375aafae68f5248bc82fce0451057f965cf38e9/linearmodels-6.1-cp313-cp313-musllinux_1_2_x86_64.whl", hash = "sha256:f020b98e852006ab2731b5508c4190017075197cf8563f0cd81838edf4b05e7d", size = 1685181 },
    { url = "https://files.pythonhosted.org/packages/a1/64/f3074341a13b51a1357186abd4d29969765d2112aff4ff28cfea44e6fe21/linearmodels-6.1-cp313-cp313-win_amd64.whl", hash = "sha256:628be681f59a07da0848174974cc0d331fc5daf2367d37f27aec94b7e8e16e70", size = 1660363 },
]

[[package]]
name = "llvmlite"
version = "0.44.0"
source = { registry = "https://pypi.org/simple" }
sdist = { url = "https://files.pythonhosted.org/packages/89/6a/95a3d3610d5c75293d5dbbb2a76480d5d4eeba641557b69fe90af6c5b84e/llvmlite-0.44.0.tar.gz", hash = "sha256:07667d66a5d150abed9157ab6c0b9393c9356f229784a4385c02f99e94fc94d4", size = 171880 }
wheels = [
    { url = "https://files.pythonhosted.org/packages/41/75/d4863ddfd8ab5f6e70f4504cf8cc37f4e986ec6910f4ef8502bb7d3c1c71/llvmlite-0.44.0-cp310-cp310-macosx_10_14_x86_64.whl", hash = "sha256:9fbadbfba8422123bab5535b293da1cf72f9f478a65645ecd73e781f962ca614", size = 28132306 },
    { url = "https://files.pythonhosted.org/packages/37/d9/6e8943e1515d2f1003e8278819ec03e4e653e2eeb71e4d00de6cfe59424e/llvmlite-0.44.0-cp310-cp310-macosx_11_0_arm64.whl", hash = "sha256:cccf8eb28f24840f2689fb1a45f9c0f7e582dd24e088dcf96e424834af11f791", size = 26201096 },
    { url = "https://files.pythonhosted.org/packages/aa/46/8ffbc114def88cc698906bf5acab54ca9fdf9214fe04aed0e71731fb3688/llvmlite-0.44.0-cp310-cp310-manylinux_2_17_x86_64.manylinux2014_x86_64.whl", hash = "sha256:7202b678cdf904823c764ee0fe2dfe38a76981f4c1e51715b4cb5abb6cf1d9e8", size = 42361859 },
    { url = "https://files.pythonhosted.org/packages/30/1c/9366b29ab050a726af13ebaae8d0dff00c3c58562261c79c635ad4f5eb71/llvmlite-0.44.0-cp310-cp310-manylinux_2_27_aarch64.manylinux_2_28_aarch64.whl", hash = "sha256:40526fb5e313d7b96bda4cbb2c85cd5374e04d80732dd36a282d72a560bb6408", size = 41184199 },
    { url = "https://files.pythonhosted.org/packages/69/07/35e7c594b021ecb1938540f5bce543ddd8713cff97f71d81f021221edc1b/llvmlite-0.44.0-cp310-cp310-win_amd64.whl", hash = "sha256:41e3839150db4330e1b2716c0be3b5c4672525b4c9005e17c7597f835f351ce2", size = 30332381 },
    { url = "https://files.pythonhosted.org/packages/b5/e2/86b245397052386595ad726f9742e5223d7aea999b18c518a50e96c3aca4/llvmlite-0.44.0-cp311-cp311-macosx_10_14_x86_64.whl", hash = "sha256:eed7d5f29136bda63b6d7804c279e2b72e08c952b7c5df61f45db408e0ee52f3", size = 28132305 },
    { url = "https://files.pythonhosted.org/packages/ff/ec/506902dc6870249fbe2466d9cf66d531265d0f3a1157213c8f986250c033/llvmlite-0.44.0-cp311-cp311-macosx_11_0_arm64.whl", hash = "sha256:ace564d9fa44bb91eb6e6d8e7754977783c68e90a471ea7ce913bff30bd62427", size = 26201090 },
    { url = "https://files.pythonhosted.org/packages/99/fe/d030f1849ebb1f394bb3f7adad5e729b634fb100515594aca25c354ffc62/llvmlite-0.44.0-cp311-cp311-manylinux_2_17_x86_64.manylinux2014_x86_64.whl", hash = "sha256:c5d22c3bfc842668168a786af4205ec8e3ad29fb1bc03fd11fd48460d0df64c1", size = 42361858 },
    { url = "https://files.pythonhosted.org/packages/d7/7a/ce6174664b9077fc673d172e4c888cb0b128e707e306bc33fff8c2035f0d/llvmlite-0.44.0-cp311-cp311-manylinux_2_27_aarch64.manylinux_2_28_aarch64.whl", hash = "sha256:f01a394e9c9b7b1d4e63c327b096d10f6f0ed149ef53d38a09b3749dcf8c9610", size = 41184200 },
    { url = "https://files.pythonhosted.org/packages/5f/c6/258801143975a6d09a373f2641237992496e15567b907a4d401839d671b8/llvmlite-0.44.0-cp311-cp311-win_amd64.whl", hash = "sha256:d8489634d43c20cd0ad71330dde1d5bc7b9966937a263ff1ec1cebb90dc50955", size = 30331193 },
    { url = "https://files.pythonhosted.org/packages/15/86/e3c3195b92e6e492458f16d233e58a1a812aa2bfbef9bdd0fbafcec85c60/llvmlite-0.44.0-cp312-cp312-macosx_10_14_x86_64.whl", hash = "sha256:1d671a56acf725bf1b531d5ef76b86660a5ab8ef19bb6a46064a705c6ca80aad", size = 28132297 },
    { url = "https://files.pythonhosted.org/packages/d6/53/373b6b8be67b9221d12b24125fd0ec56b1078b660eeae266ec388a6ac9a0/llvmlite-0.44.0-cp312-cp312-macosx_11_0_arm64.whl", hash = "sha256:5f79a728e0435493611c9f405168682bb75ffd1fbe6fc360733b850c80a026db", size = 26201105 },
    { url = "https://files.pythonhosted.org/packages/cb/da/8341fd3056419441286c8e26bf436923021005ece0bff5f41906476ae514/llvmlite-0.44.0-cp312-cp312-manylinux_2_17_x86_64.manylinux2014_x86_64.whl", hash = "sha256:c0143a5ef336da14deaa8ec26c5449ad5b6a2b564df82fcef4be040b9cacfea9", size = 42361901 },
    { url = "https://files.pythonhosted.org/packages/53/ad/d79349dc07b8a395a99153d7ce8b01d6fcdc9f8231355a5df55ded649b61/llvmlite-0.44.0-cp312-cp312-manylinux_2_27_aarch64.manylinux_2_28_aarch64.whl", hash = "sha256:d752f89e31b66db6f8da06df8b39f9b91e78c5feea1bf9e8c1fba1d1c24c065d", size = 41184247 },
    { url = "https://files.pythonhosted.org/packages/e2/3b/a9a17366af80127bd09decbe2a54d8974b6d8b274b39bf47fbaedeec6307/llvmlite-0.44.0-cp312-cp312-win_amd64.whl", hash = "sha256:eae7e2d4ca8f88f89d315b48c6b741dcb925d6a1042da694aa16ab3dd4cbd3a1", size = 30332380 },
    { url = "https://files.pythonhosted.org/packages/89/24/4c0ca705a717514c2092b18476e7a12c74d34d875e05e4d742618ebbf449/llvmlite-0.44.0-cp313-cp313-macosx_10_14_x86_64.whl", hash = "sha256:319bddd44e5f71ae2689859b7203080716448a3cd1128fb144fe5c055219d516", size = 28132306 },
    { url = "https://files.pythonhosted.org/packages/01/cf/1dd5a60ba6aee7122ab9243fd614abcf22f36b0437cbbe1ccf1e3391461c/llvmlite-0.44.0-cp313-cp313-macosx_11_0_arm64.whl", hash = "sha256:9c58867118bad04a0bb22a2e0068c693719658105e40009ffe95c7000fcde88e", size = 26201090 },
    { url = "https://files.pythonhosted.org/packages/d2/1b/656f5a357de7135a3777bd735cc7c9b8f23b4d37465505bd0eaf4be9befe/llvmlite-0.44.0-cp313-cp313-manylinux_2_17_x86_64.manylinux2014_x86_64.whl", hash = "sha256:46224058b13c96af1365290bdfebe9a6264ae62fb79b2b55693deed11657a8bf", size = 42361904 },
    { url = "https://files.pythonhosted.org/packages/d8/e1/12c5f20cb9168fb3464a34310411d5ad86e4163c8ff2d14a2b57e5cc6bac/llvmlite-0.44.0-cp313-cp313-manylinux_2_27_aarch64.manylinux_2_28_aarch64.whl", hash = "sha256:aa0097052c32bf721a4efc03bd109d335dfa57d9bffb3d4c24cc680711b8b4fc", size = 41184245 },
    { url = "https://files.pythonhosted.org/packages/d0/81/e66fc86539293282fd9cb7c9417438e897f369e79ffb62e1ae5e5154d4dd/llvmlite-0.44.0-cp313-cp313-win_amd64.whl", hash = "sha256:2fb7c4f2fb86cbae6dca3db9ab203eeea0e22d73b99bc2341cdf9de93612e930", size = 30331193 },
]

[[package]]
name = "marginaleffects"
<<<<<<< HEAD
version = "0.0.14.2"
=======
version = "0.0.15.6"
>>>>>>> ffce7e2a
source = { virtual = "." }
dependencies = [
    { name = "formulaic" },
    { name = "narwhals" },
    { name = "numpy" },
    { name = "patsy" },
    { name = "plotnine" },
    { name = "polars" },
    { name = "pydantic" },
    { name = "scipy" },
]

[package.optional-dependencies]
test = [
    { name = "duckdb" },
    { name = "linearmodels" },
    { name = "matplotlib" },
    { name = "pandas" },
    { name = "pyarrow" },
    { name = "pyfixest" },
    { name = "scikit-learn" },
    { name = "statsmodels" },
    { name = "typing-extensions" },
]

[package.dev-dependencies]
dev = [
    { name = "patsy" },
    { name = "pytest" },
    { name = "pytest-xdist" },
    { name = "quartodoc" },
    { name = "ruff" },
]

[package.metadata]
requires-dist = [
    { name = "duckdb", marker = "extra == 'test'", specifier = ">=1.1.2" },
    { name = "formulaic", specifier = ">=1.0.2" },
    { name = "linearmodels", marker = "extra == 'test'", specifier = ">=6.1" },
    { name = "matplotlib", marker = "extra == 'test'", specifier = ">=3.7.1" },
    { name = "narwhals", specifier = ">=1.10.0" },
    { name = "numpy", specifier = ">=2.0.0" },
    { name = "pandas", marker = "extra == 'test'", specifier = ">=2.2.2" },
    { name = "patsy", specifier = ">=0.5.6" },
    { name = "plotnine", specifier = ">=0.13.6" },
    { name = "polars", specifier = ">=1.7.0" },
    { name = "pyarrow", marker = "extra == 'test'", specifier = ">=17.0.0" },
    { name = "pydantic", specifier = ">=2.10.3" },
    { name = "pyfixest", marker = "extra == 'test'", specifier = ">=0.24.2" },
    { name = "scikit-learn", marker = "extra == 'test'" },
    { name = "scipy", specifier = ">=1.14.1" },
    { name = "statsmodels", marker = "extra == 'test'", specifier = ">=0.14.0" },
    { name = "typing-extensions", marker = "extra == 'test'", specifier = ">=4.7.0" },
]
provides-extras = ["test"]

[package.metadata.requires-dev]
dev = [
    { name = "patsy" },
    { name = "pytest", specifier = ">=8.1.1,<9" },
    { name = "pytest-xdist", specifier = ">=3.6.1" },
    { name = "quartodoc" },
    { name = "ruff", specifier = ">=0.6.4" },
]

[[package]]
name = "markdown-it-py"
version = "3.0.0"
source = { registry = "https://pypi.org/simple" }
dependencies = [
    { name = "mdurl" },
]
sdist = { url = "https://files.pythonhosted.org/packages/38/71/3b932df36c1a044d397a1f92d1cf91ee0a503d91e470cbd670aa66b07ed0/markdown-it-py-3.0.0.tar.gz", hash = "sha256:e3f60a94fa066dc52ec76661e37c851cb232d92f9886b15cb560aaada2df8feb", size = 74596 }
wheels = [
    { url = "https://files.pythonhosted.org/packages/42/d7/1ec15b46af6af88f19b8e5ffea08fa375d433c998b8a7639e76935c14f1f/markdown_it_py-3.0.0-py3-none-any.whl", hash = "sha256:355216845c60bd96232cd8d8c40e8f9765cc86f46880e43a8fd22dc1a1a8cab1", size = 87528 },
]

[[package]]
name = "matplotlib"
version = "3.10.1"
source = { registry = "https://pypi.org/simple" }
dependencies = [
    { name = "contourpy" },
    { name = "cycler" },
    { name = "fonttools" },
    { name = "kiwisolver" },
    { name = "numpy" },
    { name = "packaging" },
    { name = "pillow" },
    { name = "pyparsing" },
    { name = "python-dateutil" },
]
sdist = { url = "https://files.pythonhosted.org/packages/2f/08/b89867ecea2e305f408fbb417139a8dd941ecf7b23a2e02157c36da546f0/matplotlib-3.10.1.tar.gz", hash = "sha256:e8d2d0e3881b129268585bf4765ad3ee73a4591d77b9a18c214ac7e3a79fb2ba", size = 36743335 }
wheels = [
    { url = "https://files.pythonhosted.org/packages/ee/b1/f70e27cf1cd76ce2a5e1aa5579d05afe3236052c6d9b9a96325bc823a17e/matplotlib-3.10.1-cp310-cp310-macosx_10_12_x86_64.whl", hash = "sha256:ff2ae14910be903f4a24afdbb6d7d3a6c44da210fc7d42790b87aeac92238a16", size = 8163654 },
    { url = "https://files.pythonhosted.org/packages/26/af/5ec3d4636106718bb62503a03297125d4514f98fe818461bd9e6b9d116e4/matplotlib-3.10.1-cp310-cp310-macosx_11_0_arm64.whl", hash = "sha256:0721a3fd3d5756ed593220a8b86808a36c5031fce489adb5b31ee6dbb47dd5b2", size = 8037943 },
    { url = "https://files.pythonhosted.org/packages/a1/3d/07f9003a71b698b848c9925d05979ffa94a75cd25d1a587202f0bb58aa81/matplotlib-3.10.1-cp310-cp310-manylinux_2_17_aarch64.manylinux2014_aarch64.whl", hash = "sha256:d0673b4b8f131890eb3a1ad058d6e065fb3c6e71f160089b65f8515373394698", size = 8449510 },
    { url = "https://files.pythonhosted.org/packages/12/87/9472d4513ff83b7cd864311821793ab72234fa201ab77310ec1b585d27e2/matplotlib-3.10.1-cp310-cp310-manylinux_2_17_x86_64.manylinux2014_x86_64.whl", hash = "sha256:8e875b95ac59a7908978fe307ecdbdd9a26af7fa0f33f474a27fcf8c99f64a19", size = 8586585 },
    { url = "https://files.pythonhosted.org/packages/31/9e/fe74d237d2963adae8608faeb21f778cf246dbbf4746cef87cffbc82c4b6/matplotlib-3.10.1-cp310-cp310-musllinux_1_2_x86_64.whl", hash = "sha256:2589659ea30726284c6c91037216f64a506a9822f8e50592d48ac16a2f29e044", size = 9397911 },
    { url = "https://files.pythonhosted.org/packages/b6/1b/025d3e59e8a4281ab463162ad7d072575354a1916aba81b6a11507dfc524/matplotlib-3.10.1-cp310-cp310-win_amd64.whl", hash = "sha256:a97ff127f295817bc34517255c9db6e71de8eddaab7f837b7d341dee9f2f587f", size = 8052998 },
    { url = "https://files.pythonhosted.org/packages/a5/14/a1b840075be247bb1834b22c1e1d558740b0f618fe3a823740181ca557a1/matplotlib-3.10.1-cp311-cp311-macosx_10_12_x86_64.whl", hash = "sha256:057206ff2d6ab82ff3e94ebd94463d084760ca682ed5f150817b859372ec4401", size = 8174669 },
    { url = "https://files.pythonhosted.org/packages/0a/e4/300b08e3e08f9c98b0d5635f42edabf2f7a1d634e64cb0318a71a44ff720/matplotlib-3.10.1-cp311-cp311-macosx_11_0_arm64.whl", hash = "sha256:a144867dd6bf8ba8cb5fc81a158b645037e11b3e5cf8a50bd5f9917cb863adfe", size = 8047996 },
    { url = "https://files.pythonhosted.org/packages/75/f9/8d99ff5a2498a5f1ccf919fb46fb945109623c6108216f10f96428f388bc/matplotlib-3.10.1-cp311-cp311-manylinux_2_17_aarch64.manylinux2014_aarch64.whl", hash = "sha256:56c5d9fcd9879aa8040f196a235e2dcbdf7dd03ab5b07c0696f80bc6cf04bedd", size = 8461612 },
    { url = "https://files.pythonhosted.org/packages/40/b8/53fa08a5eaf78d3a7213fd6da1feec4bae14a81d9805e567013811ff0e85/matplotlib-3.10.1-cp311-cp311-manylinux_2_17_x86_64.manylinux2014_x86_64.whl", hash = "sha256:0f69dc9713e4ad2fb21a1c30e37bd445d496524257dfda40ff4a8efb3604ab5c", size = 8602258 },
    { url = "https://files.pythonhosted.org/packages/40/87/4397d2ce808467af86684a622dd112664553e81752ea8bf61bdd89d24a41/matplotlib-3.10.1-cp311-cp311-musllinux_1_2_x86_64.whl", hash = "sha256:4c59af3e8aca75d7744b68e8e78a669e91ccbcf1ac35d0102a7b1b46883f1dd7", size = 9408896 },
    { url = "https://files.pythonhosted.org/packages/d7/68/0d03098b3feb786cbd494df0aac15b571effda7f7cbdec267e8a8d398c16/matplotlib-3.10.1-cp311-cp311-win_amd64.whl", hash = "sha256:11b65088c6f3dae784bc72e8d039a2580186285f87448babb9ddb2ad0082993a", size = 8061281 },
    { url = "https://files.pythonhosted.org/packages/7c/1d/5e0dc3b59c034e43de16f94deb68f4ad8a96b3ea00f4b37c160b7474928e/matplotlib-3.10.1-cp312-cp312-macosx_10_13_x86_64.whl", hash = "sha256:66e907a06e68cb6cfd652c193311d61a12b54f56809cafbed9736ce5ad92f107", size = 8175488 },
    { url = "https://files.pythonhosted.org/packages/7a/81/dae7e14042e74da658c3336ab9799128e09a1ee03964f2d89630b5d12106/matplotlib-3.10.1-cp312-cp312-macosx_11_0_arm64.whl", hash = "sha256:e9b4bb156abb8fa5e5b2b460196f7db7264fc6d62678c03457979e7d5254b7be", size = 8046264 },
    { url = "https://files.pythonhosted.org/packages/21/c4/22516775dcde10fc9c9571d155f90710761b028fc44f660508106c363c97/matplotlib-3.10.1-cp312-cp312-manylinux_2_17_aarch64.manylinux2014_aarch64.whl", hash = "sha256:1985ad3d97f51307a2cbfc801a930f120def19ba22864182dacef55277102ba6", size = 8452048 },
    { url = "https://files.pythonhosted.org/packages/63/23/c0615001f67ce7c96b3051d856baedc0c818a2ed84570b9bf9bde200f85d/matplotlib-3.10.1-cp312-cp312-manylinux_2_17_x86_64.manylinux2014_x86_64.whl", hash = "sha256:c96f2c2f825d1257e437a1482c5a2cf4fee15db4261bd6fc0750f81ba2b4ba3d", size = 8597111 },
    { url = "https://files.pythonhosted.org/packages/ca/c0/a07939a82aed77770514348f4568177d7dadab9787ebc618a616fe3d665e/matplotlib-3.10.1-cp312-cp312-musllinux_1_2_x86_64.whl", hash = "sha256:35e87384ee9e488d8dd5a2dd7baf471178d38b90618d8ea147aced4ab59c9bea", size = 9402771 },
    { url = "https://files.pythonhosted.org/packages/a6/b6/a9405484fb40746fdc6ae4502b16a9d6e53282ba5baaf9ebe2da579f68c4/matplotlib-3.10.1-cp312-cp312-win_amd64.whl", hash = "sha256:cfd414bce89cc78a7e1d25202e979b3f1af799e416010a20ab2b5ebb3a02425c", size = 8063742 },
    { url = "https://files.pythonhosted.org/packages/60/73/6770ff5e5523d00f3bc584acb6031e29ee5c8adc2336b16cd1d003675fe0/matplotlib-3.10.1-cp313-cp313-macosx_10_13_x86_64.whl", hash = "sha256:c42eee41e1b60fd83ee3292ed83a97a5f2a8239b10c26715d8a6172226988d7b", size = 8176112 },
    { url = "https://files.pythonhosted.org/packages/08/97/b0ca5da0ed54a3f6599c3ab568bdda65269bc27c21a2c97868c1625e4554/matplotlib-3.10.1-cp313-cp313-macosx_11_0_arm64.whl", hash = "sha256:4f0647b17b667ae745c13721602b540f7aadb2a32c5b96e924cd4fea5dcb90f1", size = 8046931 },
    { url = "https://files.pythonhosted.org/packages/df/9a/1acbdc3b165d4ce2dcd2b1a6d4ffb46a7220ceee960c922c3d50d8514067/matplotlib-3.10.1-cp313-cp313-manylinux_2_17_aarch64.manylinux2014_aarch64.whl", hash = "sha256:aa3854b5f9473564ef40a41bc922be978fab217776e9ae1545c9b3a5cf2092a3", size = 8453422 },
    { url = "https://files.pythonhosted.org/packages/51/d0/2bc4368abf766203e548dc7ab57cf7e9c621f1a3c72b516cc7715347b179/matplotlib-3.10.1-cp313-cp313-manylinux_2_17_x86_64.manylinux2014_x86_64.whl", hash = "sha256:7e496c01441be4c7d5f96d4e40f7fca06e20dcb40e44c8daa2e740e1757ad9e6", size = 8596819 },
    { url = "https://files.pythonhosted.org/packages/ab/1b/8b350f8a1746c37ab69dda7d7528d1fc696efb06db6ade9727b7887be16d/matplotlib-3.10.1-cp313-cp313-musllinux_1_2_x86_64.whl", hash = "sha256:5d45d3f5245be5b469843450617dcad9af75ca50568acf59997bed9311131a0b", size = 9402782 },
    { url = "https://files.pythonhosted.org/packages/89/06/f570373d24d93503988ba8d04f213a372fa1ce48381c5eb15da985728498/matplotlib-3.10.1-cp313-cp313-win_amd64.whl", hash = "sha256:8e8e25b1209161d20dfe93037c8a7f7ca796ec9aa326e6e4588d8c4a5dd1e473", size = 8063812 },
    { url = "https://files.pythonhosted.org/packages/fc/e0/8c811a925b5a7ad75135f0e5af46408b78af88bbb02a1df775100ef9bfef/matplotlib-3.10.1-cp313-cp313t-macosx_10_13_x86_64.whl", hash = "sha256:19b06241ad89c3ae9469e07d77efa87041eac65d78df4fcf9cac318028009b01", size = 8214021 },
    { url = "https://files.pythonhosted.org/packages/4a/34/319ec2139f68ba26da9d00fce2ff9f27679fb799a6c8e7358539801fd629/matplotlib-3.10.1-cp313-cp313t-macosx_11_0_arm64.whl", hash = "sha256:01e63101ebb3014e6e9f80d9cf9ee361a8599ddca2c3e166c563628b39305dbb", size = 8090782 },
    { url = "https://files.pythonhosted.org/packages/77/ea/9812124ab9a99df5b2eec1110e9b2edc0b8f77039abf4c56e0a376e84a29/matplotlib-3.10.1-cp313-cp313t-manylinux_2_17_aarch64.manylinux2014_aarch64.whl", hash = "sha256:3f06bad951eea6422ac4e8bdebcf3a70c59ea0a03338c5d2b109f57b64eb3972", size = 8478901 },
    { url = "https://files.pythonhosted.org/packages/c9/db/b05bf463689134789b06dea85828f8ebe506fa1e37593f723b65b86c9582/matplotlib-3.10.1-cp313-cp313t-manylinux_2_17_x86_64.manylinux2014_x86_64.whl", hash = "sha256:a3dfb036f34873b46978f55e240cff7a239f6c4409eac62d8145bad3fc6ba5a3", size = 8613864 },
    { url = "https://files.pythonhosted.org/packages/c2/04/41ccec4409f3023a7576df3b5c025f1a8c8b81fbfe922ecfd837ac36e081/matplotlib-3.10.1-cp313-cp313t-musllinux_1_2_x86_64.whl", hash = "sha256:dc6ab14a7ab3b4d813b88ba957fc05c79493a037f54e246162033591e770de6f", size = 9409487 },
    { url = "https://files.pythonhosted.org/packages/ac/c2/0d5aae823bdcc42cc99327ecdd4d28585e15ccd5218c453b7bcd827f3421/matplotlib-3.10.1-cp313-cp313t-win_amd64.whl", hash = "sha256:bc411ebd5889a78dabbc457b3fa153203e22248bfa6eedc6797be5df0164dbf9", size = 8134832 },
    { url = "https://files.pythonhosted.org/packages/c8/f6/10adb696d8cbeed2ab4c2e26ecf1c80dd3847bbf3891f4a0c362e0e08a5a/matplotlib-3.10.1-pp310-pypy310_pp73-macosx_10_15_x86_64.whl", hash = "sha256:648406f1899f9a818cef8c0231b44dcfc4ff36f167101c3fd1c9151f24220fdc", size = 8158685 },
    { url = "https://files.pythonhosted.org/packages/3f/84/0603d917406072763e7f9bb37747d3d74d7ecd4b943a8c947cc3ae1cf7af/matplotlib-3.10.1-pp310-pypy310_pp73-macosx_11_0_arm64.whl", hash = "sha256:02582304e352f40520727984a5a18f37e8187861f954fea9be7ef06569cf85b4", size = 8035491 },
    { url = "https://files.pythonhosted.org/packages/fd/7d/6a8b31dd07ed856b3eae001c9129670ef75c4698fa1c2a6ac9f00a4a7054/matplotlib-3.10.1-pp310-pypy310_pp73-manylinux_2_17_x86_64.manylinux2014_x86_64.whl", hash = "sha256:d3809916157ba871bcdd33d3493acd7fe3037db5daa917ca6e77975a94cef779", size = 8590087 },
]

[[package]]
name = "mdurl"
version = "0.1.2"
source = { registry = "https://pypi.org/simple" }
sdist = { url = "https://files.pythonhosted.org/packages/d6/54/cfe61301667036ec958cb99bd3efefba235e65cdeb9c84d24a8293ba1d90/mdurl-0.1.2.tar.gz", hash = "sha256:bb413d29f5eea38f31dd4754dd7377d4465116fb207585f97bf925588687c1ba", size = 8729 }
wheels = [
    { url = "https://files.pythonhosted.org/packages/b3/38/89ba8ad64ae25be8de66a6d463314cf1eb366222074cfda9ee839c56a4b4/mdurl-0.1.2-py3-none-any.whl", hash = "sha256:84008a41e51615a49fc9966191ff91509e3c40b939176e643fd50a5c2196b8f8", size = 9979 },
]

[[package]]
name = "mizani"
version = "0.13.1"
source = { registry = "https://pypi.org/simple" }
dependencies = [
    { name = "numpy" },
    { name = "pandas" },
    { name = "scipy" },
    { name = "tzdata", marker = "sys_platform == 'emscripten' or sys_platform == 'win32'" },
]
sdist = { url = "https://files.pythonhosted.org/packages/91/c3/9f83c374314b2b42e7aec65f3bf87046415ab265f209fa8a04eb6da822ee/mizani-0.13.1.tar.gz", hash = "sha256:e3247ea12c746c8104767d7e42a2d16473173c7bc314f298d8294a58f4653353", size = 765181 }
wheels = [
    { url = "https://files.pythonhosted.org/packages/29/85/16e17e75831ec01808c5f07e578f1552df87a4f5c827caa8be28f97b4c19/mizani-0.13.1-py3-none-any.whl", hash = "sha256:7da0dcacd43fbcc01c279ea06a76f1f064ae90dbb387c4a985ba24a92d3c7d7a", size = 127896 },
]

[[package]]
name = "mypy-extensions"
version = "1.0.0"
source = { registry = "https://pypi.org/simple" }
sdist = { url = "https://files.pythonhosted.org/packages/98/a4/1ab47638b92648243faf97a5aeb6ea83059cc3624972ab6b8d2316078d3f/mypy_extensions-1.0.0.tar.gz", hash = "sha256:75dbf8955dc00442a438fc4d0666508a9a97b6bd41aa2f0ffe9d2f2725af0782", size = 4433 }
wheels = [
    { url = "https://files.pythonhosted.org/packages/2a/e2/5d3f6ada4297caebe1a2add3b126fe800c96f56dbe5d1988a2cbe0b267aa/mypy_extensions-1.0.0-py3-none-any.whl", hash = "sha256:4392f6c0eb8a5668a69e23d168ffa70f0be9ccfd32b5cc2d26a34ae5b844552d", size = 4695 },
]

[[package]]
name = "narwhals"
version = "1.30.0"
source = { registry = "https://pypi.org/simple" }
sdist = { url = "https://files.pythonhosted.org/packages/c4/98/be6d35e8869ab9403fa25dc3458e7af6ce36dac2873c74c7274a59b21958/narwhals-1.30.0.tar.gz", hash = "sha256:0c50cc67a5404da501302882838ec17dce51703d22cd8ad89162d6f60ea0bb19", size = 253461 }
wheels = [
    { url = "https://files.pythonhosted.org/packages/e4/97/bde1e4cf1e0fe0d4c70f750b57d152c0ecb04bb35de7aa7950a5756a71d6/narwhals-1.30.0-py3-none-any.whl", hash = "sha256:443aa0a1abfae89bc65a6b888a7e310a03d1818bfb2ccd61c150199a5f954c17", size = 313611 },
]

[[package]]
name = "numba"
version = "0.61.0"
source = { registry = "https://pypi.org/simple" }
dependencies = [
    { name = "llvmlite" },
    { name = "numpy" },
]
sdist = { url = "https://files.pythonhosted.org/packages/3c/88/c13a935f200fda51384411e49840a8e7f70c9cb1ee8d809dd0f2477cf7ef/numba-0.61.0.tar.gz", hash = "sha256:888d2e89b8160899e19591467e8fdd4970e07606e1fbc248f239c89818d5f925", size = 2816484 }
wheels = [
    { url = "https://files.pythonhosted.org/packages/77/97/8568a025b9ab8b4d53491e70d4206d5f3fc71fbe94f3097058e01ad8e7ff/numba-0.61.0-cp310-cp310-macosx_10_14_x86_64.whl", hash = "sha256:9cab9783a700fa428b1a54d65295122bc03b3de1d01fb819a6b9dbbddfdb8c43", size = 2769008 },
    { url = "https://files.pythonhosted.org/packages/8c/ab/a88c20755f66543ee01c85c98b866595b92e1bd0ed80565a4889e22929a8/numba-0.61.0-cp310-cp310-macosx_11_0_arm64.whl", hash = "sha256:46c5ae094fb3706f5adf9021bfb7fc11e44818d61afee695cdee4eadfed45e98", size = 2771815 },
    { url = "https://files.pythonhosted.org/packages/ae/f4/b357913089ecec1a9ddc6adc04090396928f36a484a5ab9e71b24ddba4cd/numba-0.61.0-cp310-cp310-manylinux2014_x86_64.manylinux_2_17_x86_64.whl", hash = "sha256:6fb74e81aa78a2303e30593d8331327dfc0d2522b5db05ac967556a26db3ef87", size = 3820233 },
    { url = "https://files.pythonhosted.org/packages/ea/60/0e21bcf3baaf10e39d48cd224618e46a6b75d3394f465c37ce57bf98cbfa/numba-0.61.0-cp310-cp310-manylinux_2_28_aarch64.whl", hash = "sha256:0ebbd4827091384ab8c4615ba1b3ca8bc639a3a000157d9c37ba85d34cd0da1b", size = 3514707 },
    { url = "https://files.pythonhosted.org/packages/a0/08/45c136ab59e6b11e61ce15a0d17ef03fd89eaccb0db05ad67912aaf5218a/numba-0.61.0-cp310-cp310-win_amd64.whl", hash = "sha256:43aa4d7d10c542d3c78106b8481e0cbaaec788c39ee8e3d7901682748ffdf0b4", size = 2827753 },
    { url = "https://files.pythonhosted.org/packages/63/8f/f983a7c859ccad73d3cc3f86fbba94f16e137cd1ee464631d61b624363b2/numba-0.61.0-cp311-cp311-macosx_10_14_x86_64.whl", hash = "sha256:bf64c2d0f3d161af603de3825172fb83c2600bcb1d53ae8ea568d4c53ba6ac08", size = 2768960 },
    { url = "https://files.pythonhosted.org/packages/be/1b/c33dc847d475d5b647b4ad5aefc38df7a72283763f4cda47745050375a81/numba-0.61.0-cp311-cp311-macosx_11_0_arm64.whl", hash = "sha256:de5aa7904741425f28e1028b85850b31f0a245e9eb4f7c38507fb893283a066c", size = 2771862 },
    { url = "https://files.pythonhosted.org/packages/14/91/18b9f64b34ff318a14d072251480547f89ebfb864b2b7168e5dc5f64f502/numba-0.61.0-cp311-cp311-manylinux2014_x86_64.manylinux_2_17_x86_64.whl", hash = "sha256:21c2fe25019267a608e2710a6a947f557486b4b0478b02e45a81cf606a05a7d4", size = 3825411 },
    { url = "https://files.pythonhosted.org/packages/f2/97/1a38030c2a331e273ace1de2b61988e33d80878fda8a5eedee0cd78399d3/numba-0.61.0-cp311-cp311-manylinux_2_28_aarch64.whl", hash = "sha256:74250b26ed6a1428763e774dc5b2d4e70d93f73795635b5412b8346a4d054574", size = 3519604 },
    { url = "https://files.pythonhosted.org/packages/df/a7/56f547de8fc197963f238fd62beb5f1d2cace047602d0577956bf6840970/numba-0.61.0-cp311-cp311-win_amd64.whl", hash = "sha256:b72bbc8708e98b3741ad0c63f9929c47b623cc4ee86e17030a4f3e301e8401ac", size = 2827642 },
    { url = "https://files.pythonhosted.org/packages/63/c9/c61881e7f2e253e745209f078bbd428ce23b6cf901f7d93afe166720ff95/numba-0.61.0-cp312-cp312-macosx_10_14_x86_64.whl", hash = "sha256:152146ecdbb8d8176f294e9f755411e6f270103a11c3ff50cecc413f794e52c8", size = 2769758 },
    { url = "https://files.pythonhosted.org/packages/e1/28/ddec0147a4933f86ceaca580aa9bb767d5632ecdb1ece6cfb3eab4ac78e5/numba-0.61.0-cp312-cp312-macosx_11_0_arm64.whl", hash = "sha256:5cafa6095716fcb081618c28a8d27bf7c001e09696f595b41836dec114be2905", size = 2772445 },
    { url = "https://files.pythonhosted.org/packages/18/74/6a9f0e6c76c088f8a6aa702eab31734068061dca5cc0f34e8bc1eb447de1/numba-0.61.0-cp312-cp312-manylinux2014_x86_64.manylinux_2_17_x86_64.whl", hash = "sha256:ffe9fe373ed30638d6e20a0269f817b2c75d447141f55a675bfcf2d1fe2e87fb", size = 3882115 },
    { url = "https://files.pythonhosted.org/packages/53/68/d7c31e53f08e6b4669c9b5a3cd7c5fb9097220c5ef388bc099ca8ab9749f/numba-0.61.0-cp312-cp312-manylinux_2_28_aarch64.whl", hash = "sha256:9f25f7fef0206d55c1cfb796ad833cbbc044e2884751e56e798351280038484c", size = 3573296 },
    { url = "https://files.pythonhosted.org/packages/94/4f/8357a99a14f331b865a42cb4756ae37da85599b9c95e01277ea10361e91a/numba-0.61.0-cp312-cp312-win_amd64.whl", hash = "sha256:550d389573bc3b895e1ccb18289feea11d937011de4d278b09dc7ed585d1cdcb", size = 2828077 },
    { url = "https://files.pythonhosted.org/packages/3b/54/71fba18e4af5619f1ea8175ee92e82dd8e220bd6feb8c0153c6b814c8a60/numba-0.61.0-cp313-cp313-macosx_10_14_x86_64.whl", hash = "sha256:b96fafbdcf6f69b69855273e988696aae4974115a815f6818fef4af7afa1f6b8", size = 2768024 },
    { url = "https://files.pythonhosted.org/packages/39/76/2448b43d08e904aad1b1b9cd12835b19411e84a81aa9192f83642a5e0afd/numba-0.61.0-cp313-cp313-macosx_11_0_arm64.whl", hash = "sha256:5f6c452dca1de8e60e593f7066df052dd8da09b243566ecd26d2b796e5d3087d", size = 2769541 },
    { url = "https://files.pythonhosted.org/packages/32/8f/4bb2374247ab988c9eac587b304b2947a36d605b9bb9ba4bf06e955c17d3/numba-0.61.0-cp313-cp313-manylinux2014_x86_64.manylinux_2_17_x86_64.whl", hash = "sha256:44240e694d4aa321430c97b21453e46014fe6c7b8b7d932afa7f6a88cc5d7e5e", size = 3890102 },
    { url = "https://files.pythonhosted.org/packages/ab/bc/dc2d03555289ae5263f65c01d45eb186ce347585c191daf0e60021d5ed39/numba-0.61.0-cp313-cp313-manylinux_2_28_aarch64.whl", hash = "sha256:764f0e47004f126f58c3b28e0a02374c420a9d15157b90806d68590f5c20cc89", size = 3580239 },
    { url = "https://files.pythonhosted.org/packages/61/08/71247ce560d2c222d9ca705c7d3547fc4069b96fc85d71aabeb890befe9f/numba-0.61.0-cp313-cp313-win_amd64.whl", hash = "sha256:074cd38c5b1f9c65a4319d1f3928165f48975ef0537ad43385b2bd908e6e2e35", size = 2828035 },
]

[[package]]
name = "numpy"
version = "2.1.3"
source = { registry = "https://pypi.org/simple" }
sdist = { url = "https://files.pythonhosted.org/packages/25/ca/1166b75c21abd1da445b97bf1fa2f14f423c6cfb4fc7c4ef31dccf9f6a94/numpy-2.1.3.tar.gz", hash = "sha256:aa08e04e08aaf974d4458def539dece0d28146d866a39da5639596f4921fd761", size = 20166090 }
wheels = [
    { url = "https://files.pythonhosted.org/packages/f1/80/d572a4737626372915bca41c3afbfec9d173561a39a0a61bacbbfd1dafd4/numpy-2.1.3-cp310-cp310-macosx_10_9_x86_64.whl", hash = "sha256:c894b4305373b9c5576d7a12b473702afdf48ce5369c074ba304cc5ad8730dff", size = 21152472 },
    { url = "https://files.pythonhosted.org/packages/6f/bb/7bfba10c791ae3bb6716da77ad85a82d5fac07fc96fb0023ef0571df9d20/numpy-2.1.3-cp310-cp310-macosx_11_0_arm64.whl", hash = "sha256:b47fbb433d3260adcd51eb54f92a2ffbc90a4595f8970ee00e064c644ac788f5", size = 13747967 },
    { url = "https://files.pythonhosted.org/packages/da/d6/2df7bde35f0478455f0be5934877b3e5a505f587b00230f54a519a6b55a5/numpy-2.1.3-cp310-cp310-macosx_14_0_arm64.whl", hash = "sha256:825656d0743699c529c5943554d223c021ff0494ff1442152ce887ef4f7561a1", size = 5354921 },
    { url = "https://files.pythonhosted.org/packages/d1/bb/75b945874f931494891eac6ca06a1764d0e8208791f3addadb2963b83527/numpy-2.1.3-cp310-cp310-macosx_14_0_x86_64.whl", hash = "sha256:6a4825252fcc430a182ac4dee5a505053d262c807f8a924603d411f6718b88fd", size = 6888603 },
    { url = "https://files.pythonhosted.org/packages/68/a7/fde73636f6498dbfa6d82fc336164635fe592f1ad0d13285fcb6267fdc1c/numpy-2.1.3-cp310-cp310-manylinux_2_17_aarch64.manylinux2014_aarch64.whl", hash = "sha256:e711e02f49e176a01d0349d82cb5f05ba4db7d5e7e0defd026328e5cfb3226d3", size = 13889862 },
    { url = "https://files.pythonhosted.org/packages/05/db/5d9c91b2e1e2e72be1369278f696356d44975befcae830daf2e667dcb54f/numpy-2.1.3-cp310-cp310-manylinux_2_17_x86_64.manylinux2014_x86_64.whl", hash = "sha256:78574ac2d1a4a02421f25da9559850d59457bac82f2b8d7a44fe83a64f770098", size = 16328151 },
    { url = "https://files.pythonhosted.org/packages/3e/6a/7eb732109b53ae64a29e25d7e68eb9d6611037f6354875497008a49e74d3/numpy-2.1.3-cp310-cp310-musllinux_1_1_x86_64.whl", hash = "sha256:c7662f0e3673fe4e832fe07b65c50342ea27d989f92c80355658c7f888fcc83c", size = 16704107 },
    { url = "https://files.pythonhosted.org/packages/88/cc/278113b66a1141053cbda6f80e4200c6da06b3079c2d27bda1fde41f2c1f/numpy-2.1.3-cp310-cp310-musllinux_1_2_aarch64.whl", hash = "sha256:fa2d1337dc61c8dc417fbccf20f6d1e139896a30721b7f1e832b2bb6ef4eb6c4", size = 14385789 },
    { url = "https://files.pythonhosted.org/packages/f5/69/eb20f5e1bfa07449bc67574d2f0f7c1e6b335fb41672e43861a7727d85f2/numpy-2.1.3-cp310-cp310-win32.whl", hash = "sha256:72dcc4a35a8515d83e76b58fdf8113a5c969ccd505c8a946759b24e3182d1f23", size = 6536706 },
    { url = "https://files.pythonhosted.org/packages/8e/8b/1c131ab5a94c1086c289c6e1da1d843de9dbd95fe5f5ee6e61904c9518e2/numpy-2.1.3-cp310-cp310-win_amd64.whl", hash = "sha256:ecc76a9ba2911d8d37ac01de72834d8849e55473457558e12995f4cd53e778e0", size = 12864165 },
    { url = "https://files.pythonhosted.org/packages/ad/81/c8167192eba5247593cd9d305ac236847c2912ff39e11402e72ae28a4985/numpy-2.1.3-cp311-cp311-macosx_10_9_x86_64.whl", hash = "sha256:4d1167c53b93f1f5d8a139a742b3c6f4d429b54e74e6b57d0eff40045187b15d", size = 21156252 },
    { url = "https://files.pythonhosted.org/packages/da/74/5a60003fc3d8a718d830b08b654d0eea2d2db0806bab8f3c2aca7e18e010/numpy-2.1.3-cp311-cp311-macosx_11_0_arm64.whl", hash = "sha256:c80e4a09b3d95b4e1cac08643f1152fa71a0a821a2d4277334c88d54b2219a41", size = 13784119 },
    { url = "https://files.pythonhosted.org/packages/47/7c/864cb966b96fce5e63fcf25e1e4d957fe5725a635e5f11fe03f39dd9d6b5/numpy-2.1.3-cp311-cp311-macosx_14_0_arm64.whl", hash = "sha256:576a1c1d25e9e02ed7fa5477f30a127fe56debd53b8d2c89d5578f9857d03ca9", size = 5352978 },
    { url = "https://files.pythonhosted.org/packages/09/ac/61d07930a4993dd9691a6432de16d93bbe6aa4b1c12a5e573d468eefc1ca/numpy-2.1.3-cp311-cp311-macosx_14_0_x86_64.whl", hash = "sha256:973faafebaae4c0aaa1a1ca1ce02434554d67e628b8d805e61f874b84e136b09", size = 6892570 },
    { url = "https://files.pythonhosted.org/packages/27/2f/21b94664f23af2bb52030653697c685022119e0dc93d6097c3cb45bce5f9/numpy-2.1.3-cp311-cp311-manylinux_2_17_aarch64.manylinux2014_aarch64.whl", hash = "sha256:762479be47a4863e261a840e8e01608d124ee1361e48b96916f38b119cfda04a", size = 13896715 },
    { url = "https://files.pythonhosted.org/packages/7a/f0/80811e836484262b236c684a75dfc4ba0424bc670e765afaa911468d9f39/numpy-2.1.3-cp311-cp311-manylinux_2_17_x86_64.manylinux2014_x86_64.whl", hash = "sha256:bc6f24b3d1ecc1eebfbf5d6051faa49af40b03be1aaa781ebdadcbc090b4539b", size = 16339644 },
    { url = "https://files.pythonhosted.org/packages/fa/81/ce213159a1ed8eb7d88a2a6ef4fbdb9e4ffd0c76b866c350eb4e3c37e640/numpy-2.1.3-cp311-cp311-musllinux_1_1_x86_64.whl", hash = "sha256:17ee83a1f4fef3c94d16dc1802b998668b5419362c8a4f4e8a491de1b41cc3ee", size = 16712217 },
    { url = "https://files.pythonhosted.org/packages/7d/84/4de0b87d5a72f45556b2a8ee9fc8801e8518ec867fc68260c1f5dcb3903f/numpy-2.1.3-cp311-cp311-musllinux_1_2_aarch64.whl", hash = "sha256:15cb89f39fa6d0bdfb600ea24b250e5f1a3df23f901f51c8debaa6a5d122b2f0", size = 14399053 },
    { url = "https://files.pythonhosted.org/packages/7e/1c/e5fabb9ad849f9d798b44458fd12a318d27592d4bc1448e269dec070ff04/numpy-2.1.3-cp311-cp311-win32.whl", hash = "sha256:d9beb777a78c331580705326d2367488d5bc473b49a9bc3036c154832520aca9", size = 6534741 },
    { url = "https://files.pythonhosted.org/packages/1e/48/a9a4b538e28f854bfb62e1dea3c8fea12e90216a276c7777ae5345ff29a7/numpy-2.1.3-cp311-cp311-win_amd64.whl", hash = "sha256:d89dd2b6da69c4fff5e39c28a382199ddedc3a5be5390115608345dec660b9e2", size = 12869487 },
    { url = "https://files.pythonhosted.org/packages/8a/f0/385eb9970309643cbca4fc6eebc8bb16e560de129c91258dfaa18498da8b/numpy-2.1.3-cp312-cp312-macosx_10_13_x86_64.whl", hash = "sha256:f55ba01150f52b1027829b50d70ef1dafd9821ea82905b63936668403c3b471e", size = 20849658 },
    { url = "https://files.pythonhosted.org/packages/54/4a/765b4607f0fecbb239638d610d04ec0a0ded9b4951c56dc68cef79026abf/numpy-2.1.3-cp312-cp312-macosx_11_0_arm64.whl", hash = "sha256:13138eadd4f4da03074851a698ffa7e405f41a0845a6b1ad135b81596e4e9958", size = 13492258 },
    { url = "https://files.pythonhosted.org/packages/bd/a7/2332679479c70b68dccbf4a8eb9c9b5ee383164b161bee9284ac141fbd33/numpy-2.1.3-cp312-cp312-macosx_14_0_arm64.whl", hash = "sha256:a6b46587b14b888e95e4a24d7b13ae91fa22386c199ee7b418f449032b2fa3b8", size = 5090249 },
    { url = "https://files.pythonhosted.org/packages/c1/67/4aa00316b3b981a822c7a239d3a8135be2a6945d1fd11d0efb25d361711a/numpy-2.1.3-cp312-cp312-macosx_14_0_x86_64.whl", hash = "sha256:0fa14563cc46422e99daef53d725d0c326e99e468a9320a240affffe87852564", size = 6621704 },
    { url = "https://files.pythonhosted.org/packages/5e/da/1a429ae58b3b6c364eeec93bf044c532f2ff7b48a52e41050896cf15d5b1/numpy-2.1.3-cp312-cp312-manylinux_2_17_aarch64.manylinux2014_aarch64.whl", hash = "sha256:8637dcd2caa676e475503d1f8fdb327bc495554e10838019651b76d17b98e512", size = 13606089 },
    { url = "https://files.pythonhosted.org/packages/9e/3e/3757f304c704f2f0294a6b8340fcf2be244038be07da4cccf390fa678a9f/numpy-2.1.3-cp312-cp312-manylinux_2_17_x86_64.manylinux2014_x86_64.whl", hash = "sha256:2312b2aa89e1f43ecea6da6ea9a810d06aae08321609d8dc0d0eda6d946a541b", size = 16043185 },
    { url = "https://files.pythonhosted.org/packages/43/97/75329c28fea3113d00c8d2daf9bc5828d58d78ed661d8e05e234f86f0f6d/numpy-2.1.3-cp312-cp312-musllinux_1_1_x86_64.whl", hash = "sha256:a38c19106902bb19351b83802531fea19dee18e5b37b36454f27f11ff956f7fc", size = 16410751 },
    { url = "https://files.pythonhosted.org/packages/ad/7a/442965e98b34e0ae9da319f075b387bcb9a1e0658276cc63adb8c9686f7b/numpy-2.1.3-cp312-cp312-musllinux_1_2_aarch64.whl", hash = "sha256:02135ade8b8a84011cbb67dc44e07c58f28575cf9ecf8ab304e51c05528c19f0", size = 14082705 },
    { url = "https://files.pythonhosted.org/packages/ac/b6/26108cf2cfa5c7e03fb969b595c93131eab4a399762b51ce9ebec2332e80/numpy-2.1.3-cp312-cp312-win32.whl", hash = "sha256:e6988e90fcf617da2b5c78902fe8e668361b43b4fe26dbf2d7b0f8034d4cafb9", size = 6239077 },
    { url = "https://files.pythonhosted.org/packages/a6/84/fa11dad3404b7634aaab50733581ce11e5350383311ea7a7010f464c0170/numpy-2.1.3-cp312-cp312-win_amd64.whl", hash = "sha256:0d30c543f02e84e92c4b1f415b7c6b5326cbe45ee7882b6b77db7195fb971e3a", size = 12566858 },
    { url = "https://files.pythonhosted.org/packages/4d/0b/620591441457e25f3404c8057eb924d04f161244cb8a3680d529419aa86e/numpy-2.1.3-cp313-cp313-macosx_10_13_x86_64.whl", hash = "sha256:96fe52fcdb9345b7cd82ecd34547fca4321f7656d500eca497eb7ea5a926692f", size = 20836263 },
    { url = "https://files.pythonhosted.org/packages/45/e1/210b2d8b31ce9119145433e6ea78046e30771de3fe353f313b2778142f34/numpy-2.1.3-cp313-cp313-macosx_11_0_arm64.whl", hash = "sha256:f653490b33e9c3a4c1c01d41bc2aef08f9475af51146e4a7710c450cf9761598", size = 13507771 },
    { url = "https://files.pythonhosted.org/packages/55/44/aa9ee3caee02fa5a45f2c3b95cafe59c44e4b278fbbf895a93e88b308555/numpy-2.1.3-cp313-cp313-macosx_14_0_arm64.whl", hash = "sha256:dc258a761a16daa791081d026f0ed4399b582712e6fc887a95af09df10c5ca57", size = 5075805 },
    { url = "https://files.pythonhosted.org/packages/78/d6/61de6e7e31915ba4d87bbe1ae859e83e6582ea14c6add07c8f7eefd8488f/numpy-2.1.3-cp313-cp313-macosx_14_0_x86_64.whl", hash = "sha256:016d0f6f5e77b0f0d45d77387ffa4bb89816b57c835580c3ce8e099ef830befe", size = 6608380 },
    { url = "https://files.pythonhosted.org/packages/3e/46/48bdf9b7241e317e6cf94276fe11ba673c06d1fdf115d8b4ebf616affd1a/numpy-2.1.3-cp313-cp313-manylinux_2_17_aarch64.manylinux2014_aarch64.whl", hash = "sha256:c181ba05ce8299c7aa3125c27b9c2167bca4a4445b7ce73d5febc411ca692e43", size = 13602451 },
    { url = "https://files.pythonhosted.org/packages/70/50/73f9a5aa0810cdccda9c1d20be3cbe4a4d6ea6bfd6931464a44c95eef731/numpy-2.1.3-cp313-cp313-manylinux_2_17_x86_64.manylinux2014_x86_64.whl", hash = "sha256:5641516794ca9e5f8a4d17bb45446998c6554704d888f86df9b200e66bdcce56", size = 16039822 },
    { url = "https://files.pythonhosted.org/packages/ad/cd/098bc1d5a5bc5307cfc65ee9369d0ca658ed88fbd7307b0d49fab6ca5fa5/numpy-2.1.3-cp313-cp313-musllinux_1_1_x86_64.whl", hash = "sha256:ea4dedd6e394a9c180b33c2c872b92f7ce0f8e7ad93e9585312b0c5a04777a4a", size = 16411822 },
    { url = "https://files.pythonhosted.org/packages/83/a2/7d4467a2a6d984549053b37945620209e702cf96a8bc658bc04bba13c9e2/numpy-2.1.3-cp313-cp313-musllinux_1_2_aarch64.whl", hash = "sha256:b0df3635b9c8ef48bd3be5f862cf71b0a4716fa0e702155c45067c6b711ddcef", size = 14079598 },
    { url = "https://files.pythonhosted.org/packages/e9/6a/d64514dcecb2ee70bfdfad10c42b76cab657e7ee31944ff7a600f141d9e9/numpy-2.1.3-cp313-cp313-win32.whl", hash = "sha256:50ca6aba6e163363f132b5c101ba078b8cbd3fa92c7865fd7d4d62d9779ac29f", size = 6236021 },
    { url = "https://files.pythonhosted.org/packages/bb/f9/12297ed8d8301a401e7d8eb6b418d32547f1d700ed3c038d325a605421a4/numpy-2.1.3-cp313-cp313-win_amd64.whl", hash = "sha256:747641635d3d44bcb380d950679462fae44f54b131be347d5ec2bce47d3df9ed", size = 12560405 },
    { url = "https://files.pythonhosted.org/packages/a7/45/7f9244cd792e163b334e3a7f02dff1239d2890b6f37ebf9e82cbe17debc0/numpy-2.1.3-cp313-cp313t-macosx_10_13_x86_64.whl", hash = "sha256:996bb9399059c5b82f76b53ff8bb686069c05acc94656bb259b1d63d04a9506f", size = 20859062 },
    { url = "https://files.pythonhosted.org/packages/b1/b4/a084218e7e92b506d634105b13e27a3a6645312b93e1c699cc9025adb0e1/numpy-2.1.3-cp313-cp313t-macosx_11_0_arm64.whl", hash = "sha256:45966d859916ad02b779706bb43b954281db43e185015df6eb3323120188f9e4", size = 13515839 },
    { url = "https://files.pythonhosted.org/packages/27/45/58ed3f88028dcf80e6ea580311dc3edefdd94248f5770deb980500ef85dd/numpy-2.1.3-cp313-cp313t-macosx_14_0_arm64.whl", hash = "sha256:baed7e8d7481bfe0874b566850cb0b85243e982388b7b23348c6db2ee2b2ae8e", size = 5116031 },
    { url = "https://files.pythonhosted.org/packages/37/a8/eb689432eb977d83229094b58b0f53249d2209742f7de529c49d61a124a0/numpy-2.1.3-cp313-cp313t-macosx_14_0_x86_64.whl", hash = "sha256:a9f7f672a3388133335589cfca93ed468509cb7b93ba3105fce780d04a6576a0", size = 6629977 },
    { url = "https://files.pythonhosted.org/packages/42/a3/5355ad51ac73c23334c7caaed01adadfda49544f646fcbfbb4331deb267b/numpy-2.1.3-cp313-cp313t-manylinux_2_17_aarch64.manylinux2014_aarch64.whl", hash = "sha256:d7aac50327da5d208db2eec22eb11e491e3fe13d22653dce51b0f4109101b408", size = 13575951 },
    { url = "https://files.pythonhosted.org/packages/c4/70/ea9646d203104e647988cb7d7279f135257a6b7e3354ea6c56f8bafdb095/numpy-2.1.3-cp313-cp313t-manylinux_2_17_x86_64.manylinux2014_x86_64.whl", hash = "sha256:4394bc0dbd074b7f9b52024832d16e019decebf86caf909d94f6b3f77a8ee3b6", size = 16022655 },
    { url = "https://files.pythonhosted.org/packages/14/ce/7fc0612903e91ff9d0b3f2eda4e18ef9904814afcae5b0f08edb7f637883/numpy-2.1.3-cp313-cp313t-musllinux_1_1_x86_64.whl", hash = "sha256:50d18c4358a0a8a53f12a8ba9d772ab2d460321e6a93d6064fc22443d189853f", size = 16399902 },
    { url = "https://files.pythonhosted.org/packages/ef/62/1d3204313357591c913c32132a28f09a26357e33ea3c4e2fe81269e0dca1/numpy-2.1.3-cp313-cp313t-musllinux_1_2_aarch64.whl", hash = "sha256:14e253bd43fc6b37af4921b10f6add6925878a42a0c5fe83daee390bca80bc17", size = 14067180 },
    { url = "https://files.pythonhosted.org/packages/24/d7/78a40ed1d80e23a774cb8a34ae8a9493ba1b4271dde96e56ccdbab1620ef/numpy-2.1.3-cp313-cp313t-win32.whl", hash = "sha256:08788d27a5fd867a663f6fc753fd7c3ad7e92747efc73c53bca2f19f8bc06f48", size = 6291907 },
    { url = "https://files.pythonhosted.org/packages/86/09/a5ab407bd7f5f5599e6a9261f964ace03a73e7c6928de906981c31c38082/numpy-2.1.3-cp313-cp313t-win_amd64.whl", hash = "sha256:2564fbdf2b99b3f815f2107c1bbc93e2de8ee655a69c261363a1172a79a257d4", size = 12644098 },
    { url = "https://files.pythonhosted.org/packages/00/e7/8d8bb791b62586cc432ecbb70632b4f23b7b7c88df41878de7528264f6d7/numpy-2.1.3-pp310-pypy310_pp73-macosx_10_15_x86_64.whl", hash = "sha256:4f2015dfe437dfebbfce7c85c7b53d81ba49e71ba7eadbf1df40c915af75979f", size = 20983893 },
    { url = "https://files.pythonhosted.org/packages/5e/f3/cb8118a044b5007586245a650360c9f5915b2f4232dd7658bb7a63dd1d02/numpy-2.1.3-pp310-pypy310_pp73-macosx_14_0_x86_64.whl", hash = "sha256:3522b0dfe983a575e6a9ab3a4a4dfe156c3e428468ff08ce582b9bb6bd1d71d4", size = 6752501 },
    { url = "https://files.pythonhosted.org/packages/53/f5/365b46439b518d2ec6ebb880cc0edf90f225145dfd4db7958334f7164530/numpy-2.1.3-pp310-pypy310_pp73-manylinux_2_17_x86_64.manylinux2014_x86_64.whl", hash = "sha256:c006b607a865b07cd981ccb218a04fc86b600411d83d6fc261357f1c0966755d", size = 16142601 },
    { url = "https://files.pythonhosted.org/packages/03/c2/d1fee6ba999aa7cd41ca6856937f2baaf604c3eec1565eae63451ec31e5e/numpy-2.1.3-pp310-pypy310_pp73-win_amd64.whl", hash = "sha256:e14e26956e6f1696070788252dcdff11b4aca4c3e8bd166e0df1bb8f315a67cb", size = 12771397 },
]

[[package]]
name = "packaging"
version = "24.2"
source = { registry = "https://pypi.org/simple" }
sdist = { url = "https://files.pythonhosted.org/packages/d0/63/68dbb6eb2de9cb10ee4c9c14a0148804425e13c4fb20d61cce69f53106da/packaging-24.2.tar.gz", hash = "sha256:c228a6dc5e932d346bc5739379109d49e8853dd8223571c7c5b55260edc0b97f", size = 163950 }
wheels = [
    { url = "https://files.pythonhosted.org/packages/88/ef/eb23f262cca3c0c4eb7ab1933c3b1f03d021f2c48f54763065b6f0e321be/packaging-24.2-py3-none-any.whl", hash = "sha256:09abb1bccd265c01f4a3aa3f7a7db064b36514d2cba19a2f694fe6150451a759", size = 65451 },
]

[[package]]
name = "palettable"
version = "3.3.3"
source = { registry = "https://pypi.org/simple" }
sdist = { url = "https://files.pythonhosted.org/packages/dc/3d/a5854d60850485bff12f28abfe0e17f503e866763bed61aed4990b604530/palettable-3.3.3.tar.gz", hash = "sha256:094dd7d9a5fc1cca4854773e5c1fc6a315b33bd5b3a8f47064928facaf0490a8", size = 106639 }
wheels = [
    { url = "https://files.pythonhosted.org/packages/cf/f7/3367feadd4ab56783b0971c9b7edfbdd68e0c70ce877949a5dd2117ed4a0/palettable-3.3.3-py2.py3-none-any.whl", hash = "sha256:74e9e7d7fe5a9be065e02397558ed1777b2df0b793a6f4ce1a5ee74f74fb0caa", size = 332251 },
]

[[package]]
name = "pandas"
version = "2.2.3"
source = { registry = "https://pypi.org/simple" }
dependencies = [
    { name = "numpy" },
    { name = "python-dateutil" },
    { name = "pytz" },
    { name = "tzdata" },
]
sdist = { url = "https://files.pythonhosted.org/packages/9c/d6/9f8431bacc2e19dca897724cd097b1bb224a6ad5433784a44b587c7c13af/pandas-2.2.3.tar.gz", hash = "sha256:4f18ba62b61d7e192368b84517265a99b4d7ee8912f8708660fb4a366cc82667", size = 4399213 }
wheels = [
    { url = "https://files.pythonhosted.org/packages/aa/70/c853aec59839bceed032d52010ff5f1b8d87dc3114b762e4ba2727661a3b/pandas-2.2.3-cp310-cp310-macosx_10_9_x86_64.whl", hash = "sha256:1948ddde24197a0f7add2bdc4ca83bf2b1ef84a1bc8ccffd95eda17fd836ecb5", size = 12580827 },
    { url = "https://files.pythonhosted.org/packages/99/f2/c4527768739ffa4469b2b4fff05aa3768a478aed89a2f271a79a40eee984/pandas-2.2.3-cp310-cp310-macosx_11_0_arm64.whl", hash = "sha256:381175499d3802cde0eabbaf6324cce0c4f5d52ca6f8c377c29ad442f50f6348", size = 11303897 },
    { url = "https://files.pythonhosted.org/packages/ed/12/86c1747ea27989d7a4064f806ce2bae2c6d575b950be087837bdfcabacc9/pandas-2.2.3-cp310-cp310-manylinux2014_aarch64.manylinux_2_17_aarch64.whl", hash = "sha256:d9c45366def9a3dd85a6454c0e7908f2b3b8e9c138f5dc38fed7ce720d8453ed", size = 66480908 },
    { url = "https://files.pythonhosted.org/packages/44/50/7db2cd5e6373ae796f0ddad3675268c8d59fb6076e66f0c339d61cea886b/pandas-2.2.3-cp310-cp310-manylinux_2_17_x86_64.manylinux2014_x86_64.whl", hash = "sha256:86976a1c5b25ae3f8ccae3a5306e443569ee3c3faf444dfd0f41cda24667ad57", size = 13064210 },
    { url = "https://files.pythonhosted.org/packages/61/61/a89015a6d5536cb0d6c3ba02cebed51a95538cf83472975275e28ebf7d0c/pandas-2.2.3-cp310-cp310-musllinux_1_2_aarch64.whl", hash = "sha256:b8661b0238a69d7aafe156b7fa86c44b881387509653fdf857bebc5e4008ad42", size = 16754292 },
    { url = "https://files.pythonhosted.org/packages/ce/0d/4cc7b69ce37fac07645a94e1d4b0880b15999494372c1523508511b09e40/pandas-2.2.3-cp310-cp310-musllinux_1_2_x86_64.whl", hash = "sha256:37e0aced3e8f539eccf2e099f65cdb9c8aa85109b0be6e93e2baff94264bdc6f", size = 14416379 },
    { url = "https://files.pythonhosted.org/packages/31/9e/6ebb433de864a6cd45716af52a4d7a8c3c9aaf3a98368e61db9e69e69a9c/pandas-2.2.3-cp310-cp310-win_amd64.whl", hash = "sha256:56534ce0746a58afaf7942ba4863e0ef81c9c50d3f0ae93e9497d6a41a057645", size = 11598471 },
    { url = "https://files.pythonhosted.org/packages/a8/44/d9502bf0ed197ba9bf1103c9867d5904ddcaf869e52329787fc54ed70cc8/pandas-2.2.3-cp311-cp311-macosx_10_9_x86_64.whl", hash = "sha256:66108071e1b935240e74525006034333f98bcdb87ea116de573a6a0dccb6c039", size = 12602222 },
    { url = "https://files.pythonhosted.org/packages/52/11/9eac327a38834f162b8250aab32a6781339c69afe7574368fffe46387edf/pandas-2.2.3-cp311-cp311-macosx_11_0_arm64.whl", hash = "sha256:7c2875855b0ff77b2a64a0365e24455d9990730d6431b9e0ee18ad8acee13dbd", size = 11321274 },
    { url = "https://files.pythonhosted.org/packages/45/fb/c4beeb084718598ba19aa9f5abbc8aed8b42f90930da861fcb1acdb54c3a/pandas-2.2.3-cp311-cp311-manylinux2014_aarch64.manylinux_2_17_aarch64.whl", hash = "sha256:cd8d0c3be0515c12fed0bdbae072551c8b54b7192c7b1fda0ba56059a0179698", size = 15579836 },
    { url = "https://files.pythonhosted.org/packages/cd/5f/4dba1d39bb9c38d574a9a22548c540177f78ea47b32f99c0ff2ec499fac5/pandas-2.2.3-cp311-cp311-manylinux_2_17_x86_64.manylinux2014_x86_64.whl", hash = "sha256:c124333816c3a9b03fbeef3a9f230ba9a737e9e5bb4060aa2107a86cc0a497fc", size = 13058505 },
    { url = "https://files.pythonhosted.org/packages/b9/57/708135b90391995361636634df1f1130d03ba456e95bcf576fada459115a/pandas-2.2.3-cp311-cp311-musllinux_1_2_aarch64.whl", hash = "sha256:63cc132e40a2e084cf01adf0775b15ac515ba905d7dcca47e9a251819c575ef3", size = 16744420 },
    { url = "https://files.pythonhosted.org/packages/86/4a/03ed6b7ee323cf30404265c284cee9c65c56a212e0a08d9ee06984ba2240/pandas-2.2.3-cp311-cp311-musllinux_1_2_x86_64.whl", hash = "sha256:29401dbfa9ad77319367d36940cd8a0b3a11aba16063e39632d98b0e931ddf32", size = 14440457 },
    { url = "https://files.pythonhosted.org/packages/ed/8c/87ddf1fcb55d11f9f847e3c69bb1c6f8e46e2f40ab1a2d2abadb2401b007/pandas-2.2.3-cp311-cp311-win_amd64.whl", hash = "sha256:3fc6873a41186404dad67245896a6e440baacc92f5b716ccd1bc9ed2995ab2c5", size = 11617166 },
    { url = "https://files.pythonhosted.org/packages/17/a3/fb2734118db0af37ea7433f57f722c0a56687e14b14690edff0cdb4b7e58/pandas-2.2.3-cp312-cp312-macosx_10_9_x86_64.whl", hash = "sha256:b1d432e8d08679a40e2a6d8b2f9770a5c21793a6f9f47fdd52c5ce1948a5a8a9", size = 12529893 },
    { url = "https://files.pythonhosted.org/packages/e1/0c/ad295fd74bfac85358fd579e271cded3ac969de81f62dd0142c426b9da91/pandas-2.2.3-cp312-cp312-macosx_11_0_arm64.whl", hash = "sha256:a5a1595fe639f5988ba6a8e5bc9649af3baf26df3998a0abe56c02609392e0a4", size = 11363475 },
    { url = "https://files.pythonhosted.org/packages/c6/2a/4bba3f03f7d07207481fed47f5b35f556c7441acddc368ec43d6643c5777/pandas-2.2.3-cp312-cp312-manylinux2014_aarch64.manylinux_2_17_aarch64.whl", hash = "sha256:5de54125a92bb4d1c051c0659e6fcb75256bf799a732a87184e5ea503965bce3", size = 15188645 },
    { url = "https://files.pythonhosted.org/packages/38/f8/d8fddee9ed0d0c0f4a2132c1dfcf0e3e53265055da8df952a53e7eaf178c/pandas-2.2.3-cp312-cp312-manylinux_2_17_x86_64.manylinux2014_x86_64.whl", hash = "sha256:fffb8ae78d8af97f849404f21411c95062db1496aeb3e56f146f0355c9989319", size = 12739445 },
    { url = "https://files.pythonhosted.org/packages/20/e8/45a05d9c39d2cea61ab175dbe6a2de1d05b679e8de2011da4ee190d7e748/pandas-2.2.3-cp312-cp312-musllinux_1_2_aarch64.whl", hash = "sha256:6dfcb5ee8d4d50c06a51c2fffa6cff6272098ad6540aed1a76d15fb9318194d8", size = 16359235 },
    { url = "https://files.pythonhosted.org/packages/1d/99/617d07a6a5e429ff90c90da64d428516605a1ec7d7bea494235e1c3882de/pandas-2.2.3-cp312-cp312-musllinux_1_2_x86_64.whl", hash = "sha256:062309c1b9ea12a50e8ce661145c6aab431b1e99530d3cd60640e255778bd43a", size = 14056756 },
    { url = "https://files.pythonhosted.org/packages/29/d4/1244ab8edf173a10fd601f7e13b9566c1b525c4f365d6bee918e68381889/pandas-2.2.3-cp312-cp312-win_amd64.whl", hash = "sha256:59ef3764d0fe818125a5097d2ae867ca3fa64df032331b7e0917cf5d7bf66b13", size = 11504248 },
    { url = "https://files.pythonhosted.org/packages/64/22/3b8f4e0ed70644e85cfdcd57454686b9057c6c38d2f74fe4b8bc2527214a/pandas-2.2.3-cp313-cp313-macosx_10_13_x86_64.whl", hash = "sha256:f00d1345d84d8c86a63e476bb4955e46458b304b9575dcf71102b5c705320015", size = 12477643 },
    { url = "https://files.pythonhosted.org/packages/e4/93/b3f5d1838500e22c8d793625da672f3eec046b1a99257666c94446969282/pandas-2.2.3-cp313-cp313-macosx_11_0_arm64.whl", hash = "sha256:3508d914817e153ad359d7e069d752cdd736a247c322d932eb89e6bc84217f28", size = 11281573 },
    { url = "https://files.pythonhosted.org/packages/f5/94/6c79b07f0e5aab1dcfa35a75f4817f5c4f677931d4234afcd75f0e6a66ca/pandas-2.2.3-cp313-cp313-manylinux2014_aarch64.manylinux_2_17_aarch64.whl", hash = "sha256:22a9d949bfc9a502d320aa04e5d02feab689d61da4e7764b62c30b991c42c5f0", size = 15196085 },
    { url = "https://files.pythonhosted.org/packages/e8/31/aa8da88ca0eadbabd0a639788a6da13bb2ff6edbbb9f29aa786450a30a91/pandas-2.2.3-cp313-cp313-manylinux_2_17_x86_64.manylinux2014_x86_64.whl", hash = "sha256:f3a255b2c19987fbbe62a9dfd6cff7ff2aa9ccab3fc75218fd4b7530f01efa24", size = 12711809 },
    { url = "https://files.pythonhosted.org/packages/ee/7c/c6dbdb0cb2a4344cacfb8de1c5808ca885b2e4dcfde8008266608f9372af/pandas-2.2.3-cp313-cp313-musllinux_1_2_aarch64.whl", hash = "sha256:800250ecdadb6d9c78eae4990da62743b857b470883fa27f652db8bdde7f6659", size = 16356316 },
    { url = "https://files.pythonhosted.org/packages/57/b7/8b757e7d92023b832869fa8881a992696a0bfe2e26f72c9ae9f255988d42/pandas-2.2.3-cp313-cp313-musllinux_1_2_x86_64.whl", hash = "sha256:6374c452ff3ec675a8f46fd9ab25c4ad0ba590b71cf0656f8b6daa5202bca3fb", size = 14022055 },
    { url = "https://files.pythonhosted.org/packages/3b/bc/4b18e2b8c002572c5a441a64826252ce5da2aa738855747247a971988043/pandas-2.2.3-cp313-cp313-win_amd64.whl", hash = "sha256:61c5ad4043f791b61dd4752191d9f07f0ae412515d59ba8f005832a532f8736d", size = 11481175 },
    { url = "https://files.pythonhosted.org/packages/76/a3/a5d88146815e972d40d19247b2c162e88213ef51c7c25993942c39dbf41d/pandas-2.2.3-cp313-cp313t-macosx_10_13_x86_64.whl", hash = "sha256:3b71f27954685ee685317063bf13c7709a7ba74fc996b84fc6821c59b0f06468", size = 12615650 },
    { url = "https://files.pythonhosted.org/packages/9c/8c/f0fd18f6140ddafc0c24122c8a964e48294acc579d47def376fef12bcb4a/pandas-2.2.3-cp313-cp313t-macosx_11_0_arm64.whl", hash = "sha256:38cf8125c40dae9d5acc10fa66af8ea6fdf760b2714ee482ca691fc66e6fcb18", size = 11290177 },
    { url = "https://files.pythonhosted.org/packages/ed/f9/e995754eab9c0f14c6777401f7eece0943840b7a9fc932221c19d1abee9f/pandas-2.2.3-cp313-cp313t-manylinux2014_aarch64.manylinux_2_17_aarch64.whl", hash = "sha256:ba96630bc17c875161df3818780af30e43be9b166ce51c9a18c1feae342906c2", size = 14651526 },
    { url = "https://files.pythonhosted.org/packages/25/b0/98d6ae2e1abac4f35230aa756005e8654649d305df9a28b16b9ae4353bff/pandas-2.2.3-cp313-cp313t-manylinux_2_17_x86_64.manylinux2014_x86_64.whl", hash = "sha256:1db71525a1538b30142094edb9adc10be3f3e176748cd7acc2240c2f2e5aa3a4", size = 11871013 },
    { url = "https://files.pythonhosted.org/packages/cc/57/0f72a10f9db6a4628744c8e8f0df4e6e21de01212c7c981d31e50ffc8328/pandas-2.2.3-cp313-cp313t-musllinux_1_2_aarch64.whl", hash = "sha256:15c0e1e02e93116177d29ff83e8b1619c93ddc9c49083f237d4312337a61165d", size = 15711620 },
    { url = "https://files.pythonhosted.org/packages/ab/5f/b38085618b950b79d2d9164a711c52b10aefc0ae6833b96f626b7021b2ed/pandas-2.2.3-cp313-cp313t-musllinux_1_2_x86_64.whl", hash = "sha256:ad5b65698ab28ed8d7f18790a0dc58005c7629f227be9ecc1072aa74c0c1d43a", size = 13098436 },
]

[[package]]
name = "pathspec"
version = "0.12.1"
source = { registry = "https://pypi.org/simple" }
sdist = { url = "https://files.pythonhosted.org/packages/ca/bc/f35b8446f4531a7cb215605d100cd88b7ac6f44ab3fc94870c120ab3adbf/pathspec-0.12.1.tar.gz", hash = "sha256:a482d51503a1ab33b1c67a6c3813a26953dbdc71c31dacaef9a838c4e29f5712", size = 51043 }
wheels = [
    { url = "https://files.pythonhosted.org/packages/cc/20/ff623b09d963f88bfde16306a54e12ee5ea43e9b597108672ff3a408aad6/pathspec-0.12.1-py3-none-any.whl", hash = "sha256:a0d503e138a4c123b27490a4f7beda6a01c6f288df0e4a8b79c7eb0dc7b4cc08", size = 31191 },
]

[[package]]
name = "patsy"
version = "1.0.1"
source = { registry = "https://pypi.org/simple" }
dependencies = [
    { name = "numpy" },
]
sdist = { url = "https://files.pythonhosted.org/packages/d1/81/74f6a65b848ffd16c18f920620ce999fe45fe27f01ab3911260ce4ed85e4/patsy-1.0.1.tar.gz", hash = "sha256:e786a9391eec818c054e359b737bbce692f051aee4c661f4141cc88fb459c0c4", size = 396010 }
wheels = [
    { url = "https://files.pythonhosted.org/packages/87/2b/b50d3d08ea0fc419c183a84210571eba005328efa62b6b98bc28e9ead32a/patsy-1.0.1-py2.py3-none-any.whl", hash = "sha256:751fb38f9e97e62312e921a1954b81e1bb2bcda4f5eeabaf94db251ee791509c", size = 232923 },
]

[[package]]
name = "pillow"
version = "11.1.0"
source = { registry = "https://pypi.org/simple" }
sdist = { url = "https://files.pythonhosted.org/packages/f3/af/c097e544e7bd278333db77933e535098c259609c4eb3b85381109602fb5b/pillow-11.1.0.tar.gz", hash = "sha256:368da70808b36d73b4b390a8ffac11069f8a5c85f29eff1f1b01bcf3ef5b2a20", size = 46742715 }
wheels = [
    { url = "https://files.pythonhosted.org/packages/50/1c/2dcea34ac3d7bc96a1fd1bd0a6e06a57c67167fec2cff8d95d88229a8817/pillow-11.1.0-cp310-cp310-macosx_10_10_x86_64.whl", hash = "sha256:e1abe69aca89514737465752b4bcaf8016de61b3be1397a8fc260ba33321b3a8", size = 3229983 },
    { url = "https://files.pythonhosted.org/packages/14/ca/6bec3df25e4c88432681de94a3531cc738bd85dea6c7aa6ab6f81ad8bd11/pillow-11.1.0-cp310-cp310-macosx_11_0_arm64.whl", hash = "sha256:c640e5a06869c75994624551f45e5506e4256562ead981cce820d5ab39ae2192", size = 3101831 },
    { url = "https://files.pythonhosted.org/packages/d4/2c/668e18e5521e46eb9667b09e501d8e07049eb5bfe39d56be0724a43117e6/pillow-11.1.0-cp310-cp310-manylinux_2_17_aarch64.manylinux2014_aarch64.whl", hash = "sha256:a07dba04c5e22824816b2615ad7a7484432d7f540e6fa86af60d2de57b0fcee2", size = 4314074 },
    { url = "https://files.pythonhosted.org/packages/02/80/79f99b714f0fc25f6a8499ecfd1f810df12aec170ea1e32a4f75746051ce/pillow-11.1.0-cp310-cp310-manylinux_2_17_x86_64.manylinux2014_x86_64.whl", hash = "sha256:e267b0ed063341f3e60acd25c05200df4193e15a4a5807075cd71225a2386e26", size = 4394933 },
    { url = "https://files.pythonhosted.org/packages/81/aa/8d4ad25dc11fd10a2001d5b8a80fdc0e564ac33b293bdfe04ed387e0fd95/pillow-11.1.0-cp310-cp310-manylinux_2_28_aarch64.whl", hash = "sha256:bd165131fd51697e22421d0e467997ad31621b74bfc0b75956608cb2906dda07", size = 4353349 },
    { url = "https://files.pythonhosted.org/packages/84/7a/cd0c3eaf4a28cb2a74bdd19129f7726277a7f30c4f8424cd27a62987d864/pillow-11.1.0-cp310-cp310-manylinux_2_28_x86_64.whl", hash = "sha256:abc56501c3fd148d60659aae0af6ddc149660469082859fa7b066a298bde9482", size = 4476532 },
    { url = "https://files.pythonhosted.org/packages/8f/8b/a907fdd3ae8f01c7670dfb1499c53c28e217c338b47a813af8d815e7ce97/pillow-11.1.0-cp310-cp310-musllinux_1_2_aarch64.whl", hash = "sha256:54ce1c9a16a9561b6d6d8cb30089ab1e5eb66918cb47d457bd996ef34182922e", size = 4279789 },
    { url = "https://files.pythonhosted.org/packages/6f/9a/9f139d9e8cccd661c3efbf6898967a9a337eb2e9be2b454ba0a09533100d/pillow-11.1.0-cp310-cp310-musllinux_1_2_x86_64.whl", hash = "sha256:73ddde795ee9b06257dac5ad42fcb07f3b9b813f8c1f7f870f402f4dc54b5269", size = 4413131 },
    { url = "https://files.pythonhosted.org/packages/a8/68/0d8d461f42a3f37432203c8e6df94da10ac8081b6d35af1c203bf3111088/pillow-11.1.0-cp310-cp310-win32.whl", hash = "sha256:3a5fe20a7b66e8135d7fd617b13272626a28278d0e578c98720d9ba4b2439d49", size = 2291213 },
    { url = "https://files.pythonhosted.org/packages/14/81/d0dff759a74ba87715509af9f6cb21fa21d93b02b3316ed43bda83664db9/pillow-11.1.0-cp310-cp310-win_amd64.whl", hash = "sha256:b6123aa4a59d75f06e9dd3dac5bf8bc9aa383121bb3dd9a7a612e05eabc9961a", size = 2625725 },
    { url = "https://files.pythonhosted.org/packages/ce/1f/8d50c096a1d58ef0584ddc37e6f602828515219e9d2428e14ce50f5ecad1/pillow-11.1.0-cp310-cp310-win_arm64.whl", hash = "sha256:a76da0a31da6fcae4210aa94fd779c65c75786bc9af06289cd1c184451ef7a65", size = 2375213 },
    { url = "https://files.pythonhosted.org/packages/dd/d6/2000bfd8d5414fb70cbbe52c8332f2283ff30ed66a9cde42716c8ecbe22c/pillow-11.1.0-cp311-cp311-macosx_10_10_x86_64.whl", hash = "sha256:e06695e0326d05b06833b40b7ef477e475d0b1ba3a6d27da1bb48c23209bf457", size = 3229968 },
    { url = "https://files.pythonhosted.org/packages/d9/45/3fe487010dd9ce0a06adf9b8ff4f273cc0a44536e234b0fad3532a42c15b/pillow-11.1.0-cp311-cp311-macosx_11_0_arm64.whl", hash = "sha256:96f82000e12f23e4f29346e42702b6ed9a2f2fea34a740dd5ffffcc8c539eb35", size = 3101806 },
    { url = "https://files.pythonhosted.org/packages/e3/72/776b3629c47d9d5f1c160113158a7a7ad177688d3a1159cd3b62ded5a33a/pillow-11.1.0-cp311-cp311-manylinux_2_17_aarch64.manylinux2014_aarch64.whl", hash = "sha256:a3cd561ded2cf2bbae44d4605837221b987c216cff94f49dfeed63488bb228d2", size = 4322283 },
    { url = "https://files.pythonhosted.org/packages/e4/c2/e25199e7e4e71d64eeb869f5b72c7ddec70e0a87926398785ab944d92375/pillow-11.1.0-cp311-cp311-manylinux_2_17_x86_64.manylinux2014_x86_64.whl", hash = "sha256:f189805c8be5ca5add39e6f899e6ce2ed824e65fb45f3c28cb2841911da19070", size = 4402945 },
    { url = "https://files.pythonhosted.org/packages/c1/ed/51d6136c9d5911f78632b1b86c45241c712c5a80ed7fa7f9120a5dff1eba/pillow-11.1.0-cp311-cp311-manylinux_2_28_aarch64.whl", hash = "sha256:dd0052e9db3474df30433f83a71b9b23bd9e4ef1de13d92df21a52c0303b8ab6", size = 4361228 },
    { url = "https://files.pythonhosted.org/packages/48/a4/fbfe9d5581d7b111b28f1d8c2762dee92e9821bb209af9fa83c940e507a0/pillow-11.1.0-cp311-cp311-manylinux_2_28_x86_64.whl", hash = "sha256:837060a8599b8f5d402e97197d4924f05a2e0d68756998345c829c33186217b1", size = 4484021 },
    { url = "https://files.pythonhosted.org/packages/39/db/0b3c1a5018117f3c1d4df671fb8e47d08937f27519e8614bbe86153b65a5/pillow-11.1.0-cp311-cp311-musllinux_1_2_aarch64.whl", hash = "sha256:aa8dd43daa836b9a8128dbe7d923423e5ad86f50a7a14dc688194b7be5c0dea2", size = 4287449 },
    { url = "https://files.pythonhosted.org/packages/d9/58/bc128da7fea8c89fc85e09f773c4901e95b5936000e6f303222490c052f3/pillow-11.1.0-cp311-cp311-musllinux_1_2_x86_64.whl", hash = "sha256:0a2f91f8a8b367e7a57c6e91cd25af510168091fb89ec5146003e424e1558a96", size = 4419972 },
    { url = "https://files.pythonhosted.org/packages/5f/bb/58f34379bde9fe197f51841c5bbe8830c28bbb6d3801f16a83b8f2ad37df/pillow-11.1.0-cp311-cp311-win32.whl", hash = "sha256:c12fc111ef090845de2bb15009372175d76ac99969bdf31e2ce9b42e4b8cd88f", size = 2291201 },
    { url = "https://files.pythonhosted.org/packages/3a/c6/fce9255272bcf0c39e15abd2f8fd8429a954cf344469eaceb9d0d1366913/pillow-11.1.0-cp311-cp311-win_amd64.whl", hash = "sha256:fbd43429d0d7ed6533b25fc993861b8fd512c42d04514a0dd6337fb3ccf22761", size = 2625686 },
    { url = "https://files.pythonhosted.org/packages/c8/52/8ba066d569d932365509054859f74f2a9abee273edcef5cd75e4bc3e831e/pillow-11.1.0-cp311-cp311-win_arm64.whl", hash = "sha256:f7955ecf5609dee9442cbface754f2c6e541d9e6eda87fad7f7a989b0bdb9d71", size = 2375194 },
    { url = "https://files.pythonhosted.org/packages/95/20/9ce6ed62c91c073fcaa23d216e68289e19d95fb8188b9fb7a63d36771db8/pillow-11.1.0-cp312-cp312-macosx_10_13_x86_64.whl", hash = "sha256:2062ffb1d36544d42fcaa277b069c88b01bb7298f4efa06731a7fd6cc290b81a", size = 3226818 },
    { url = "https://files.pythonhosted.org/packages/b9/d8/f6004d98579a2596c098d1e30d10b248798cceff82d2b77aa914875bfea1/pillow-11.1.0-cp312-cp312-macosx_11_0_arm64.whl", hash = "sha256:a85b653980faad27e88b141348707ceeef8a1186f75ecc600c395dcac19f385b", size = 3101662 },
    { url = "https://files.pythonhosted.org/packages/08/d9/892e705f90051c7a2574d9f24579c9e100c828700d78a63239676f960b74/pillow-11.1.0-cp312-cp312-manylinux_2_17_aarch64.manylinux2014_aarch64.whl", hash = "sha256:9409c080586d1f683df3f184f20e36fb647f2e0bc3988094d4fd8c9f4eb1b3b3", size = 4329317 },
    { url = "https://files.pythonhosted.org/packages/8c/aa/7f29711f26680eab0bcd3ecdd6d23ed6bce180d82e3f6380fb7ae35fcf3b/pillow-11.1.0-cp312-cp312-manylinux_2_17_x86_64.manylinux2014_x86_64.whl", hash = "sha256:7fdadc077553621911f27ce206ffcbec7d3f8d7b50e0da39f10997e8e2bb7f6a", size = 4412999 },
    { url = "https://files.pythonhosted.org/packages/c8/c4/8f0fe3b9e0f7196f6d0bbb151f9fba323d72a41da068610c4c960b16632a/pillow-11.1.0-cp312-cp312-manylinux_2_28_aarch64.whl", hash = "sha256:93a18841d09bcdd774dcdc308e4537e1f867b3dec059c131fde0327899734aa1", size = 4368819 },
    { url = "https://files.pythonhosted.org/packages/38/0d/84200ed6a871ce386ddc82904bfadc0c6b28b0c0ec78176871a4679e40b3/pillow-11.1.0-cp312-cp312-manylinux_2_28_x86_64.whl", hash = "sha256:9aa9aeddeed452b2f616ff5507459e7bab436916ccb10961c4a382cd3e03f47f", size = 4496081 },
    { url = "https://files.pythonhosted.org/packages/84/9c/9bcd66f714d7e25b64118e3952d52841a4babc6d97b6d28e2261c52045d4/pillow-11.1.0-cp312-cp312-musllinux_1_2_aarch64.whl", hash = "sha256:3cdcdb0b896e981678eee140d882b70092dac83ac1cdf6b3a60e2216a73f2b91", size = 4296513 },
    { url = "https://files.pythonhosted.org/packages/db/61/ada2a226e22da011b45f7104c95ebda1b63dcbb0c378ad0f7c2a710f8fd2/pillow-11.1.0-cp312-cp312-musllinux_1_2_x86_64.whl", hash = "sha256:36ba10b9cb413e7c7dfa3e189aba252deee0602c86c309799da5a74009ac7a1c", size = 4431298 },
    { url = "https://files.pythonhosted.org/packages/e7/c4/fc6e86750523f367923522014b821c11ebc5ad402e659d8c9d09b3c9d70c/pillow-11.1.0-cp312-cp312-win32.whl", hash = "sha256:cfd5cd998c2e36a862d0e27b2df63237e67273f2fc78f47445b14e73a810e7e6", size = 2291630 },
    { url = "https://files.pythonhosted.org/packages/08/5c/2104299949b9d504baf3f4d35f73dbd14ef31bbd1ddc2c1b66a5b7dfda44/pillow-11.1.0-cp312-cp312-win_amd64.whl", hash = "sha256:a697cd8ba0383bba3d2d3ada02b34ed268cb548b369943cd349007730c92bddf", size = 2626369 },
    { url = "https://files.pythonhosted.org/packages/37/f3/9b18362206b244167c958984b57c7f70a0289bfb59a530dd8af5f699b910/pillow-11.1.0-cp312-cp312-win_arm64.whl", hash = "sha256:4dd43a78897793f60766563969442020e90eb7847463eca901e41ba186a7d4a5", size = 2375240 },
    { url = "https://files.pythonhosted.org/packages/b3/31/9ca79cafdce364fd5c980cd3416c20ce1bebd235b470d262f9d24d810184/pillow-11.1.0-cp313-cp313-macosx_10_13_x86_64.whl", hash = "sha256:ae98e14432d458fc3de11a77ccb3ae65ddce70f730e7c76140653048c71bfcbc", size = 3226640 },
    { url = "https://files.pythonhosted.org/packages/ac/0f/ff07ad45a1f172a497aa393b13a9d81a32e1477ef0e869d030e3c1532521/pillow-11.1.0-cp313-cp313-macosx_11_0_arm64.whl", hash = "sha256:cc1331b6d5a6e144aeb5e626f4375f5b7ae9934ba620c0ac6b3e43d5e683a0f0", size = 3101437 },
    { url = "https://files.pythonhosted.org/packages/08/2f/9906fca87a68d29ec4530be1f893149e0cb64a86d1f9f70a7cfcdfe8ae44/pillow-11.1.0-cp313-cp313-manylinux_2_17_aarch64.manylinux2014_aarch64.whl", hash = "sha256:758e9d4ef15d3560214cddbc97b8ef3ef86ce04d62ddac17ad39ba87e89bd3b1", size = 4326605 },
    { url = "https://files.pythonhosted.org/packages/b0/0f/f3547ee15b145bc5c8b336401b2d4c9d9da67da9dcb572d7c0d4103d2c69/pillow-11.1.0-cp313-cp313-manylinux_2_17_x86_64.manylinux2014_x86_64.whl", hash = "sha256:b523466b1a31d0dcef7c5be1f20b942919b62fd6e9a9be199d035509cbefc0ec", size = 4411173 },
    { url = "https://files.pythonhosted.org/packages/b1/df/bf8176aa5db515c5de584c5e00df9bab0713548fd780c82a86cba2c2fedb/pillow-11.1.0-cp313-cp313-manylinux_2_28_aarch64.whl", hash = "sha256:9044b5e4f7083f209c4e35aa5dd54b1dd5b112b108648f5c902ad586d4f945c5", size = 4369145 },
    { url = "https://files.pythonhosted.org/packages/de/7c/7433122d1cfadc740f577cb55526fdc39129a648ac65ce64db2eb7209277/pillow-11.1.0-cp313-cp313-manylinux_2_28_x86_64.whl", hash = "sha256:3764d53e09cdedd91bee65c2527815d315c6b90d7b8b79759cc48d7bf5d4f114", size = 4496340 },
    { url = "https://files.pythonhosted.org/packages/25/46/dd94b93ca6bd555588835f2504bd90c00d5438fe131cf01cfa0c5131a19d/pillow-11.1.0-cp313-cp313-musllinux_1_2_aarch64.whl", hash = "sha256:31eba6bbdd27dde97b0174ddf0297d7a9c3a507a8a1480e1e60ef914fe23d352", size = 4296906 },
    { url = "https://files.pythonhosted.org/packages/a8/28/2f9d32014dfc7753e586db9add35b8a41b7a3b46540e965cb6d6bc607bd2/pillow-11.1.0-cp313-cp313-musllinux_1_2_x86_64.whl", hash = "sha256:b5d658fbd9f0d6eea113aea286b21d3cd4d3fd978157cbf2447a6035916506d3", size = 4431759 },
    { url = "https://files.pythonhosted.org/packages/33/48/19c2cbe7403870fbe8b7737d19eb013f46299cdfe4501573367f6396c775/pillow-11.1.0-cp313-cp313-win32.whl", hash = "sha256:f86d3a7a9af5d826744fabf4afd15b9dfef44fe69a98541f666f66fbb8d3fef9", size = 2291657 },
    { url = "https://files.pythonhosted.org/packages/3b/ad/285c556747d34c399f332ba7c1a595ba245796ef3e22eae190f5364bb62b/pillow-11.1.0-cp313-cp313-win_amd64.whl", hash = "sha256:593c5fd6be85da83656b93ffcccc2312d2d149d251e98588b14fbc288fd8909c", size = 2626304 },
    { url = "https://files.pythonhosted.org/packages/e5/7b/ef35a71163bf36db06e9c8729608f78dedf032fc8313d19bd4be5c2588f3/pillow-11.1.0-cp313-cp313-win_arm64.whl", hash = "sha256:11633d58b6ee5733bde153a8dafd25e505ea3d32e261accd388827ee987baf65", size = 2375117 },
    { url = "https://files.pythonhosted.org/packages/79/30/77f54228401e84d6791354888549b45824ab0ffde659bafa67956303a09f/pillow-11.1.0-cp313-cp313t-macosx_10_13_x86_64.whl", hash = "sha256:70ca5ef3b3b1c4a0812b5c63c57c23b63e53bc38e758b37a951e5bc466449861", size = 3230060 },
    { url = "https://files.pythonhosted.org/packages/ce/b1/56723b74b07dd64c1010fee011951ea9c35a43d8020acd03111f14298225/pillow-11.1.0-cp313-cp313t-macosx_11_0_arm64.whl", hash = "sha256:8000376f139d4d38d6851eb149b321a52bb8893a88dae8ee7d95840431977081", size = 3106192 },
    { url = "https://files.pythonhosted.org/packages/e1/cd/7bf7180e08f80a4dcc6b4c3a0aa9e0b0ae57168562726a05dc8aa8fa66b0/pillow-11.1.0-cp313-cp313t-manylinux_2_17_x86_64.manylinux2014_x86_64.whl", hash = "sha256:9ee85f0696a17dd28fbcfceb59f9510aa71934b483d1f5601d1030c3c8304f3c", size = 4446805 },
    { url = "https://files.pythonhosted.org/packages/97/42/87c856ea30c8ed97e8efbe672b58c8304dee0573f8c7cab62ae9e31db6ae/pillow-11.1.0-cp313-cp313t-manylinux_2_28_x86_64.whl", hash = "sha256:dd0e081319328928531df7a0e63621caf67652c8464303fd102141b785ef9547", size = 4530623 },
    { url = "https://files.pythonhosted.org/packages/ff/41/026879e90c84a88e33fb00cc6bd915ac2743c67e87a18f80270dfe3c2041/pillow-11.1.0-cp313-cp313t-musllinux_1_2_x86_64.whl", hash = "sha256:e63e4e5081de46517099dc30abe418122f54531a6ae2ebc8680bcd7096860eab", size = 4465191 },
    { url = "https://files.pythonhosted.org/packages/e5/fb/a7960e838bc5df57a2ce23183bfd2290d97c33028b96bde332a9057834d3/pillow-11.1.0-cp313-cp313t-win32.whl", hash = "sha256:dda60aa465b861324e65a78c9f5cf0f4bc713e4309f83bc387be158b077963d9", size = 2295494 },
    { url = "https://files.pythonhosted.org/packages/d7/6c/6ec83ee2f6f0fda8d4cf89045c6be4b0373ebfc363ba8538f8c999f63fcd/pillow-11.1.0-cp313-cp313t-win_amd64.whl", hash = "sha256:ad5db5781c774ab9a9b2c4302bbf0c1014960a0a7be63278d13ae6fdf88126fe", size = 2631595 },
    { url = "https://files.pythonhosted.org/packages/cf/6c/41c21c6c8af92b9fea313aa47c75de49e2f9a467964ee33eb0135d47eb64/pillow-11.1.0-cp313-cp313t-win_arm64.whl", hash = "sha256:67cd427c68926108778a9005f2a04adbd5e67c442ed21d95389fe1d595458756", size = 2377651 },
    { url = "https://files.pythonhosted.org/packages/fa/c5/389961578fb677b8b3244fcd934f720ed25a148b9a5cc81c91bdf59d8588/pillow-11.1.0-pp310-pypy310_pp73-macosx_10_15_x86_64.whl", hash = "sha256:8c730dc3a83e5ac137fbc92dfcfe1511ce3b2b5d7578315b63dbbb76f7f51d90", size = 3198345 },
    { url = "https://files.pythonhosted.org/packages/c4/fa/803c0e50ffee74d4b965229e816af55276eac1d5806712de86f9371858fd/pillow-11.1.0-pp310-pypy310_pp73-macosx_11_0_arm64.whl", hash = "sha256:7d33d2fae0e8b170b6a6c57400e077412240f6f5bb2a342cf1ee512a787942bb", size = 3072938 },
    { url = "https://files.pythonhosted.org/packages/dc/67/2a3a5f8012b5d8c63fe53958ba906c1b1d0482ebed5618057ef4d22f8076/pillow-11.1.0-pp310-pypy310_pp73-manylinux_2_17_aarch64.manylinux2014_aarch64.whl", hash = "sha256:a8d65b38173085f24bc07f8b6c505cbb7418009fa1a1fcb111b1f4961814a442", size = 3400049 },
    { url = "https://files.pythonhosted.org/packages/e5/a0/514f0d317446c98c478d1872497eb92e7cde67003fed74f696441e647446/pillow-11.1.0-pp310-pypy310_pp73-manylinux_2_17_x86_64.manylinux2014_x86_64.whl", hash = "sha256:015c6e863faa4779251436db398ae75051469f7c903b043a48f078e437656f83", size = 3422431 },
    { url = "https://files.pythonhosted.org/packages/cd/00/20f40a935514037b7d3f87adfc87d2c538430ea625b63b3af8c3f5578e72/pillow-11.1.0-pp310-pypy310_pp73-manylinux_2_28_aarch64.whl", hash = "sha256:d44ff19eea13ae4acdaaab0179fa68c0c6f2f45d66a4d8ec1eda7d6cecbcc15f", size = 3446208 },
    { url = "https://files.pythonhosted.org/packages/28/3c/7de681727963043e093c72e6c3348411b0185eab3263100d4490234ba2f6/pillow-11.1.0-pp310-pypy310_pp73-manylinux_2_28_x86_64.whl", hash = "sha256:d3d8da4a631471dfaf94c10c85f5277b1f8e42ac42bade1ac67da4b4a7359b73", size = 3509746 },
    { url = "https://files.pythonhosted.org/packages/41/67/936f9814bdd74b2dfd4822f1f7725ab5d8ff4103919a1664eb4874c58b2f/pillow-11.1.0-pp310-pypy310_pp73-win_amd64.whl", hash = "sha256:4637b88343166249fe8aa94e7c4a62a180c4b3898283bb5d3d2fd5fe10d8e4e0", size = 2626353 },
]

[[package]]
name = "platformdirs"
version = "4.3.6"
source = { registry = "https://pypi.org/simple" }
sdist = { url = "https://files.pythonhosted.org/packages/13/fc/128cc9cb8f03208bdbf93d3aa862e16d376844a14f9a0ce5cf4507372de4/platformdirs-4.3.6.tar.gz", hash = "sha256:357fb2acbc885b0419afd3ce3ed34564c13c9b95c89360cd9563f73aa5e2b907", size = 21302 }
wheels = [
    { url = "https://files.pythonhosted.org/packages/3c/a6/bc1012356d8ece4d66dd75c4b9fc6c1f6650ddd5991e421177d9f8f671be/platformdirs-4.3.6-py3-none-any.whl", hash = "sha256:73e575e1408ab8103900836b97580d5307456908a03e92031bab39e4554cc3fb", size = 18439 },
]

[[package]]
name = "plotnine"
version = "0.14.5"
source = { registry = "https://pypi.org/simple" }
dependencies = [
    { name = "matplotlib" },
    { name = "mizani" },
    { name = "numpy" },
    { name = "pandas" },
    { name = "scipy" },
    { name = "statsmodels" },
]
sdist = { url = "https://files.pythonhosted.org/packages/5d/0e/618bfa724ad19418c83eb22cdc4332dc69bb67f47094bd013ffe15e188d2/plotnine-0.14.5.tar.gz", hash = "sha256:9e75969e8e10d8d770a4be36d10e075cc10b88ca6fcc99e36ada53436fb5653f", size = 6424617 }
wheels = [
    { url = "https://files.pythonhosted.org/packages/4d/c5/7cfda7ba9fa02243367fbfb4880b6de8039266f22c47c2dbbd39b6adc46f/plotnine-0.14.5-py3-none-any.whl", hash = "sha256:4a8bc4360732dd69a0263def4abab285ed8f0f4386186f1e44c642f2cea79b88", size = 1301197 },
]

[[package]]
name = "pluggy"
version = "1.5.0"
source = { registry = "https://pypi.org/simple" }
sdist = { url = "https://files.pythonhosted.org/packages/96/2d/02d4312c973c6050a18b314a5ad0b3210edb65a906f868e31c111dede4a6/pluggy-1.5.0.tar.gz", hash = "sha256:2cffa88e94fdc978c4c574f15f9e59b7f4201d439195c3715ca9e2486f1d0cf1", size = 67955 }
wheels = [
    { url = "https://files.pythonhosted.org/packages/88/5f/e351af9a41f866ac3f1fac4ca0613908d9a41741cfcf2228f4ad853b697d/pluggy-1.5.0-py3-none-any.whl", hash = "sha256:44e1ad92c8ca002de6377e165f3e0f1be63266ab4d554740532335b9d75ea669", size = 20556 },
]

[[package]]
name = "plum-dispatch"
version = "2.5.7"
source = { registry = "https://pypi.org/simple" }
dependencies = [
    { name = "beartype" },
    { name = "rich" },
    { name = "typing-extensions" },
]
sdist = { url = "https://files.pythonhosted.org/packages/f4/46/ab3928e864b0a88a8ae6987b3da3b7ae32fe0a610264f33272139275dab5/plum_dispatch-2.5.7.tar.gz", hash = "sha256:a7908ad5563b93f387e3817eb0412ad40cfbad04bc61d869cf7a76cd58a3895d", size = 35452 }
wheels = [
    { url = "https://files.pythonhosted.org/packages/2b/31/21609a9be48e877bc33b089a7f495c853215def5aeb9564a31c210d9d769/plum_dispatch-2.5.7-py3-none-any.whl", hash = "sha256:06471782eea0b3798c1e79dca2af2165bafcfa5eb595540b514ddd81053b1ede", size = 42612 },
]

[[package]]
name = "polars"
version = "1.24.0"
source = { registry = "https://pypi.org/simple" }
sdist = { url = "https://files.pythonhosted.org/packages/bf/d3/453bcecbe14a5aba6be47c99d81f4e1f941d3de729d5e0ce5c7d527c05ed/polars-1.24.0.tar.gz", hash = "sha256:6e7553789495081c998f5e4ad4ebc7e19e970a9cc83326d40461564e85ad226d", size = 4446066 }
wheels = [
    { url = "https://files.pythonhosted.org/packages/a9/3f/16f87d9ec4707d717a434bc54307506594522de99fdfe3d5d76233912c94/polars-1.24.0-cp39-abi3-macosx_10_12_x86_64.whl", hash = "sha256:563b99a6597fe77a3c89d478e4a6fb49c063f44ef84d4adefe490e14626e2f99", size = 33792674 },
    { url = "https://files.pythonhosted.org/packages/35/cd/27353d0b9331d60a95f5708370441348d4a3af0f609961ceaaa3b583190f/polars-1.24.0-cp39-abi3-macosx_11_0_arm64.whl", hash = "sha256:6ad64d938d60b7fda39b60892ef67bc6a9942e0c7170db593a65d019e8730b09", size = 30469541 },
    { url = "https://files.pythonhosted.org/packages/a7/db/668d8328b1c3d8381023fc4ed905a88b93cca041c088f42a94dbd6822469/polars-1.24.0-cp39-abi3-manylinux_2_17_x86_64.manylinux2014_x86_64.whl", hash = "sha256:331e737465b8d954bec51e6906bdc6e979a6ee52f97ffe5e8d0c10794a46bfd9", size = 34313540 },
    { url = "https://files.pythonhosted.org/packages/12/16/f95207616b2e802c381459cf01f0d233daa98bdc4e394ec88044af9e927f/polars-1.24.0-cp39-abi3-manylinux_2_24_aarch64.whl", hash = "sha256:3c6c774aebdd5cd601839594986648789352f72b8893f4b7e34224e75b060c8d", size = 31490266 },
    { url = "https://files.pythonhosted.org/packages/8b/82/cb0512747ec5508a4f840a521feb27f28a81eac1aef6c92fc25643073579/polars-1.24.0-cp39-abi3-win_amd64.whl", hash = "sha256:a5a473ff44fe1b9e3e7a9013a9321efe841d858e89cf33d424e6f3fef3ea4d5e", size = 34678593 },
    { url = "https://files.pythonhosted.org/packages/67/00/db3810803938467a215c1f161ff21ad6fef581d5ac1381ee2990d0180c19/polars-1.24.0-cp39-abi3-win_arm64.whl", hash = "sha256:5ea781ca8e0a39c3b677171dbd852e5fa2d5c53417b5fbd69d711b6044a49eaa", size = 30892251 },
]

[[package]]
name = "pyarrow"
version = "19.0.1"
source = { registry = "https://pypi.org/simple" }
sdist = { url = "https://files.pythonhosted.org/packages/7f/09/a9046344212690f0632b9c709f9bf18506522feb333c894d0de81d62341a/pyarrow-19.0.1.tar.gz", hash = "sha256:3bf266b485df66a400f282ac0b6d1b500b9d2ae73314a153dbe97d6d5cc8a99e", size = 1129437 }
wheels = [
    { url = "https://files.pythonhosted.org/packages/36/01/b23b514d86b839956238d3f8ef206fd2728eee87ff1b8ce150a5678d9721/pyarrow-19.0.1-cp310-cp310-macosx_12_0_arm64.whl", hash = "sha256:fc28912a2dc924dddc2087679cc8b7263accc71b9ff025a1362b004711661a69", size = 30688914 },
    { url = "https://files.pythonhosted.org/packages/c6/68/218ff7cf4a0652a933e5f2ed11274f724dd43b9813cb18dd72c0a35226a2/pyarrow-19.0.1-cp310-cp310-macosx_12_0_x86_64.whl", hash = "sha256:fca15aabbe9b8355800d923cc2e82c8ef514af321e18b437c3d782aa884eaeec", size = 32102866 },
    { url = "https://files.pythonhosted.org/packages/98/01/c295050d183014f4a2eb796d7d2bbfa04b6cccde7258bb68aacf6f18779b/pyarrow-19.0.1-cp310-cp310-manylinux_2_17_aarch64.manylinux2014_aarch64.whl", hash = "sha256:ad76aef7f5f7e4a757fddcdcf010a8290958f09e3470ea458c80d26f4316ae89", size = 41147682 },
    { url = "https://files.pythonhosted.org/packages/40/17/a6c3db0b5f3678f33bbb552d2acbc16def67f89a72955b67b0109af23eb0/pyarrow-19.0.1-cp310-cp310-manylinux_2_17_x86_64.manylinux2014_x86_64.whl", hash = "sha256:d03c9d6f2a3dffbd62671ca070f13fc527bb1867b4ec2b98c7eeed381d4f389a", size = 42179192 },
    { url = "https://files.pythonhosted.org/packages/cf/75/c7c8e599300d8cebb6cb339014800e1c720c9db2a3fcb66aa64ec84bac72/pyarrow-19.0.1-cp310-cp310-manylinux_2_28_aarch64.whl", hash = "sha256:65cf9feebab489b19cdfcfe4aa82f62147218558d8d3f0fc1e9dea0ab8e7905a", size = 40517272 },
    { url = "https://files.pythonhosted.org/packages/ef/c9/68ab123ee1528699c4d5055f645ecd1dd68ff93e4699527249d02f55afeb/pyarrow-19.0.1-cp310-cp310-manylinux_2_28_x86_64.whl", hash = "sha256:41f9706fbe505e0abc10e84bf3a906a1338905cbbcf1177b71486b03e6ea6608", size = 42069036 },
    { url = "https://files.pythonhosted.org/packages/54/e3/d5cfd7654084e6c0d9c3ce949e5d9e0ccad569ae1e2d5a68a3ec03b2be89/pyarrow-19.0.1-cp310-cp310-win_amd64.whl", hash = "sha256:c6cb2335a411b713fdf1e82a752162f72d4a7b5dbc588e32aa18383318b05866", size = 25277951 },
    { url = "https://files.pythonhosted.org/packages/a0/55/f1a8d838ec07fe3ca53edbe76f782df7b9aafd4417080eebf0b42aab0c52/pyarrow-19.0.1-cp311-cp311-macosx_12_0_arm64.whl", hash = "sha256:cc55d71898ea30dc95900297d191377caba257612f384207fe9f8293b5850f90", size = 30713987 },
    { url = "https://files.pythonhosted.org/packages/13/12/428861540bb54c98a140ae858a11f71d041ef9e501e6b7eb965ca7909505/pyarrow-19.0.1-cp311-cp311-macosx_12_0_x86_64.whl", hash = "sha256:7a544ec12de66769612b2d6988c36adc96fb9767ecc8ee0a4d270b10b1c51e00", size = 32135613 },
    { url = "https://files.pythonhosted.org/packages/2f/8a/23d7cc5ae2066c6c736bce1db8ea7bc9ac3ef97ac7e1c1667706c764d2d9/pyarrow-19.0.1-cp311-cp311-manylinux_2_17_aarch64.manylinux2014_aarch64.whl", hash = "sha256:0148bb4fc158bfbc3d6dfe5001d93ebeed253793fff4435167f6ce1dc4bddeae", size = 41149147 },
    { url = "https://files.pythonhosted.org/packages/a2/7a/845d151bb81a892dfb368bf11db584cf8b216963ccce40a5cf50a2492a18/pyarrow-19.0.1-cp311-cp311-manylinux_2_17_x86_64.manylinux2014_x86_64.whl", hash = "sha256:f24faab6ed18f216a37870d8c5623f9c044566d75ec586ef884e13a02a9d62c5", size = 42178045 },
    { url = "https://files.pythonhosted.org/packages/a7/31/e7282d79a70816132cf6cae7e378adfccce9ae10352d21c2fecf9d9756dd/pyarrow-19.0.1-cp311-cp311-manylinux_2_28_aarch64.whl", hash = "sha256:4982f8e2b7afd6dae8608d70ba5bd91699077323f812a0448d8b7abdff6cb5d3", size = 40532998 },
    { url = "https://files.pythonhosted.org/packages/b8/82/20f3c290d6e705e2ee9c1fa1d5a0869365ee477e1788073d8b548da8b64c/pyarrow-19.0.1-cp311-cp311-manylinux_2_28_x86_64.whl", hash = "sha256:49a3aecb62c1be1d822f8bf629226d4a96418228a42f5b40835c1f10d42e4db6", size = 42084055 },
    { url = "https://files.pythonhosted.org/packages/ff/77/e62aebd343238863f2c9f080ad2ef6ace25c919c6ab383436b5b81cbeef7/pyarrow-19.0.1-cp311-cp311-win_amd64.whl", hash = "sha256:008a4009efdb4ea3d2e18f05cd31f9d43c388aad29c636112c2966605ba33466", size = 25283133 },
    { url = "https://files.pythonhosted.org/packages/78/b4/94e828704b050e723f67d67c3535cf7076c7432cd4cf046e4bb3b96a9c9d/pyarrow-19.0.1-cp312-cp312-macosx_12_0_arm64.whl", hash = "sha256:80b2ad2b193e7d19e81008a96e313fbd53157945c7be9ac65f44f8937a55427b", size = 30670749 },
    { url = "https://files.pythonhosted.org/packages/7e/3b/4692965e04bb1df55e2c314c4296f1eb12b4f3052d4cf43d29e076aedf66/pyarrow-19.0.1-cp312-cp312-macosx_12_0_x86_64.whl", hash = "sha256:ee8dec072569f43835932a3b10c55973593abc00936c202707a4ad06af7cb294", size = 32128007 },
    { url = "https://files.pythonhosted.org/packages/22/f7/2239af706252c6582a5635c35caa17cb4d401cd74a87821ef702e3888957/pyarrow-19.0.1-cp312-cp312-manylinux_2_17_aarch64.manylinux2014_aarch64.whl", hash = "sha256:4d5d1ec7ec5324b98887bdc006f4d2ce534e10e60f7ad995e7875ffa0ff9cb14", size = 41144566 },
    { url = "https://files.pythonhosted.org/packages/fb/e3/c9661b2b2849cfefddd9fd65b64e093594b231b472de08ff658f76c732b2/pyarrow-19.0.1-cp312-cp312-manylinux_2_17_x86_64.manylinux2014_x86_64.whl", hash = "sha256:f3ad4c0eb4e2a9aeb990af6c09e6fa0b195c8c0e7b272ecc8d4d2b6574809d34", size = 42202991 },
    { url = "https://files.pythonhosted.org/packages/fe/4f/a2c0ed309167ef436674782dfee4a124570ba64299c551e38d3fdaf0a17b/pyarrow-19.0.1-cp312-cp312-manylinux_2_28_aarch64.whl", hash = "sha256:d383591f3dcbe545f6cc62daaef9c7cdfe0dff0fb9e1c8121101cabe9098cfa6", size = 40507986 },
    { url = "https://files.pythonhosted.org/packages/27/2e/29bb28a7102a6f71026a9d70d1d61df926887e36ec797f2e6acfd2dd3867/pyarrow-19.0.1-cp312-cp312-manylinux_2_28_x86_64.whl", hash = "sha256:b4c4156a625f1e35d6c0b2132635a237708944eb41df5fbe7d50f20d20c17832", size = 42087026 },
    { url = "https://files.pythonhosted.org/packages/16/33/2a67c0f783251106aeeee516f4806161e7b481f7d744d0d643d2f30230a5/pyarrow-19.0.1-cp312-cp312-win_amd64.whl", hash = "sha256:5bd1618ae5e5476b7654c7b55a6364ae87686d4724538c24185bbb2952679960", size = 25250108 },
    { url = "https://files.pythonhosted.org/packages/2b/8d/275c58d4b00781bd36579501a259eacc5c6dfb369be4ddeb672ceb551d2d/pyarrow-19.0.1-cp313-cp313-macosx_12_0_arm64.whl", hash = "sha256:e45274b20e524ae5c39d7fc1ca2aa923aab494776d2d4b316b49ec7572ca324c", size = 30653552 },
    { url = "https://files.pythonhosted.org/packages/a0/9e/e6aca5cc4ef0c7aec5f8db93feb0bde08dbad8c56b9014216205d271101b/pyarrow-19.0.1-cp313-cp313-macosx_12_0_x86_64.whl", hash = "sha256:d9dedeaf19097a143ed6da37f04f4051aba353c95ef507764d344229b2b740ae", size = 32103413 },
    { url = "https://files.pythonhosted.org/packages/6a/fa/a7033f66e5d4f1308c7eb0dfcd2ccd70f881724eb6fd1776657fdf65458f/pyarrow-19.0.1-cp313-cp313-manylinux_2_17_aarch64.manylinux2014_aarch64.whl", hash = "sha256:6ebfb5171bb5f4a52319344ebbbecc731af3f021e49318c74f33d520d31ae0c4", size = 41134869 },
    { url = "https://files.pythonhosted.org/packages/2d/92/34d2569be8e7abdc9d145c98dc410db0071ac579b92ebc30da35f500d630/pyarrow-19.0.1-cp313-cp313-manylinux_2_17_x86_64.manylinux2014_x86_64.whl", hash = "sha256:f2a21d39fbdb948857f67eacb5bbaaf36802de044ec36fbef7a1c8f0dd3a4ab2", size = 42192626 },
    { url = "https://files.pythonhosted.org/packages/0a/1f/80c617b1084fc833804dc3309aa9d8daacd46f9ec8d736df733f15aebe2c/pyarrow-19.0.1-cp313-cp313-manylinux_2_28_aarch64.whl", hash = "sha256:99bc1bec6d234359743b01e70d4310d0ab240c3d6b0da7e2a93663b0158616f6", size = 40496708 },
    { url = "https://files.pythonhosted.org/packages/e6/90/83698fcecf939a611c8d9a78e38e7fed7792dcc4317e29e72cf8135526fb/pyarrow-19.0.1-cp313-cp313-manylinux_2_28_x86_64.whl", hash = "sha256:1b93ef2c93e77c442c979b0d596af45e4665d8b96da598db145b0fec014b9136", size = 42075728 },
    { url = "https://files.pythonhosted.org/packages/40/49/2325f5c9e7a1c125c01ba0c509d400b152c972a47958768e4e35e04d13d8/pyarrow-19.0.1-cp313-cp313-win_amd64.whl", hash = "sha256:d9d46e06846a41ba906ab25302cf0fd522f81aa2a85a71021826f34639ad31ef", size = 25242568 },
    { url = "https://files.pythonhosted.org/packages/3f/72/135088d995a759d4d916ec4824cb19e066585b4909ebad4ab196177aa825/pyarrow-19.0.1-cp313-cp313t-macosx_12_0_arm64.whl", hash = "sha256:c0fe3dbbf054a00d1f162fda94ce236a899ca01123a798c561ba307ca38af5f0", size = 30702371 },
    { url = "https://files.pythonhosted.org/packages/2e/01/00beeebd33d6bac701f20816a29d2018eba463616bbc07397fdf99ac4ce3/pyarrow-19.0.1-cp313-cp313t-macosx_12_0_x86_64.whl", hash = "sha256:96606c3ba57944d128e8a8399da4812f56c7f61de8c647e3470b417f795d0ef9", size = 32116046 },
    { url = "https://files.pythonhosted.org/packages/1f/c9/23b1ea718dfe967cbd986d16cf2a31fe59d015874258baae16d7ea0ccabc/pyarrow-19.0.1-cp313-cp313t-manylinux_2_17_aarch64.manylinux2014_aarch64.whl", hash = "sha256:8f04d49a6b64cf24719c080b3c2029a3a5b16417fd5fd7c4041f94233af732f3", size = 41091183 },
    { url = "https://files.pythonhosted.org/packages/3a/d4/b4a3aa781a2c715520aa8ab4fe2e7fa49d33a1d4e71c8fc6ab7b5de7a3f8/pyarrow-19.0.1-cp313-cp313t-manylinux_2_17_x86_64.manylinux2014_x86_64.whl", hash = "sha256:5a9137cf7e1640dce4c190551ee69d478f7121b5c6f323553b319cac936395f6", size = 42171896 },
    { url = "https://files.pythonhosted.org/packages/23/1b/716d4cd5a3cbc387c6e6745d2704c4b46654ba2668260d25c402626c5ddb/pyarrow-19.0.1-cp313-cp313t-manylinux_2_28_aarch64.whl", hash = "sha256:7c1bca1897c28013db5e4c83944a2ab53231f541b9e0c3f4791206d0c0de389a", size = 40464851 },
    { url = "https://files.pythonhosted.org/packages/ed/bd/54907846383dcc7ee28772d7e646f6c34276a17da740002a5cefe90f04f7/pyarrow-19.0.1-cp313-cp313t-manylinux_2_28_x86_64.whl", hash = "sha256:58d9397b2e273ef76264b45531e9d552d8ec8a6688b7390b5be44c02a37aade8", size = 42085744 },
]

[[package]]
name = "pydantic"
version = "2.10.6"
source = { registry = "https://pypi.org/simple" }
dependencies = [
    { name = "annotated-types" },
    { name = "pydantic-core" },
    { name = "typing-extensions" },
]
sdist = { url = "https://files.pythonhosted.org/packages/b7/ae/d5220c5c52b158b1de7ca89fc5edb72f304a70a4c540c84c8844bf4008de/pydantic-2.10.6.tar.gz", hash = "sha256:ca5daa827cce33de7a42be142548b0096bf05a7e7b365aebfa5f8eeec7128236", size = 761681 }
wheels = [
    { url = "https://files.pythonhosted.org/packages/f4/3c/8cc1cc84deffa6e25d2d0c688ebb80635dfdbf1dbea3e30c541c8cf4d860/pydantic-2.10.6-py3-none-any.whl", hash = "sha256:427d664bf0b8a2b34ff5dd0f5a18df00591adcee7198fbd71981054cef37b584", size = 431696 },
]

[[package]]
name = "pydantic-core"
version = "2.27.2"
source = { registry = "https://pypi.org/simple" }
dependencies = [
    { name = "typing-extensions" },
]
sdist = { url = "https://files.pythonhosted.org/packages/fc/01/f3e5ac5e7c25833db5eb555f7b7ab24cd6f8c322d3a3ad2d67a952dc0abc/pydantic_core-2.27.2.tar.gz", hash = "sha256:eb026e5a4c1fee05726072337ff51d1efb6f59090b7da90d30ea58625b1ffb39", size = 413443 }
wheels = [
    { url = "https://files.pythonhosted.org/packages/3a/bc/fed5f74b5d802cf9a03e83f60f18864e90e3aed7223adaca5ffb7a8d8d64/pydantic_core-2.27.2-cp310-cp310-macosx_10_12_x86_64.whl", hash = "sha256:2d367ca20b2f14095a8f4fa1210f5a7b78b8a20009ecced6b12818f455b1e9fa", size = 1895938 },
    { url = "https://files.pythonhosted.org/packages/71/2a/185aff24ce844e39abb8dd680f4e959f0006944f4a8a0ea372d9f9ae2e53/pydantic_core-2.27.2-cp310-cp310-macosx_11_0_arm64.whl", hash = "sha256:491a2b73db93fab69731eaee494f320faa4e093dbed776be1a829c2eb222c34c", size = 1815684 },
    { url = "https://files.pythonhosted.org/packages/c3/43/fafabd3d94d159d4f1ed62e383e264f146a17dd4d48453319fd782e7979e/pydantic_core-2.27.2-cp310-cp310-manylinux_2_17_aarch64.manylinux2014_aarch64.whl", hash = "sha256:7969e133a6f183be60e9f6f56bfae753585680f3b7307a8e555a948d443cc05a", size = 1829169 },
    { url = "https://files.pythonhosted.org/packages/a2/d1/f2dfe1a2a637ce6800b799aa086d079998959f6f1215eb4497966efd2274/pydantic_core-2.27.2-cp310-cp310-manylinux_2_17_armv7l.manylinux2014_armv7l.whl", hash = "sha256:3de9961f2a346257caf0aa508a4da705467f53778e9ef6fe744c038119737ef5", size = 1867227 },
    { url = "https://files.pythonhosted.org/packages/7d/39/e06fcbcc1c785daa3160ccf6c1c38fea31f5754b756e34b65f74e99780b5/pydantic_core-2.27.2-cp310-cp310-manylinux_2_17_ppc64le.manylinux2014_ppc64le.whl", hash = "sha256:e2bb4d3e5873c37bb3dd58714d4cd0b0e6238cebc4177ac8fe878f8b3aa8e74c", size = 2037695 },
    { url = "https://files.pythonhosted.org/packages/7a/67/61291ee98e07f0650eb756d44998214231f50751ba7e13f4f325d95249ab/pydantic_core-2.27.2-cp310-cp310-manylinux_2_17_s390x.manylinux2014_s390x.whl", hash = "sha256:280d219beebb0752699480fe8f1dc61ab6615c2046d76b7ab7ee38858de0a4e7", size = 2741662 },
    { url = "https://files.pythonhosted.org/packages/32/90/3b15e31b88ca39e9e626630b4c4a1f5a0dfd09076366f4219429e6786076/pydantic_core-2.27.2-cp310-cp310-manylinux_2_17_x86_64.manylinux2014_x86_64.whl", hash = "sha256:47956ae78b6422cbd46f772f1746799cbb862de838fd8d1fbd34a82e05b0983a", size = 1993370 },
    { url = "https://files.pythonhosted.org/packages/ff/83/c06d333ee3a67e2e13e07794995c1535565132940715931c1c43bfc85b11/pydantic_core-2.27.2-cp310-cp310-manylinux_2_5_i686.manylinux1_i686.whl", hash = "sha256:14d4a5c49d2f009d62a2a7140d3064f686d17a5d1a268bc641954ba181880236", size = 1996813 },
    { url = "https://files.pythonhosted.org/packages/7c/f7/89be1c8deb6e22618a74f0ca0d933fdcb8baa254753b26b25ad3acff8f74/pydantic_core-2.27.2-cp310-cp310-musllinux_1_1_aarch64.whl", hash = "sha256:337b443af21d488716f8d0b6164de833e788aa6bd7e3a39c005febc1284f4962", size = 2005287 },
    { url = "https://files.pythonhosted.org/packages/b7/7d/8eb3e23206c00ef7feee17b83a4ffa0a623eb1a9d382e56e4aa46fd15ff2/pydantic_core-2.27.2-cp310-cp310-musllinux_1_1_armv7l.whl", hash = "sha256:03d0f86ea3184a12f41a2d23f7ccb79cdb5a18e06993f8a45baa8dfec746f0e9", size = 2128414 },
    { url = "https://files.pythonhosted.org/packages/4e/99/fe80f3ff8dd71a3ea15763878d464476e6cb0a2db95ff1c5c554133b6b83/pydantic_core-2.27.2-cp310-cp310-musllinux_1_1_x86_64.whl", hash = "sha256:7041c36f5680c6e0f08d922aed302e98b3745d97fe1589db0a3eebf6624523af", size = 2155301 },
    { url = "https://files.pythonhosted.org/packages/2b/a3/e50460b9a5789ca1451b70d4f52546fa9e2b420ba3bfa6100105c0559238/pydantic_core-2.27.2-cp310-cp310-win32.whl", hash = "sha256:50a68f3e3819077be2c98110c1f9dcb3817e93f267ba80a2c05bb4f8799e2ff4", size = 1816685 },
    { url = "https://files.pythonhosted.org/packages/57/4c/a8838731cb0f2c2a39d3535376466de6049034d7b239c0202a64aaa05533/pydantic_core-2.27.2-cp310-cp310-win_amd64.whl", hash = "sha256:e0fd26b16394ead34a424eecf8a31a1f5137094cabe84a1bcb10fa6ba39d3d31", size = 1982876 },
    { url = "https://files.pythonhosted.org/packages/c2/89/f3450af9d09d44eea1f2c369f49e8f181d742f28220f88cc4dfaae91ea6e/pydantic_core-2.27.2-cp311-cp311-macosx_10_12_x86_64.whl", hash = "sha256:8e10c99ef58cfdf2a66fc15d66b16c4a04f62bca39db589ae8cba08bc55331bc", size = 1893421 },
    { url = "https://files.pythonhosted.org/packages/9e/e3/71fe85af2021f3f386da42d291412e5baf6ce7716bd7101ea49c810eda90/pydantic_core-2.27.2-cp311-cp311-macosx_11_0_arm64.whl", hash = "sha256:26f32e0adf166a84d0cb63be85c562ca8a6fa8de28e5f0d92250c6b7e9e2aff7", size = 1814998 },
    { url = "https://files.pythonhosted.org/packages/a6/3c/724039e0d848fd69dbf5806894e26479577316c6f0f112bacaf67aa889ac/pydantic_core-2.27.2-cp311-cp311-manylinux_2_17_aarch64.manylinux2014_aarch64.whl", hash = "sha256:8c19d1ea0673cd13cc2f872f6c9ab42acc4e4f492a7ca9d3795ce2b112dd7e15", size = 1826167 },
    { url = "https://files.pythonhosted.org/packages/2b/5b/1b29e8c1fb5f3199a9a57c1452004ff39f494bbe9bdbe9a81e18172e40d3/pydantic_core-2.27.2-cp311-cp311-manylinux_2_17_armv7l.manylinux2014_armv7l.whl", hash = "sha256:5e68c4446fe0810e959cdff46ab0a41ce2f2c86d227d96dc3847af0ba7def306", size = 1865071 },
    { url = "https://files.pythonhosted.org/packages/89/6c/3985203863d76bb7d7266e36970d7e3b6385148c18a68cc8915fd8c84d57/pydantic_core-2.27.2-cp311-cp311-manylinux_2_17_ppc64le.manylinux2014_ppc64le.whl", hash = "sha256:d9640b0059ff4f14d1f37321b94061c6db164fbe49b334b31643e0528d100d99", size = 2036244 },
    { url = "https://files.pythonhosted.org/packages/0e/41/f15316858a246b5d723f7d7f599f79e37493b2e84bfc789e58d88c209f8a/pydantic_core-2.27.2-cp311-cp311-manylinux_2_17_s390x.manylinux2014_s390x.whl", hash = "sha256:40d02e7d45c9f8af700f3452f329ead92da4c5f4317ca9b896de7ce7199ea459", size = 2737470 },
    { url = "https://files.pythonhosted.org/packages/a8/7c/b860618c25678bbd6d1d99dbdfdf0510ccb50790099b963ff78a124b754f/pydantic_core-2.27.2-cp311-cp311-manylinux_2_17_x86_64.manylinux2014_x86_64.whl", hash = "sha256:1c1fd185014191700554795c99b347d64f2bb637966c4cfc16998a0ca700d048", size = 1992291 },
    { url = "https://files.pythonhosted.org/packages/bf/73/42c3742a391eccbeab39f15213ecda3104ae8682ba3c0c28069fbcb8c10d/pydantic_core-2.27.2-cp311-cp311-manylinux_2_5_i686.manylinux1_i686.whl", hash = "sha256:d81d2068e1c1228a565af076598f9e7451712700b673de8f502f0334f281387d", size = 1994613 },
    { url = "https://files.pythonhosted.org/packages/94/7a/941e89096d1175d56f59340f3a8ebaf20762fef222c298ea96d36a6328c5/pydantic_core-2.27.2-cp311-cp311-musllinux_1_1_aarch64.whl", hash = "sha256:1a4207639fb02ec2dbb76227d7c751a20b1a6b4bc52850568e52260cae64ca3b", size = 2002355 },
    { url = "https://files.pythonhosted.org/packages/6e/95/2359937a73d49e336a5a19848713555605d4d8d6940c3ec6c6c0ca4dcf25/pydantic_core-2.27.2-cp311-cp311-musllinux_1_1_armv7l.whl", hash = "sha256:3de3ce3c9ddc8bbd88f6e0e304dea0e66d843ec9de1b0042b0911c1663ffd474", size = 2126661 },
    { url = "https://files.pythonhosted.org/packages/2b/4c/ca02b7bdb6012a1adef21a50625b14f43ed4d11f1fc237f9d7490aa5078c/pydantic_core-2.27.2-cp311-cp311-musllinux_1_1_x86_64.whl", hash = "sha256:30c5f68ded0c36466acede341551106821043e9afaad516adfb6e8fa80a4e6a6", size = 2153261 },
    { url = "https://files.pythonhosted.org/packages/72/9d/a241db83f973049a1092a079272ffe2e3e82e98561ef6214ab53fe53b1c7/pydantic_core-2.27.2-cp311-cp311-win32.whl", hash = "sha256:c70c26d2c99f78b125a3459f8afe1aed4d9687c24fd677c6a4436bc042e50d6c", size = 1812361 },
    { url = "https://files.pythonhosted.org/packages/e8/ef/013f07248041b74abd48a385e2110aa3a9bbfef0fbd97d4e6d07d2f5b89a/pydantic_core-2.27.2-cp311-cp311-win_amd64.whl", hash = "sha256:08e125dbdc505fa69ca7d9c499639ab6407cfa909214d500897d02afb816e7cc", size = 1982484 },
    { url = "https://files.pythonhosted.org/packages/10/1c/16b3a3e3398fd29dca77cea0a1d998d6bde3902fa2706985191e2313cc76/pydantic_core-2.27.2-cp311-cp311-win_arm64.whl", hash = "sha256:26f0d68d4b235a2bae0c3fc585c585b4ecc51382db0e3ba402a22cbc440915e4", size = 1867102 },
    { url = "https://files.pythonhosted.org/packages/d6/74/51c8a5482ca447871c93e142d9d4a92ead74de6c8dc5e66733e22c9bba89/pydantic_core-2.27.2-cp312-cp312-macosx_10_12_x86_64.whl", hash = "sha256:9e0c8cfefa0ef83b4da9588448b6d8d2a2bf1a53c3f1ae5fca39eb3061e2f0b0", size = 1893127 },
    { url = "https://files.pythonhosted.org/packages/d3/f3/c97e80721735868313c58b89d2de85fa80fe8dfeeed84dc51598b92a135e/pydantic_core-2.27.2-cp312-cp312-macosx_11_0_arm64.whl", hash = "sha256:83097677b8e3bd7eaa6775720ec8e0405f1575015a463285a92bfdfe254529ef", size = 1811340 },
    { url = "https://files.pythonhosted.org/packages/9e/91/840ec1375e686dbae1bd80a9e46c26a1e0083e1186abc610efa3d9a36180/pydantic_core-2.27.2-cp312-cp312-manylinux_2_17_aarch64.manylinux2014_aarch64.whl", hash = "sha256:172fce187655fece0c90d90a678424b013f8fbb0ca8b036ac266749c09438cb7", size = 1822900 },
    { url = "https://files.pythonhosted.org/packages/f6/31/4240bc96025035500c18adc149aa6ffdf1a0062a4b525c932065ceb4d868/pydantic_core-2.27.2-cp312-cp312-manylinux_2_17_armv7l.manylinux2014_armv7l.whl", hash = "sha256:519f29f5213271eeeeb3093f662ba2fd512b91c5f188f3bb7b27bc5973816934", size = 1869177 },
    { url = "https://files.pythonhosted.org/packages/fa/20/02fbaadb7808be578317015c462655c317a77a7c8f0ef274bc016a784c54/pydantic_core-2.27.2-cp312-cp312-manylinux_2_17_ppc64le.manylinux2014_ppc64le.whl", hash = "sha256:05e3a55d124407fffba0dd6b0c0cd056d10e983ceb4e5dbd10dda135c31071d6", size = 2038046 },
    { url = "https://files.pythonhosted.org/packages/06/86/7f306b904e6c9eccf0668248b3f272090e49c275bc488a7b88b0823444a4/pydantic_core-2.27.2-cp312-cp312-manylinux_2_17_s390x.manylinux2014_s390x.whl", hash = "sha256:9c3ed807c7b91de05e63930188f19e921d1fe90de6b4f5cd43ee7fcc3525cb8c", size = 2685386 },
    { url = "https://files.pythonhosted.org/packages/8d/f0/49129b27c43396581a635d8710dae54a791b17dfc50c70164866bbf865e3/pydantic_core-2.27.2-cp312-cp312-manylinux_2_17_x86_64.manylinux2014_x86_64.whl", hash = "sha256:6fb4aadc0b9a0c063206846d603b92030eb6f03069151a625667f982887153e2", size = 1997060 },
    { url = "https://files.pythonhosted.org/packages/0d/0f/943b4af7cd416c477fd40b187036c4f89b416a33d3cc0ab7b82708a667aa/pydantic_core-2.27.2-cp312-cp312-manylinux_2_5_i686.manylinux1_i686.whl", hash = "sha256:28ccb213807e037460326424ceb8b5245acb88f32f3d2777427476e1b32c48c4", size = 2004870 },
    { url = "https://files.pythonhosted.org/packages/35/40/aea70b5b1a63911c53a4c8117c0a828d6790483f858041f47bab0b779f44/pydantic_core-2.27.2-cp312-cp312-musllinux_1_1_aarch64.whl", hash = "sha256:de3cd1899e2c279b140adde9357c4495ed9d47131b4a4eaff9052f23398076b3", size = 1999822 },
    { url = "https://files.pythonhosted.org/packages/f2/b3/807b94fd337d58effc5498fd1a7a4d9d59af4133e83e32ae39a96fddec9d/pydantic_core-2.27.2-cp312-cp312-musllinux_1_1_armv7l.whl", hash = "sha256:220f892729375e2d736b97d0e51466252ad84c51857d4d15f5e9692f9ef12be4", size = 2130364 },
    { url = "https://files.pythonhosted.org/packages/fc/df/791c827cd4ee6efd59248dca9369fb35e80a9484462c33c6649a8d02b565/pydantic_core-2.27.2-cp312-cp312-musllinux_1_1_x86_64.whl", hash = "sha256:a0fcd29cd6b4e74fe8ddd2c90330fd8edf2e30cb52acda47f06dd615ae72da57", size = 2158303 },
    { url = "https://files.pythonhosted.org/packages/9b/67/4e197c300976af185b7cef4c02203e175fb127e414125916bf1128b639a9/pydantic_core-2.27.2-cp312-cp312-win32.whl", hash = "sha256:1e2cb691ed9834cd6a8be61228471d0a503731abfb42f82458ff27be7b2186fc", size = 1834064 },
    { url = "https://files.pythonhosted.org/packages/1f/ea/cd7209a889163b8dcca139fe32b9687dd05249161a3edda62860430457a5/pydantic_core-2.27.2-cp312-cp312-win_amd64.whl", hash = "sha256:cc3f1a99a4f4f9dd1de4fe0312c114e740b5ddead65bb4102884b384c15d8bc9", size = 1989046 },
    { url = "https://files.pythonhosted.org/packages/bc/49/c54baab2f4658c26ac633d798dab66b4c3a9bbf47cff5284e9c182f4137a/pydantic_core-2.27.2-cp312-cp312-win_arm64.whl", hash = "sha256:3911ac9284cd8a1792d3cb26a2da18f3ca26c6908cc434a18f730dc0db7bfa3b", size = 1885092 },
    { url = "https://files.pythonhosted.org/packages/41/b1/9bc383f48f8002f99104e3acff6cba1231b29ef76cfa45d1506a5cad1f84/pydantic_core-2.27.2-cp313-cp313-macosx_10_12_x86_64.whl", hash = "sha256:7d14bd329640e63852364c306f4d23eb744e0f8193148d4044dd3dacdaacbd8b", size = 1892709 },
    { url = "https://files.pythonhosted.org/packages/10/6c/e62b8657b834f3eb2961b49ec8e301eb99946245e70bf42c8817350cbefc/pydantic_core-2.27.2-cp313-cp313-macosx_11_0_arm64.whl", hash = "sha256:82f91663004eb8ed30ff478d77c4d1179b3563df6cdb15c0817cd1cdaf34d154", size = 1811273 },
    { url = "https://files.pythonhosted.org/packages/ba/15/52cfe49c8c986e081b863b102d6b859d9defc63446b642ccbbb3742bf371/pydantic_core-2.27.2-cp313-cp313-manylinux_2_17_aarch64.manylinux2014_aarch64.whl", hash = "sha256:71b24c7d61131bb83df10cc7e687433609963a944ccf45190cfc21e0887b08c9", size = 1823027 },
    { url = "https://files.pythonhosted.org/packages/b1/1c/b6f402cfc18ec0024120602bdbcebc7bdd5b856528c013bd4d13865ca473/pydantic_core-2.27.2-cp313-cp313-manylinux_2_17_armv7l.manylinux2014_armv7l.whl", hash = "sha256:fa8e459d4954f608fa26116118bb67f56b93b209c39b008277ace29937453dc9", size = 1868888 },
    { url = "https://files.pythonhosted.org/packages/bd/7b/8cb75b66ac37bc2975a3b7de99f3c6f355fcc4d89820b61dffa8f1e81677/pydantic_core-2.27.2-cp313-cp313-manylinux_2_17_ppc64le.manylinux2014_ppc64le.whl", hash = "sha256:ce8918cbebc8da707ba805b7fd0b382816858728ae7fe19a942080c24e5b7cd1", size = 2037738 },
    { url = "https://files.pythonhosted.org/packages/c8/f1/786d8fe78970a06f61df22cba58e365ce304bf9b9f46cc71c8c424e0c334/pydantic_core-2.27.2-cp313-cp313-manylinux_2_17_s390x.manylinux2014_s390x.whl", hash = "sha256:eda3f5c2a021bbc5d976107bb302e0131351c2ba54343f8a496dc8783d3d3a6a", size = 2685138 },
    { url = "https://files.pythonhosted.org/packages/a6/74/d12b2cd841d8724dc8ffb13fc5cef86566a53ed358103150209ecd5d1999/pydantic_core-2.27.2-cp313-cp313-manylinux_2_17_x86_64.manylinux2014_x86_64.whl", hash = "sha256:bd8086fa684c4775c27f03f062cbb9eaa6e17f064307e86b21b9e0abc9c0f02e", size = 1997025 },
    { url = "https://files.pythonhosted.org/packages/a0/6e/940bcd631bc4d9a06c9539b51f070b66e8f370ed0933f392db6ff350d873/pydantic_core-2.27.2-cp313-cp313-manylinux_2_5_i686.manylinux1_i686.whl", hash = "sha256:8d9b3388db186ba0c099a6d20f0604a44eabdeef1777ddd94786cdae158729e4", size = 2004633 },
    { url = "https://files.pythonhosted.org/packages/50/cc/a46b34f1708d82498c227d5d80ce615b2dd502ddcfd8376fc14a36655af1/pydantic_core-2.27.2-cp313-cp313-musllinux_1_1_aarch64.whl", hash = "sha256:7a66efda2387de898c8f38c0cf7f14fca0b51a8ef0b24bfea5849f1b3c95af27", size = 1999404 },
    { url = "https://files.pythonhosted.org/packages/ca/2d/c365cfa930ed23bc58c41463bae347d1005537dc8db79e998af8ba28d35e/pydantic_core-2.27.2-cp313-cp313-musllinux_1_1_armv7l.whl", hash = "sha256:18a101c168e4e092ab40dbc2503bdc0f62010e95d292b27827871dc85450d7ee", size = 2130130 },
    { url = "https://files.pythonhosted.org/packages/f4/d7/eb64d015c350b7cdb371145b54d96c919d4db516817f31cd1c650cae3b21/pydantic_core-2.27.2-cp313-cp313-musllinux_1_1_x86_64.whl", hash = "sha256:ba5dd002f88b78a4215ed2f8ddbdf85e8513382820ba15ad5ad8955ce0ca19a1", size = 2157946 },
    { url = "https://files.pythonhosted.org/packages/a4/99/bddde3ddde76c03b65dfd5a66ab436c4e58ffc42927d4ff1198ffbf96f5f/pydantic_core-2.27.2-cp313-cp313-win32.whl", hash = "sha256:1ebaf1d0481914d004a573394f4be3a7616334be70261007e47c2a6fe7e50130", size = 1834387 },
    { url = "https://files.pythonhosted.org/packages/71/47/82b5e846e01b26ac6f1893d3c5f9f3a2eb6ba79be26eef0b759b4fe72946/pydantic_core-2.27.2-cp313-cp313-win_amd64.whl", hash = "sha256:953101387ecf2f5652883208769a79e48db18c6df442568a0b5ccd8c2723abee", size = 1990453 },
    { url = "https://files.pythonhosted.org/packages/51/b2/b2b50d5ecf21acf870190ae5d093602d95f66c9c31f9d5de6062eb329ad1/pydantic_core-2.27.2-cp313-cp313-win_arm64.whl", hash = "sha256:ac4dbfd1691affb8f48c2c13241a2e3b60ff23247cbcf981759c768b6633cf8b", size = 1885186 },
    { url = "https://files.pythonhosted.org/packages/46/72/af70981a341500419e67d5cb45abe552a7c74b66326ac8877588488da1ac/pydantic_core-2.27.2-pp310-pypy310_pp73-macosx_10_12_x86_64.whl", hash = "sha256:2bf14caea37e91198329b828eae1618c068dfb8ef17bb33287a7ad4b61ac314e", size = 1891159 },
    { url = "https://files.pythonhosted.org/packages/ad/3d/c5913cccdef93e0a6a95c2d057d2c2cba347815c845cda79ddd3c0f5e17d/pydantic_core-2.27.2-pp310-pypy310_pp73-macosx_11_0_arm64.whl", hash = "sha256:b0cb791f5b45307caae8810c2023a184c74605ec3bcbb67d13846c28ff731ff8", size = 1768331 },
    { url = "https://files.pythonhosted.org/packages/f6/f0/a3ae8fbee269e4934f14e2e0e00928f9346c5943174f2811193113e58252/pydantic_core-2.27.2-pp310-pypy310_pp73-manylinux_2_17_aarch64.manylinux2014_aarch64.whl", hash = "sha256:688d3fd9fcb71f41c4c015c023d12a79d1c4c0732ec9eb35d96e3388a120dcf3", size = 1822467 },
    { url = "https://files.pythonhosted.org/packages/d7/7a/7bbf241a04e9f9ea24cd5874354a83526d639b02674648af3f350554276c/pydantic_core-2.27.2-pp310-pypy310_pp73-manylinux_2_17_x86_64.manylinux2014_x86_64.whl", hash = "sha256:3d591580c34f4d731592f0e9fe40f9cc1b430d297eecc70b962e93c5c668f15f", size = 1979797 },
    { url = "https://files.pythonhosted.org/packages/4f/5f/4784c6107731f89e0005a92ecb8a2efeafdb55eb992b8e9d0a2be5199335/pydantic_core-2.27.2-pp310-pypy310_pp73-manylinux_2_5_i686.manylinux1_i686.whl", hash = "sha256:82f986faf4e644ffc189a7f1aafc86e46ef70372bb153e7001e8afccc6e54133", size = 1987839 },
    { url = "https://files.pythonhosted.org/packages/6d/a7/61246562b651dff00de86a5f01b6e4befb518df314c54dec187a78d81c84/pydantic_core-2.27.2-pp310-pypy310_pp73-musllinux_1_1_aarch64.whl", hash = "sha256:bec317a27290e2537f922639cafd54990551725fc844249e64c523301d0822fc", size = 1998861 },
    { url = "https://files.pythonhosted.org/packages/86/aa/837821ecf0c022bbb74ca132e117c358321e72e7f9702d1b6a03758545e2/pydantic_core-2.27.2-pp310-pypy310_pp73-musllinux_1_1_armv7l.whl", hash = "sha256:0296abcb83a797db256b773f45773da397da75a08f5fcaef41f2044adec05f50", size = 2116582 },
    { url = "https://files.pythonhosted.org/packages/81/b0/5e74656e95623cbaa0a6278d16cf15e10a51f6002e3ec126541e95c29ea3/pydantic_core-2.27.2-pp310-pypy310_pp73-musllinux_1_1_x86_64.whl", hash = "sha256:0d75070718e369e452075a6017fbf187f788e17ed67a3abd47fa934d001863d9", size = 2151985 },
    { url = "https://files.pythonhosted.org/packages/63/37/3e32eeb2a451fddaa3898e2163746b0cffbbdbb4740d38372db0490d67f3/pydantic_core-2.27.2-pp310-pypy310_pp73-win_amd64.whl", hash = "sha256:7e17b560be3c98a8e3aa66ce828bdebb9e9ac6ad5466fba92eb74c4c95cb1151", size = 2004715 },
]

[[package]]
name = "pyfixest"
version = "0.28.0"
source = { registry = "https://pypi.org/simple" }
dependencies = [
    { name = "formulaic" },
    { name = "great-tables" },
    { name = "joblib" },
    { name = "lets-plot" },
    { name = "narwhals" },
    { name = "numba" },
    { name = "numpy" },
    { name = "pandas" },
    { name = "scipy" },
    { name = "seaborn" },
    { name = "tabulate" },
    { name = "tqdm" },
]
sdist = { url = "https://files.pythonhosted.org/packages/08/d4/8f55a21b53171d48ff8c9a5e0694a6efe80c09b28c75f62dfc190ebd480d/pyfixest-0.28.0.tar.gz", hash = "sha256:048e54fc910f93dde65bff28d71c9a378cdb8b95d0401079643ce2bae0b32898", size = 8091077 }
wheels = [
    { url = "https://files.pythonhosted.org/packages/26/e0/9df8017f512537f21aa99247bf2f7b7bbe73ad19f9164bddbe93b01d6748/pyfixest-0.28.0-py3-none-any.whl", hash = "sha256:8028441cfc2edd45df5f1ec9e668402a538ced7c8648b3b832f88ed6855aa2b4", size = 2207913 },
]

[[package]]
name = "pygments"
version = "2.19.1"
source = { registry = "https://pypi.org/simple" }
sdist = { url = "https://files.pythonhosted.org/packages/7c/2d/c3338d48ea6cc0feb8446d8e6937e1408088a72a39937982cc6111d17f84/pygments-2.19.1.tar.gz", hash = "sha256:61c16d2a8576dc0649d9f39e089b5f02bcd27fba10d8fb4dcc28173f7a45151f", size = 4968581 }
wheels = [
    { url = "https://files.pythonhosted.org/packages/8a/0b/9fcc47d19c48b59121088dd6da2488a49d5f72dacf8262e2790a1d2c7d15/pygments-2.19.1-py3-none-any.whl", hash = "sha256:9ea1544ad55cecf4b8242fab6dd35a93bbce657034b0611ee383099054ab6d8c", size = 1225293 },
]

[[package]]
name = "pyhdfe"
version = "0.2.0"
source = { registry = "https://pypi.org/simple" }
dependencies = [
    { name = "numpy" },
    { name = "scipy" },
]
sdist = { url = "https://files.pythonhosted.org/packages/39/20/bfcd9a89824dfb8b92e6af585a716ffee9e9a34ee1f269cd2b342e347c56/pyhdfe-0.2.0.tar.gz", hash = "sha256:8cddc5f5a09148d3281fca3c787146a85ecc5a7517be3ae5762bfe507907b7fb", size = 28978 }
wheels = [
    { url = "https://files.pythonhosted.org/packages/2f/51/cb006fbc08c32f161035fb19ca718250eb5f6d0692ea6dcc1e62c3e556a2/pyhdfe-0.2.0-py3-none-any.whl", hash = "sha256:5be73689101b97ff9e6e563874747257cdf86cb683159de8e16a5457130fb532", size = 19669 },
]

[[package]]
name = "pyparsing"
version = "3.2.1"
source = { registry = "https://pypi.org/simple" }
sdist = { url = "https://files.pythonhosted.org/packages/8b/1a/3544f4f299a47911c2ab3710f534e52fea62a633c96806995da5d25be4b2/pyparsing-3.2.1.tar.gz", hash = "sha256:61980854fd66de3a90028d679a954d5f2623e83144b5afe5ee86f43d762e5f0a", size = 1067694 }
wheels = [
    { url = "https://files.pythonhosted.org/packages/1c/a7/c8a2d361bf89c0d9577c934ebb7421b25dc84bf3a8e3ac0a40aed9acc547/pyparsing-3.2.1-py3-none-any.whl", hash = "sha256:506ff4f4386c4cec0590ec19e6302d3aedb992fdc02c761e90416f158dacf8e1", size = 107716 },
]

[[package]]
name = "pypng"
version = "0.20220715.0"
source = { registry = "https://pypi.org/simple" }
sdist = { url = "https://files.pythonhosted.org/packages/93/cd/112f092ec27cca83e0516de0a3368dbd9128c187fb6b52aaaa7cde39c96d/pypng-0.20220715.0.tar.gz", hash = "sha256:739c433ba96f078315de54c0db975aee537cbc3e1d0ae4ed9aab0ca1e427e2c1", size = 128992 }
wheels = [
    { url = "https://files.pythonhosted.org/packages/3e/b9/3766cc361d93edb2ce81e2e1f87dd98f314d7d513877a342d31b30741680/pypng-0.20220715.0-py3-none-any.whl", hash = "sha256:4a43e969b8f5aaafb2a415536c1a8ec7e341cd6a3f957fd5b5f32a4cfeed902c", size = 58057 },
]

[[package]]
name = "pytest"
version = "8.3.5"
source = { registry = "https://pypi.org/simple" }
dependencies = [
    { name = "colorama", marker = "sys_platform == 'win32'" },
    { name = "exceptiongroup", marker = "python_full_version < '3.11'" },
    { name = "iniconfig" },
    { name = "packaging" },
    { name = "pluggy" },
    { name = "tomli", marker = "python_full_version < '3.11'" },
]
sdist = { url = "https://files.pythonhosted.org/packages/ae/3c/c9d525a414d506893f0cd8a8d0de7706446213181570cdbd766691164e40/pytest-8.3.5.tar.gz", hash = "sha256:f4efe70cc14e511565ac476b57c279e12a855b11f48f212af1080ef2263d3845", size = 1450891 }
wheels = [
    { url = "https://files.pythonhosted.org/packages/30/3d/64ad57c803f1fa1e963a7946b6e0fea4a70df53c1a7fed304586539c2bac/pytest-8.3.5-py3-none-any.whl", hash = "sha256:c69214aa47deac29fad6c2a4f590b9c4a9fdb16a403176fe154b79c0b4d4d820", size = 343634 },
]

[[package]]
name = "pytest-xdist"
version = "3.6.1"
source = { registry = "https://pypi.org/simple" }
dependencies = [
    { name = "execnet" },
    { name = "pytest" },
]
sdist = { url = "https://files.pythonhosted.org/packages/41/c4/3c310a19bc1f1e9ef50075582652673ef2bfc8cd62afef9585683821902f/pytest_xdist-3.6.1.tar.gz", hash = "sha256:ead156a4db231eec769737f57668ef58a2084a34b2e55c4a8fa20d861107300d", size = 84060 }
wheels = [
    { url = "https://files.pythonhosted.org/packages/6d/82/1d96bf03ee4c0fdc3c0cbe61470070e659ca78dc0086fb88b66c185e2449/pytest_xdist-3.6.1-py3-none-any.whl", hash = "sha256:9ed4adfb68a016610848639bb7e02c9352d5d9f03d04809919e2dafc3be4cca7", size = 46108 },
]

[[package]]
name = "python-dateutil"
version = "2.9.0.post0"
source = { registry = "https://pypi.org/simple" }
dependencies = [
    { name = "six" },
]
sdist = { url = "https://files.pythonhosted.org/packages/66/c0/0c8b6ad9f17a802ee498c46e004a0eb49bc148f2fd230864601a86dcf6db/python-dateutil-2.9.0.post0.tar.gz", hash = "sha256:37dd54208da7e1cd875388217d5e00ebd4179249f90fb72437e91a35459a0ad3", size = 342432 }
wheels = [
    { url = "https://files.pythonhosted.org/packages/ec/57/56b9bcc3c9c6a792fcbaf139543cee77261f3651ca9da0c93f5c1221264b/python_dateutil-2.9.0.post0-py2.py3-none-any.whl", hash = "sha256:a8b2bc7bffae282281c8140a97d3aa9c14da0b136dfe83f850eea9a5f7470427", size = 229892 },
]

[[package]]
name = "pytz"
version = "2025.1"
source = { registry = "https://pypi.org/simple" }
sdist = { url = "https://files.pythonhosted.org/packages/5f/57/df1c9157c8d5a05117e455d66fd7cf6dbc46974f832b1058ed4856785d8a/pytz-2025.1.tar.gz", hash = "sha256:c2db42be2a2518b28e65f9207c4d05e6ff547d1efa4086469ef855e4ab70178e", size = 319617 }
wheels = [
    { url = "https://files.pythonhosted.org/packages/eb/38/ac33370d784287baa1c3d538978b5e2ea064d4c1b93ffbd12826c190dd10/pytz-2025.1-py2.py3-none-any.whl", hash = "sha256:89dd22dca55b46eac6eda23b2d72721bf1bdfef212645d81513ef5d03038de57", size = 507930 },
]

[[package]]
name = "pyyaml"
version = "6.0.2"
source = { registry = "https://pypi.org/simple" }
sdist = { url = "https://files.pythonhosted.org/packages/54/ed/79a089b6be93607fa5cdaedf301d7dfb23af5f25c398d5ead2525b063e17/pyyaml-6.0.2.tar.gz", hash = "sha256:d584d9ec91ad65861cc08d42e834324ef890a082e591037abe114850ff7bbc3e", size = 130631 }
wheels = [
    { url = "https://files.pythonhosted.org/packages/9b/95/a3fac87cb7158e231b5a6012e438c647e1a87f09f8e0d123acec8ab8bf71/PyYAML-6.0.2-cp310-cp310-macosx_10_9_x86_64.whl", hash = "sha256:0a9a2848a5b7feac301353437eb7d5957887edbf81d56e903999a75a3d743086", size = 184199 },
    { url = "https://files.pythonhosted.org/packages/c7/7a/68bd47624dab8fd4afbfd3c48e3b79efe09098ae941de5b58abcbadff5cb/PyYAML-6.0.2-cp310-cp310-macosx_11_0_arm64.whl", hash = "sha256:29717114e51c84ddfba879543fb232a6ed60086602313ca38cce623c1d62cfbf", size = 171758 },
    { url = "https://files.pythonhosted.org/packages/49/ee/14c54df452143b9ee9f0f29074d7ca5516a36edb0b4cc40c3f280131656f/PyYAML-6.0.2-cp310-cp310-manylinux_2_17_aarch64.manylinux2014_aarch64.whl", hash = "sha256:8824b5a04a04a047e72eea5cec3bc266db09e35de6bdfe34c9436ac5ee27d237", size = 718463 },
    { url = "https://files.pythonhosted.org/packages/4d/61/de363a97476e766574650d742205be468921a7b532aa2499fcd886b62530/PyYAML-6.0.2-cp310-cp310-manylinux_2_17_s390x.manylinux2014_s390x.whl", hash = "sha256:7c36280e6fb8385e520936c3cb3b8042851904eba0e58d277dca80a5cfed590b", size = 719280 },
    { url = "https://files.pythonhosted.org/packages/6b/4e/1523cb902fd98355e2e9ea5e5eb237cbc5f3ad5f3075fa65087aa0ecb669/PyYAML-6.0.2-cp310-cp310-manylinux_2_17_x86_64.manylinux2014_x86_64.whl", hash = "sha256:ec031d5d2feb36d1d1a24380e4db6d43695f3748343d99434e6f5f9156aaa2ed", size = 751239 },
    { url = "https://files.pythonhosted.org/packages/b7/33/5504b3a9a4464893c32f118a9cc045190a91637b119a9c881da1cf6b7a72/PyYAML-6.0.2-cp310-cp310-musllinux_1_1_aarch64.whl", hash = "sha256:936d68689298c36b53b29f23c6dbb74de12b4ac12ca6cfe0e047bedceea56180", size = 695802 },
    { url = "https://files.pythonhosted.org/packages/5c/20/8347dcabd41ef3a3cdc4f7b7a2aff3d06598c8779faa189cdbf878b626a4/PyYAML-6.0.2-cp310-cp310-musllinux_1_1_x86_64.whl", hash = "sha256:23502f431948090f597378482b4812b0caae32c22213aecf3b55325e049a6c68", size = 720527 },
    { url = "https://files.pythonhosted.org/packages/be/aa/5afe99233fb360d0ff37377145a949ae258aaab831bde4792b32650a4378/PyYAML-6.0.2-cp310-cp310-win32.whl", hash = "sha256:2e99c6826ffa974fe6e27cdb5ed0021786b03fc98e5ee3c5bfe1fd5015f42b99", size = 144052 },
    { url = "https://files.pythonhosted.org/packages/b5/84/0fa4b06f6d6c958d207620fc60005e241ecedceee58931bb20138e1e5776/PyYAML-6.0.2-cp310-cp310-win_amd64.whl", hash = "sha256:a4d3091415f010369ae4ed1fc6b79def9416358877534caf6a0fdd2146c87a3e", size = 161774 },
    { url = "https://files.pythonhosted.org/packages/f8/aa/7af4e81f7acba21a4c6be026da38fd2b872ca46226673c89a758ebdc4fd2/PyYAML-6.0.2-cp311-cp311-macosx_10_9_x86_64.whl", hash = "sha256:cc1c1159b3d456576af7a3e4d1ba7e6924cb39de8f67111c735f6fc832082774", size = 184612 },
    { url = "https://files.pythonhosted.org/packages/8b/62/b9faa998fd185f65c1371643678e4d58254add437edb764a08c5a98fb986/PyYAML-6.0.2-cp311-cp311-macosx_11_0_arm64.whl", hash = "sha256:1e2120ef853f59c7419231f3bf4e7021f1b936f6ebd222406c3b60212205d2ee", size = 172040 },
    { url = "https://files.pythonhosted.org/packages/ad/0c/c804f5f922a9a6563bab712d8dcc70251e8af811fce4524d57c2c0fd49a4/PyYAML-6.0.2-cp311-cp311-manylinux_2_17_aarch64.manylinux2014_aarch64.whl", hash = "sha256:5d225db5a45f21e78dd9358e58a98702a0302f2659a3c6cd320564b75b86f47c", size = 736829 },
    { url = "https://files.pythonhosted.org/packages/51/16/6af8d6a6b210c8e54f1406a6b9481febf9c64a3109c541567e35a49aa2e7/PyYAML-6.0.2-cp311-cp311-manylinux_2_17_s390x.manylinux2014_s390x.whl", hash = "sha256:5ac9328ec4831237bec75defaf839f7d4564be1e6b25ac710bd1a96321cc8317", size = 764167 },
    { url = "https://files.pythonhosted.org/packages/75/e4/2c27590dfc9992f73aabbeb9241ae20220bd9452df27483b6e56d3975cc5/PyYAML-6.0.2-cp311-cp311-manylinux_2_17_x86_64.manylinux2014_x86_64.whl", hash = "sha256:3ad2a3decf9aaba3d29c8f537ac4b243e36bef957511b4766cb0057d32b0be85", size = 762952 },
    { url = "https://files.pythonhosted.org/packages/9b/97/ecc1abf4a823f5ac61941a9c00fe501b02ac3ab0e373c3857f7d4b83e2b6/PyYAML-6.0.2-cp311-cp311-musllinux_1_1_aarch64.whl", hash = "sha256:ff3824dc5261f50c9b0dfb3be22b4567a6f938ccce4587b38952d85fd9e9afe4", size = 735301 },
    { url = "https://files.pythonhosted.org/packages/45/73/0f49dacd6e82c9430e46f4a027baa4ca205e8b0a9dce1397f44edc23559d/PyYAML-6.0.2-cp311-cp311-musllinux_1_1_x86_64.whl", hash = "sha256:797b4f722ffa07cc8d62053e4cff1486fa6dc094105d13fea7b1de7d8bf71c9e", size = 756638 },
    { url = "https://files.pythonhosted.org/packages/22/5f/956f0f9fc65223a58fbc14459bf34b4cc48dec52e00535c79b8db361aabd/PyYAML-6.0.2-cp311-cp311-win32.whl", hash = "sha256:11d8f3dd2b9c1207dcaf2ee0bbbfd5991f571186ec9cc78427ba5bd32afae4b5", size = 143850 },
    { url = "https://files.pythonhosted.org/packages/ed/23/8da0bbe2ab9dcdd11f4f4557ccaf95c10b9811b13ecced089d43ce59c3c8/PyYAML-6.0.2-cp311-cp311-win_amd64.whl", hash = "sha256:e10ce637b18caea04431ce14fabcf5c64a1c61ec9c56b071a4b7ca131ca52d44", size = 161980 },
    { url = "https://files.pythonhosted.org/packages/86/0c/c581167fc46d6d6d7ddcfb8c843a4de25bdd27e4466938109ca68492292c/PyYAML-6.0.2-cp312-cp312-macosx_10_9_x86_64.whl", hash = "sha256:c70c95198c015b85feafc136515252a261a84561b7b1d51e3384e0655ddf25ab", size = 183873 },
    { url = "https://files.pythonhosted.org/packages/a8/0c/38374f5bb272c051e2a69281d71cba6fdb983413e6758b84482905e29a5d/PyYAML-6.0.2-cp312-cp312-macosx_11_0_arm64.whl", hash = "sha256:ce826d6ef20b1bc864f0a68340c8b3287705cae2f8b4b1d932177dcc76721725", size = 173302 },
    { url = "https://files.pythonhosted.org/packages/c3/93/9916574aa8c00aa06bbac729972eb1071d002b8e158bd0e83a3b9a20a1f7/PyYAML-6.0.2-cp312-cp312-manylinux_2_17_aarch64.manylinux2014_aarch64.whl", hash = "sha256:1f71ea527786de97d1a0cc0eacd1defc0985dcf6b3f17bb77dcfc8c34bec4dc5", size = 739154 },
    { url = "https://files.pythonhosted.org/packages/95/0f/b8938f1cbd09739c6da569d172531567dbcc9789e0029aa070856f123984/PyYAML-6.0.2-cp312-cp312-manylinux_2_17_s390x.manylinux2014_s390x.whl", hash = "sha256:9b22676e8097e9e22e36d6b7bda33190d0d400f345f23d4065d48f4ca7ae0425", size = 766223 },
    { url = "https://files.pythonhosted.org/packages/b9/2b/614b4752f2e127db5cc206abc23a8c19678e92b23c3db30fc86ab731d3bd/PyYAML-6.0.2-cp312-cp312-manylinux_2_17_x86_64.manylinux2014_x86_64.whl", hash = "sha256:80bab7bfc629882493af4aa31a4cfa43a4c57c83813253626916b8c7ada83476", size = 767542 },
    { url = "https://files.pythonhosted.org/packages/d4/00/dd137d5bcc7efea1836d6264f049359861cf548469d18da90cd8216cf05f/PyYAML-6.0.2-cp312-cp312-musllinux_1_1_aarch64.whl", hash = "sha256:0833f8694549e586547b576dcfaba4a6b55b9e96098b36cdc7ebefe667dfed48", size = 731164 },
    { url = "https://files.pythonhosted.org/packages/c9/1f/4f998c900485e5c0ef43838363ba4a9723ac0ad73a9dc42068b12aaba4e4/PyYAML-6.0.2-cp312-cp312-musllinux_1_1_x86_64.whl", hash = "sha256:8b9c7197f7cb2738065c481a0461e50ad02f18c78cd75775628afb4d7137fb3b", size = 756611 },
    { url = "https://files.pythonhosted.org/packages/df/d1/f5a275fdb252768b7a11ec63585bc38d0e87c9e05668a139fea92b80634c/PyYAML-6.0.2-cp312-cp312-win32.whl", hash = "sha256:ef6107725bd54b262d6dedcc2af448a266975032bc85ef0172c5f059da6325b4", size = 140591 },
    { url = "https://files.pythonhosted.org/packages/0c/e8/4f648c598b17c3d06e8753d7d13d57542b30d56e6c2dedf9c331ae56312e/PyYAML-6.0.2-cp312-cp312-win_amd64.whl", hash = "sha256:7e7401d0de89a9a855c839bc697c079a4af81cf878373abd7dc625847d25cbd8", size = 156338 },
    { url = "https://files.pythonhosted.org/packages/ef/e3/3af305b830494fa85d95f6d95ef7fa73f2ee1cc8ef5b495c7c3269fb835f/PyYAML-6.0.2-cp313-cp313-macosx_10_13_x86_64.whl", hash = "sha256:efdca5630322a10774e8e98e1af481aad470dd62c3170801852d752aa7a783ba", size = 181309 },
    { url = "https://files.pythonhosted.org/packages/45/9f/3b1c20a0b7a3200524eb0076cc027a970d320bd3a6592873c85c92a08731/PyYAML-6.0.2-cp313-cp313-macosx_11_0_arm64.whl", hash = "sha256:50187695423ffe49e2deacb8cd10510bc361faac997de9efef88badc3bb9e2d1", size = 171679 },
    { url = "https://files.pythonhosted.org/packages/7c/9a/337322f27005c33bcb656c655fa78325b730324c78620e8328ae28b64d0c/PyYAML-6.0.2-cp313-cp313-manylinux_2_17_aarch64.manylinux2014_aarch64.whl", hash = "sha256:0ffe8360bab4910ef1b9e87fb812d8bc0a308b0d0eef8c8f44e0254ab3b07133", size = 733428 },
    { url = "https://files.pythonhosted.org/packages/a3/69/864fbe19e6c18ea3cc196cbe5d392175b4cf3d5d0ac1403ec3f2d237ebb5/PyYAML-6.0.2-cp313-cp313-manylinux_2_17_s390x.manylinux2014_s390x.whl", hash = "sha256:17e311b6c678207928d649faa7cb0d7b4c26a0ba73d41e99c4fff6b6c3276484", size = 763361 },
    { url = "https://files.pythonhosted.org/packages/04/24/b7721e4845c2f162d26f50521b825fb061bc0a5afcf9a386840f23ea19fa/PyYAML-6.0.2-cp313-cp313-manylinux_2_17_x86_64.manylinux2014_x86_64.whl", hash = "sha256:70b189594dbe54f75ab3a1acec5f1e3faa7e8cf2f1e08d9b561cb41b845f69d5", size = 759523 },
    { url = "https://files.pythonhosted.org/packages/2b/b2/e3234f59ba06559c6ff63c4e10baea10e5e7df868092bf9ab40e5b9c56b6/PyYAML-6.0.2-cp313-cp313-musllinux_1_1_aarch64.whl", hash = "sha256:41e4e3953a79407c794916fa277a82531dd93aad34e29c2a514c2c0c5fe971cc", size = 726660 },
    { url = "https://files.pythonhosted.org/packages/fe/0f/25911a9f080464c59fab9027482f822b86bf0608957a5fcc6eaac85aa515/PyYAML-6.0.2-cp313-cp313-musllinux_1_1_x86_64.whl", hash = "sha256:68ccc6023a3400877818152ad9a1033e3db8625d899c72eacb5a668902e4d652", size = 751597 },
    { url = "https://files.pythonhosted.org/packages/14/0d/e2c3b43bbce3cf6bd97c840b46088a3031085179e596d4929729d8d68270/PyYAML-6.0.2-cp313-cp313-win32.whl", hash = "sha256:bc2fa7c6b47d6bc618dd7fb02ef6fdedb1090ec036abab80d4681424b84c1183", size = 140527 },
    { url = "https://files.pythonhosted.org/packages/fa/de/02b54f42487e3d3c6efb3f89428677074ca7bf43aae402517bc7cca949f3/PyYAML-6.0.2-cp313-cp313-win_amd64.whl", hash = "sha256:8388ee1976c416731879ac16da0aff3f63b286ffdd57cdeb95f3f2e085687563", size = 156446 },
]

[[package]]
name = "quartodoc"
version = "0.9.1"
source = { registry = "https://pypi.org/simple" }
dependencies = [
    { name = "black" },
    { name = "click" },
    { name = "griffe" },
    { name = "importlib-metadata" },
    { name = "importlib-resources" },
    { name = "plum-dispatch" },
    { name = "pydantic" },
    { name = "pyyaml" },
    { name = "requests" },
    { name = "sphobjinv" },
    { name = "tabulate" },
    { name = "typing-extensions" },
    { name = "watchdog" },
]
sdist = { url = "https://files.pythonhosted.org/packages/f4/ad/1bdc6745d0d0527da0a2f30a235850873e98442a2c1afdd67ac7e164e0c4/quartodoc-0.9.1.tar.gz", hash = "sha256:418d9ff0f2d4481a87e926e3a3e5bc31efbe556c7f36912aa0a3f716c0eafa9c", size = 772465 }
wheels = [
    { url = "https://files.pythonhosted.org/packages/0e/47/de4c28e2002653226de3e34c9a3e989619796e5f0fe771284c570a016cec/quartodoc-0.9.1-py3-none-any.whl", hash = "sha256:78345002f75f086be6e1b1ccf3b4e3ada2fa3affb8a8fc0dbdb37890a5da03fa", size = 84275 },
]

[[package]]
name = "referencing"
version = "0.36.2"
source = { registry = "https://pypi.org/simple" }
dependencies = [
    { name = "attrs" },
    { name = "rpds-py" },
    { name = "typing-extensions", marker = "python_full_version < '3.13'" },
]
sdist = { url = "https://files.pythonhosted.org/packages/2f/db/98b5c277be99dd18bfd91dd04e1b759cad18d1a338188c936e92f921c7e2/referencing-0.36.2.tar.gz", hash = "sha256:df2e89862cd09deabbdba16944cc3f10feb6b3e6f18e902f7cc25609a34775aa", size = 74744 }
wheels = [
    { url = "https://files.pythonhosted.org/packages/c1/b1/3baf80dc6d2b7bc27a95a67752d0208e410351e3feb4eb78de5f77454d8d/referencing-0.36.2-py3-none-any.whl", hash = "sha256:e8699adbbf8b5c7de96d8ffa0eb5c158b3beafce084968e2ea8bb08c6794dcd0", size = 26775 },
]

[[package]]
name = "requests"
version = "2.32.3"
source = { registry = "https://pypi.org/simple" }
dependencies = [
    { name = "certifi" },
    { name = "charset-normalizer" },
    { name = "idna" },
    { name = "urllib3" },
]
sdist = { url = "https://files.pythonhosted.org/packages/63/70/2bf7780ad2d390a8d301ad0b550f1581eadbd9a20f896afe06353c2a2913/requests-2.32.3.tar.gz", hash = "sha256:55365417734eb18255590a9ff9eb97e9e1da868d4ccd6402399eaf68af20a760", size = 131218 }
wheels = [
    { url = "https://files.pythonhosted.org/packages/f9/9b/335f9764261e915ed497fcdeb11df5dfd6f7bf257d4a6a2a686d80da4d54/requests-2.32.3-py3-none-any.whl", hash = "sha256:70761cfe03c773ceb22aa2f671b4757976145175cdfca038c02654d061d6dcc6", size = 64928 },
]

[[package]]
name = "rich"
version = "13.9.4"
source = { registry = "https://pypi.org/simple" }
dependencies = [
    { name = "markdown-it-py" },
    { name = "pygments" },
    { name = "typing-extensions", marker = "python_full_version < '3.11'" },
]
sdist = { url = "https://files.pythonhosted.org/packages/ab/3a/0316b28d0761c6734d6bc14e770d85506c986c85ffb239e688eeaab2c2bc/rich-13.9.4.tar.gz", hash = "sha256:439594978a49a09530cff7ebc4b5c7103ef57baf48d5ea3184f21d9a2befa098", size = 223149 }
wheels = [
    { url = "https://files.pythonhosted.org/packages/19/71/39c7c0d87f8d4e6c020a393182060eaefeeae6c01dab6a84ec346f2567df/rich-13.9.4-py3-none-any.whl", hash = "sha256:6049d5e6ec054bf2779ab3358186963bac2ea89175919d699e378b99738c2a90", size = 242424 },
]

[[package]]
name = "rpds-py"
version = "0.23.1"
source = { registry = "https://pypi.org/simple" }
sdist = { url = "https://files.pythonhosted.org/packages/0a/79/2ce611b18c4fd83d9e3aecb5cba93e1917c050f556db39842889fa69b79f/rpds_py-0.23.1.tar.gz", hash = "sha256:7f3240dcfa14d198dba24b8b9cb3b108c06b68d45b7babd9eefc1038fdf7e707", size = 26806 }
wheels = [
    { url = "https://files.pythonhosted.org/packages/34/fe/e5326459863bd525122f4e9c80ac8d7c6cfa171b7518d04cc27c12c209b0/rpds_py-0.23.1-cp310-cp310-macosx_10_12_x86_64.whl", hash = "sha256:2a54027554ce9b129fc3d633c92fa33b30de9f08bc61b32c053dc9b537266fed", size = 372123 },
    { url = "https://files.pythonhosted.org/packages/f9/db/f10a3795f7a89fb27594934012d21c61019bbeb516c5bdcfbbe9e9e617a7/rpds_py-0.23.1-cp310-cp310-macosx_11_0_arm64.whl", hash = "sha256:b5ef909a37e9738d146519657a1aab4584018746a18f71c692f2f22168ece40c", size = 356778 },
    { url = "https://files.pythonhosted.org/packages/21/27/0d3678ad7f432fa86f8fac5f5fc6496a4d2da85682a710d605219be20063/rpds_py-0.23.1-cp310-cp310-manylinux_2_17_aarch64.manylinux2014_aarch64.whl", hash = "sha256:3ee9d6f0b38efb22ad94c3b68ffebe4c47865cdf4b17f6806d6c674e1feb4246", size = 385775 },
    { url = "https://files.pythonhosted.org/packages/99/a0/1786defa125b2ad228027f22dff26312ce7d1fee3c7c3c2682f403db2062/rpds_py-0.23.1-cp310-cp310-manylinux_2_17_armv7l.manylinux2014_armv7l.whl", hash = "sha256:f7356a6da0562190558c4fcc14f0281db191cdf4cb96e7604c06acfcee96df15", size = 391181 },
    { url = "https://files.pythonhosted.org/packages/f1/5c/1240934050a7ffd020a915486d0cc4c7f6e7a2442a77aedf13664db55d36/rpds_py-0.23.1-cp310-cp310-manylinux_2_17_ppc64le.manylinux2014_ppc64le.whl", hash = "sha256:9441af1d25aed96901f97ad83d5c3e35e6cd21a25ca5e4916c82d7dd0490a4fa", size = 444607 },
    { url = "https://files.pythonhosted.org/packages/b7/1b/cee6905b47817fd0a377716dbe4df35295de46df46ee2ff704538cc371b0/rpds_py-0.23.1-cp310-cp310-manylinux_2_17_s390x.manylinux2014_s390x.whl", hash = "sha256:3d8abf7896a91fb97e7977d1aadfcc2c80415d6dc2f1d0fca5b8d0df247248f3", size = 445550 },
    { url = "https://files.pythonhosted.org/packages/54/f7/f0821ca34032892d7a67fcd5042f50074ff2de64e771e10df01085c88d47/rpds_py-0.23.1-cp310-cp310-manylinux_2_17_x86_64.manylinux2014_x86_64.whl", hash = "sha256:1b08027489ba8fedde72ddd233a5ea411b85a6ed78175f40285bd401bde7466d", size = 386148 },
    { url = "https://files.pythonhosted.org/packages/eb/ef/2afe53bc857c4bcba336acfd2629883a5746e7291023e017ac7fc98d85aa/rpds_py-0.23.1-cp310-cp310-manylinux_2_5_i686.manylinux1_i686.whl", hash = "sha256:fee513135b5a58f3bb6d89e48326cd5aa308e4bcdf2f7d59f67c861ada482bf8", size = 416780 },
    { url = "https://files.pythonhosted.org/packages/ae/9a/38d2236cf669789b8a3e1a014c9b6a8d7b8925b952c92e7839ae2749f9ac/rpds_py-0.23.1-cp310-cp310-musllinux_1_2_aarch64.whl", hash = "sha256:35d5631ce0af26318dba0ae0ac941c534453e42f569011585cb323b7774502a5", size = 558265 },
    { url = "https://files.pythonhosted.org/packages/e6/0a/f2705530c42578f20ed0b5b90135eecb30eef6e2ba73e7ba69087fad2dba/rpds_py-0.23.1-cp310-cp310-musllinux_1_2_i686.whl", hash = "sha256:a20cb698c4a59c534c6701b1c24a968ff2768b18ea2991f886bd8985ce17a89f", size = 585270 },
    { url = "https://files.pythonhosted.org/packages/29/4e/3b597dc84ed82c3d757ac9aa620de224a94e06d2e102069795ae7e81c015/rpds_py-0.23.1-cp310-cp310-musllinux_1_2_x86_64.whl", hash = "sha256:5e9c206a1abc27e0588cf8b7c8246e51f1a16a103734f7750830a1ccb63f557a", size = 553850 },
    { url = "https://files.pythonhosted.org/packages/00/cc/6498b6f79e4375e6737247661e52a2d18f6accf4910e0c8da978674b4241/rpds_py-0.23.1-cp310-cp310-win32.whl", hash = "sha256:d9f75a06ecc68f159d5d7603b734e1ff6daa9497a929150f794013aa9f6e3f12", size = 220660 },
    { url = "https://files.pythonhosted.org/packages/17/2b/08db023d23e8c7032c99d8d2a70d32e450a868ab73d16e3ff5290308a665/rpds_py-0.23.1-cp310-cp310-win_amd64.whl", hash = "sha256:f35eff113ad430b5272bbfc18ba111c66ff525828f24898b4e146eb479a2cdda", size = 232551 },
    { url = "https://files.pythonhosted.org/packages/1c/67/6e5d4234bb9dee062ffca2a5f3c7cd38716317d6760ec235b175eed4de2c/rpds_py-0.23.1-cp311-cp311-macosx_10_12_x86_64.whl", hash = "sha256:b79f5ced71efd70414a9a80bbbfaa7160da307723166f09b69773153bf17c590", size = 372264 },
    { url = "https://files.pythonhosted.org/packages/a7/0a/3dedb2daee8e783622427f5064e2d112751d8276ee73aa5409f000a132f4/rpds_py-0.23.1-cp311-cp311-macosx_11_0_arm64.whl", hash = "sha256:c9e799dac1ffbe7b10c1fd42fe4cd51371a549c6e108249bde9cd1200e8f59b4", size = 356883 },
    { url = "https://files.pythonhosted.org/packages/ed/fc/e1acef44f9c24b05fe5434b235f165a63a52959ac655e3f7a55726cee1a4/rpds_py-0.23.1-cp311-cp311-manylinux_2_17_aarch64.manylinux2014_aarch64.whl", hash = "sha256:721f9c4011b443b6e84505fc00cc7aadc9d1743f1c988e4c89353e19c4a968ee", size = 385624 },
    { url = "https://files.pythonhosted.org/packages/97/0a/a05951f6465d01622720c03ef6ef31adfbe865653e05ed7c45837492f25e/rpds_py-0.23.1-cp311-cp311-manylinux_2_17_armv7l.manylinux2014_armv7l.whl", hash = "sha256:f88626e3f5e57432e6191cd0c5d6d6b319b635e70b40be2ffba713053e5147dd", size = 391500 },
    { url = "https://files.pythonhosted.org/packages/ea/2e/cca0583ec0690ea441dceae23c0673b99755710ea22f40bccf1e78f41481/rpds_py-0.23.1-cp311-cp311-manylinux_2_17_ppc64le.manylinux2014_ppc64le.whl", hash = "sha256:285019078537949cecd0190f3690a0b0125ff743d6a53dfeb7a4e6787af154f5", size = 444869 },
    { url = "https://files.pythonhosted.org/packages/cc/e6/95cda68b33a6d814d1e96b0e406d231ed16629101460d1740e92f03365e6/rpds_py-0.23.1-cp311-cp311-manylinux_2_17_s390x.manylinux2014_s390x.whl", hash = "sha256:b92f5654157de1379c509b15acec9d12ecf6e3bc1996571b6cb82a4302060447", size = 444930 },
    { url = "https://files.pythonhosted.org/packages/5f/a7/e94cdb73411ae9c11414d3c7c9a6ad75d22ad4a8d094fb45a345ba9e3018/rpds_py-0.23.1-cp311-cp311-manylinux_2_17_x86_64.manylinux2014_x86_64.whl", hash = "sha256:e768267cbe051dd8d1c5305ba690bb153204a09bf2e3de3ae530de955f5b5580", size = 386254 },
    { url = "https://files.pythonhosted.org/packages/dd/c5/a4a943d90a39e85efd1e04b1ad5129936786f9a9aa27bb7be8fc5d9d50c9/rpds_py-0.23.1-cp311-cp311-manylinux_2_5_i686.manylinux1_i686.whl", hash = "sha256:c5334a71f7dc1160382d45997e29f2637c02f8a26af41073189d79b95d3321f1", size = 417090 },
    { url = "https://files.pythonhosted.org/packages/0c/a0/80d0013b12428d1fce0ab4e71829400b0a32caec12733c79e6109f843342/rpds_py-0.23.1-cp311-cp311-musllinux_1_2_aarch64.whl", hash = "sha256:d6adb81564af0cd428910f83fa7da46ce9ad47c56c0b22b50872bc4515d91966", size = 557639 },
    { url = "https://files.pythonhosted.org/packages/a6/92/ec2e6980afb964a2cd7a99cbdef1f6c01116abe94b42cbe336ac93dd11c2/rpds_py-0.23.1-cp311-cp311-musllinux_1_2_i686.whl", hash = "sha256:cafa48f2133d4daa028473ede7d81cd1b9f9e6925e9e4003ebdf77010ee02f35", size = 584572 },
    { url = "https://files.pythonhosted.org/packages/3d/ce/75b6054db34a390789a82523790717b27c1bd735e453abb429a87c4f0f26/rpds_py-0.23.1-cp311-cp311-musllinux_1_2_x86_64.whl", hash = "sha256:0fced9fd4a07a1ded1bac7e961ddd9753dd5d8b755ba8e05acba54a21f5f1522", size = 553028 },
    { url = "https://files.pythonhosted.org/packages/cc/24/f45abe0418c06a5cba0f846e967aa27bac765acd927aabd857c21319b8cc/rpds_py-0.23.1-cp311-cp311-win32.whl", hash = "sha256:243241c95174b5fb7204c04595852fe3943cc41f47aa14c3828bc18cd9d3b2d6", size = 220862 },
    { url = "https://files.pythonhosted.org/packages/2d/a6/3c0880e8bbfc36451ef30dc416266f6d2934705e468db5d21c8ba0ab6400/rpds_py-0.23.1-cp311-cp311-win_amd64.whl", hash = "sha256:11dd60b2ffddba85715d8a66bb39b95ddbe389ad2cfcf42c833f1bcde0878eaf", size = 232953 },
    { url = "https://files.pythonhosted.org/packages/f3/8c/d17efccb9f5b9137ddea706664aebae694384ae1d5997c0202093e37185a/rpds_py-0.23.1-cp312-cp312-macosx_10_12_x86_64.whl", hash = "sha256:3902df19540e9af4cc0c3ae75974c65d2c156b9257e91f5101a51f99136d834c", size = 364369 },
    { url = "https://files.pythonhosted.org/packages/6e/c0/ab030f696b5c573107115a88d8d73d80f03309e60952b64c584c70c659af/rpds_py-0.23.1-cp312-cp312-macosx_11_0_arm64.whl", hash = "sha256:66f8d2a17e5838dd6fb9be6baaba8e75ae2f5fa6b6b755d597184bfcd3cb0eba", size = 349965 },
    { url = "https://files.pythonhosted.org/packages/b3/55/b40170f5a079c4fb0b6a82b299689e66e744edca3c3375a8b160fb797660/rpds_py-0.23.1-cp312-cp312-manylinux_2_17_aarch64.manylinux2014_aarch64.whl", hash = "sha256:112b8774b0b4ee22368fec42749b94366bd9b536f8f74c3d4175d4395f5cbd31", size = 389064 },
    { url = "https://files.pythonhosted.org/packages/ab/1c/b03a912c59ec7c1e16b26e587b9dfa8ddff3b07851e781e8c46e908a365a/rpds_py-0.23.1-cp312-cp312-manylinux_2_17_armv7l.manylinux2014_armv7l.whl", hash = "sha256:e0df046f2266e8586cf09d00588302a32923eb6386ced0ca5c9deade6af9a149", size = 397741 },
    { url = "https://files.pythonhosted.org/packages/52/6f/151b90792b62fb6f87099bcc9044c626881fdd54e31bf98541f830b15cea/rpds_py-0.23.1-cp312-cp312-manylinux_2_17_ppc64le.manylinux2014_ppc64le.whl", hash = "sha256:0f3288930b947cbebe767f84cf618d2cbe0b13be476e749da0e6a009f986248c", size = 448784 },
    { url = "https://files.pythonhosted.org/packages/71/2a/6de67c0c97ec7857e0e9e5cd7c52405af931b303eb1e5b9eff6c50fd9a2e/rpds_py-0.23.1-cp312-cp312-manylinux_2_17_s390x.manylinux2014_s390x.whl", hash = "sha256:ce473a2351c018b06dd8d30d5da8ab5a0831056cc53b2006e2a8028172c37ce5", size = 440203 },
    { url = "https://files.pythonhosted.org/packages/db/5e/e759cd1c276d98a4b1f464b17a9bf66c65d29f8f85754e27e1467feaa7c3/rpds_py-0.23.1-cp312-cp312-manylinux_2_17_x86_64.manylinux2014_x86_64.whl", hash = "sha256:d550d7e9e7d8676b183b37d65b5cd8de13676a738973d330b59dc8312df9c5dc", size = 391611 },
    { url = "https://files.pythonhosted.org/packages/1c/1e/2900358efcc0d9408c7289769cba4c0974d9db314aa884028ed7f7364f61/rpds_py-0.23.1-cp312-cp312-manylinux_2_5_i686.manylinux1_i686.whl", hash = "sha256:e14f86b871ea74c3fddc9a40e947d6a5d09def5adc2076ee61fb910a9014fb35", size = 423306 },
    { url = "https://files.pythonhosted.org/packages/23/07/6c177e6d059f5d39689352d6c69a926ee4805ffdb6f06203570234d3d8f7/rpds_py-0.23.1-cp312-cp312-musllinux_1_2_aarch64.whl", hash = "sha256:1bf5be5ba34e19be579ae873da515a2836a2166d8d7ee43be6ff909eda42b72b", size = 562323 },
    { url = "https://files.pythonhosted.org/packages/70/e4/f9097fd1c02b516fff9850792161eb9fc20a2fd54762f3c69eae0bdb67cb/rpds_py-0.23.1-cp312-cp312-musllinux_1_2_i686.whl", hash = "sha256:d7031d493c4465dbc8d40bd6cafefef4bd472b17db0ab94c53e7909ee781b9ef", size = 588351 },
    { url = "https://files.pythonhosted.org/packages/87/39/5db3c6f326bfbe4576ae2af6435bd7555867d20ae690c786ff33659f293b/rpds_py-0.23.1-cp312-cp312-musllinux_1_2_x86_64.whl", hash = "sha256:55ff4151cfd4bc635e51cfb1c59ac9f7196b256b12e3a57deb9e5742e65941ad", size = 557252 },
    { url = "https://files.pythonhosted.org/packages/fd/14/2d5ad292f144fa79bafb78d2eb5b8a3a91c358b6065443cb9c49b5d1fedf/rpds_py-0.23.1-cp312-cp312-win32.whl", hash = "sha256:a9d3b728f5a5873d84cba997b9d617c6090ca5721caaa691f3b1a78c60adc057", size = 222181 },
    { url = "https://files.pythonhosted.org/packages/a3/4f/0fce63e0f5cdd658e71e21abd17ac1bc9312741ebb8b3f74eeed2ebdf771/rpds_py-0.23.1-cp312-cp312-win_amd64.whl", hash = "sha256:b03a8d50b137ee758e4c73638b10747b7c39988eb8e6cd11abb7084266455165", size = 237426 },
    { url = "https://files.pythonhosted.org/packages/13/9d/b8b2c0edffb0bed15be17b6d5ab06216f2f47f9ee49259c7e96a3ad4ca42/rpds_py-0.23.1-cp313-cp313-macosx_10_12_x86_64.whl", hash = "sha256:4caafd1a22e5eaa3732acb7672a497123354bef79a9d7ceed43387d25025e935", size = 363672 },
    { url = "https://files.pythonhosted.org/packages/bd/c2/5056fa29e6894144d7ba4c938b9b0445f75836b87d2dd00ed4999dc45a8c/rpds_py-0.23.1-cp313-cp313-macosx_11_0_arm64.whl", hash = "sha256:178f8a60fc24511c0eb756af741c476b87b610dba83270fce1e5a430204566a4", size = 349602 },
    { url = "https://files.pythonhosted.org/packages/b0/bc/33779a1bb0ee32d8d706b173825aab75c628521d23ce72a7c1e6a6852f86/rpds_py-0.23.1-cp313-cp313-manylinux_2_17_aarch64.manylinux2014_aarch64.whl", hash = "sha256:c632419c3870507ca20a37c8f8f5352317aca097639e524ad129f58c125c61c6", size = 388746 },
    { url = "https://files.pythonhosted.org/packages/62/0b/71db3e36b7780a619698ec82a9c87ab44ad7ca7f5480913e8a59ff76f050/rpds_py-0.23.1-cp313-cp313-manylinux_2_17_armv7l.manylinux2014_armv7l.whl", hash = "sha256:698a79d295626ee292d1730bc2ef6e70a3ab135b1d79ada8fde3ed0047b65a10", size = 397076 },
    { url = "https://files.pythonhosted.org/packages/bb/2e/494398f613edf77ba10a916b1ddea2acce42ab0e3b62e2c70ffc0757ce00/rpds_py-0.23.1-cp313-cp313-manylinux_2_17_ppc64le.manylinux2014_ppc64le.whl", hash = "sha256:271fa2184cf28bdded86bb6217c8e08d3a169fe0bbe9be5e8d96e8476b707122", size = 448399 },
    { url = "https://files.pythonhosted.org/packages/dd/53/4bd7f5779b1f463243ee5fdc83da04dd58a08f86e639dbffa7a35f969a84/rpds_py-0.23.1-cp313-cp313-manylinux_2_17_s390x.manylinux2014_s390x.whl", hash = "sha256:b91cceb5add79ee563bd1f70b30896bd63bc5f78a11c1f00a1e931729ca4f1f4", size = 439764 },
    { url = "https://files.pythonhosted.org/packages/f6/55/b3c18c04a460d951bf8e91f2abf46ce5b6426fb69784166a6a25827cb90a/rpds_py-0.23.1-cp313-cp313-manylinux_2_17_x86_64.manylinux2014_x86_64.whl", hash = "sha256:f3a6cb95074777f1ecda2ca4fa7717caa9ee6e534f42b7575a8f0d4cb0c24013", size = 390662 },
    { url = "https://files.pythonhosted.org/packages/2a/65/cc463044a3cbd616029b2aa87a651cdee8288d2fdd7780b2244845e934c1/rpds_py-0.23.1-cp313-cp313-manylinux_2_5_i686.manylinux1_i686.whl", hash = "sha256:50fb62f8d8364978478b12d5f03bf028c6bc2af04082479299139dc26edf4c64", size = 422680 },
    { url = "https://files.pythonhosted.org/packages/fa/8e/1fa52990c7836d72e8d70cd7753f2362c72fbb0a49c1462e8c60e7176d0b/rpds_py-0.23.1-cp313-cp313-musllinux_1_2_aarch64.whl", hash = "sha256:c8f7e90b948dc9dcfff8003f1ea3af08b29c062f681c05fd798e36daa3f7e3e8", size = 561792 },
    { url = "https://files.pythonhosted.org/packages/57/b8/fe3b612979b1a29d0c77f8585903d8b3a292604b26d4b300e228b8ac6360/rpds_py-0.23.1-cp313-cp313-musllinux_1_2_i686.whl", hash = "sha256:5b98b6c953e5c2bda51ab4d5b4f172617d462eebc7f4bfdc7c7e6b423f6da957", size = 588127 },
    { url = "https://files.pythonhosted.org/packages/44/2d/fde474de516bbc4b9b230f43c98e7f8acc5da7fc50ceed8e7af27553d346/rpds_py-0.23.1-cp313-cp313-musllinux_1_2_x86_64.whl", hash = "sha256:2893d778d4671ee627bac4037a075168b2673c57186fb1a57e993465dbd79a93", size = 556981 },
    { url = "https://files.pythonhosted.org/packages/18/57/767deeb27b81370bbab8f74ef6e68d26c4ea99018f3c71a570e506fede85/rpds_py-0.23.1-cp313-cp313-win32.whl", hash = "sha256:2cfa07c346a7ad07019c33fb9a63cf3acb1f5363c33bc73014e20d9fe8b01cdd", size = 221936 },
    { url = "https://files.pythonhosted.org/packages/7d/6c/3474cfdd3cafe243f97ab8474ea8949236eb2a1a341ca55e75ce00cd03da/rpds_py-0.23.1-cp313-cp313-win_amd64.whl", hash = "sha256:3aaf141d39f45322e44fc2c742e4b8b4098ead5317e5f884770c8df0c332da70", size = 237145 },
    { url = "https://files.pythonhosted.org/packages/ec/77/e985064c624230f61efa0423759bb066da56ebe40c654f8b5ba225bd5d63/rpds_py-0.23.1-cp313-cp313t-macosx_10_12_x86_64.whl", hash = "sha256:759462b2d0aa5a04be5b3e37fb8183615f47014ae6b116e17036b131985cb731", size = 359623 },
    { url = "https://files.pythonhosted.org/packages/62/d9/a33dcbf62b29e40559e012d525bae7d516757cf042cc9234bd34ca4b6aeb/rpds_py-0.23.1-cp313-cp313t-macosx_11_0_arm64.whl", hash = "sha256:3e9212f52074fc9d72cf242a84063787ab8e21e0950d4d6709886fb62bcb91d5", size = 345900 },
    { url = "https://files.pythonhosted.org/packages/92/eb/f81a4be6397861adb2cb868bb6a28a33292c2dcac567d1dc575226055e55/rpds_py-0.23.1-cp313-cp313t-manylinux_2_17_aarch64.manylinux2014_aarch64.whl", hash = "sha256:9e9f3a3ac919406bc0414bbbd76c6af99253c507150191ea79fab42fdb35982a", size = 386426 },
    { url = "https://files.pythonhosted.org/packages/09/47/1f810c9b5e83be005341201b5389f1d240dfa440346ea7189f9b3fd6961d/rpds_py-0.23.1-cp313-cp313t-manylinux_2_17_armv7l.manylinux2014_armv7l.whl", hash = "sha256:c04ca91dda8a61584165825907f5c967ca09e9c65fe8966ee753a3f2b019fe1e", size = 392314 },
    { url = "https://files.pythonhosted.org/packages/83/bd/bc95831432fd6c46ed8001f01af26de0763a059d6d7e6d69e3c5bf02917a/rpds_py-0.23.1-cp313-cp313t-manylinux_2_17_ppc64le.manylinux2014_ppc64le.whl", hash = "sha256:4ab923167cfd945abb9b51a407407cf19f5bee35001221f2911dc85ffd35ff4f", size = 447706 },
    { url = "https://files.pythonhosted.org/packages/19/3e/567c04c226b1802dc6dc82cad3d53e1fa0a773258571c74ac5d8fbde97ed/rpds_py-0.23.1-cp313-cp313t-manylinux_2_17_s390x.manylinux2014_s390x.whl", hash = "sha256:ed6f011bedca8585787e5082cce081bac3d30f54520097b2411351b3574e1219", size = 437060 },
    { url = "https://files.pythonhosted.org/packages/fe/77/a77d2c6afe27ae7d0d55fc32f6841502648070dc8d549fcc1e6d47ff8975/rpds_py-0.23.1-cp313-cp313t-manylinux_2_17_x86_64.manylinux2014_x86_64.whl", hash = "sha256:6959bb9928c5c999aba4a3f5a6799d571ddc2c59ff49917ecf55be2bbb4e3722", size = 389347 },
    { url = "https://files.pythonhosted.org/packages/3f/47/6b256ff20a74cfebeac790ab05586e0ac91f88e331125d4740a6c86fc26f/rpds_py-0.23.1-cp313-cp313t-manylinux_2_5_i686.manylinux1_i686.whl", hash = "sha256:1ed7de3c86721b4e83ac440751329ec6a1102229aa18163f84c75b06b525ad7e", size = 415554 },
    { url = "https://files.pythonhosted.org/packages/fc/29/d4572469a245bc9fc81e35166dca19fc5298d5c43e1a6dd64bf145045193/rpds_py-0.23.1-cp313-cp313t-musllinux_1_2_aarch64.whl", hash = "sha256:5fb89edee2fa237584e532fbf78f0ddd1e49a47c7c8cfa153ab4849dc72a35e6", size = 557418 },
    { url = "https://files.pythonhosted.org/packages/9c/0a/68cf7228895b1a3f6f39f51b15830e62456795e61193d2c8b87fd48c60db/rpds_py-0.23.1-cp313-cp313t-musllinux_1_2_i686.whl", hash = "sha256:7e5413d2e2d86025e73f05510ad23dad5950ab8417b7fc6beaad99be8077138b", size = 583033 },
    { url = "https://files.pythonhosted.org/packages/14/18/017ab41dcd6649ad5db7d00155b4c212b31ab05bd857d5ba73a1617984eb/rpds_py-0.23.1-cp313-cp313t-musllinux_1_2_x86_64.whl", hash = "sha256:d31ed4987d72aabdf521eddfb6a72988703c091cfc0064330b9e5f8d6a042ff5", size = 554880 },
    { url = "https://files.pythonhosted.org/packages/2e/dd/17de89431268da8819d8d51ce67beac28d9b22fccf437bc5d6d2bcd1acdb/rpds_py-0.23.1-cp313-cp313t-win32.whl", hash = "sha256:f3429fb8e15b20961efca8c8b21432623d85db2228cc73fe22756c6637aa39e7", size = 219743 },
    { url = "https://files.pythonhosted.org/packages/68/15/6d22d07e063ce5e9bfbd96db9ec2fbb4693591b4503e3a76996639474d02/rpds_py-0.23.1-cp313-cp313t-win_amd64.whl", hash = "sha256:d6f6512a90bd5cd9030a6237f5346f046c6f0e40af98657568fa45695d4de59d", size = 235415 },
    { url = "https://files.pythonhosted.org/packages/95/a9/6fafd35fc6bac05f59bcbc800b57cef877911ff1c015397c519fec888642/rpds_py-0.23.1-pp310-pypy310_pp73-macosx_10_12_x86_64.whl", hash = "sha256:c1f8afa346ccd59e4e5630d5abb67aba6a9812fddf764fd7eb11f382a345f8cc", size = 373463 },
    { url = "https://files.pythonhosted.org/packages/5b/ac/44f00029b8fbe0903a19e9a87a9b86063bf8700df2cc58868373d378418c/rpds_py-0.23.1-pp310-pypy310_pp73-macosx_11_0_arm64.whl", hash = "sha256:fad784a31869747df4ac968a351e070c06ca377549e4ace94775aaa3ab33ee06", size = 358400 },
    { url = "https://files.pythonhosted.org/packages/5e/9c/3da199346c68d785f10dccab123b74c8c5f73be3f742c9e33d1116e07931/rpds_py-0.23.1-pp310-pypy310_pp73-manylinux_2_17_aarch64.manylinux2014_aarch64.whl", hash = "sha256:b5a96fcac2f18e5a0a23a75cd27ce2656c66c11c127b0318e508aab436b77428", size = 386815 },
    { url = "https://files.pythonhosted.org/packages/d3/45/8f6533c33c0d33da8c2c8b2fb8f2ee90b23c05c679b86b0ac6aee4653749/rpds_py-0.23.1-pp310-pypy310_pp73-manylinux_2_17_armv7l.manylinux2014_armv7l.whl", hash = "sha256:3e77febf227a1dc3220159355dba68faa13f8dca9335d97504abf428469fb18b", size = 392974 },
    { url = "https://files.pythonhosted.org/packages/ca/56/6a9ac1bf0455ba07385d8fe98c571c519b4f2000cff6581487bf9fab9272/rpds_py-0.23.1-pp310-pypy310_pp73-manylinux_2_17_ppc64le.manylinux2014_ppc64le.whl", hash = "sha256:26bb3e8de93443d55e2e748e9fd87deb5f8075ca7bc0502cfc8be8687d69a2ec", size = 446019 },
    { url = "https://files.pythonhosted.org/packages/f4/83/5d9a3f9731cdccf49088bcc4ce821a5cf50bd1737cdad83e9959a7b9054d/rpds_py-0.23.1-pp310-pypy310_pp73-manylinux_2_17_s390x.manylinux2014_s390x.whl", hash = "sha256:db7707dde9143a67b8812c7e66aeb2d843fe33cc8e374170f4d2c50bd8f2472d", size = 445811 },
    { url = "https://files.pythonhosted.org/packages/44/50/f2e0a98c62fc1fe68b176caca587714dc5c8bb2c3d1dd1eeb2bd4cc787ac/rpds_py-0.23.1-pp310-pypy310_pp73-manylinux_2_17_x86_64.manylinux2014_x86_64.whl", hash = "sha256:1eedaaccc9bb66581d4ae7c50e15856e335e57ef2734dbc5fd8ba3e2a4ab3cb6", size = 388070 },
    { url = "https://files.pythonhosted.org/packages/f2/d0/4981878f8f157e6dbea01d95e0119bf3d6b4c2c884fe64a9e6987f941104/rpds_py-0.23.1-pp310-pypy310_pp73-manylinux_2_5_i686.manylinux1_i686.whl", hash = "sha256:28358c54fffadf0ae893f6c1050e8f8853e45df22483b7fff2f6ab6152f5d8bf", size = 419173 },
    { url = "https://files.pythonhosted.org/packages/ce/13/fc971c470da96b270d2f64fedee987351bd935dc3016932a5cdcb1a88a2a/rpds_py-0.23.1-pp310-pypy310_pp73-musllinux_1_2_aarch64.whl", hash = "sha256:633462ef7e61d839171bf206551d5ab42b30b71cac8f10a64a662536e057fdef", size = 559048 },
    { url = "https://files.pythonhosted.org/packages/42/02/be91e1de139ec8b4f9fec4192fd779ba48af281cfc762c0ca4c15b945484/rpds_py-0.23.1-pp310-pypy310_pp73-musllinux_1_2_i686.whl", hash = "sha256:a98f510d86f689fcb486dc59e6e363af04151e5260ad1bdddb5625c10f1e95f8", size = 584773 },
    { url = "https://files.pythonhosted.org/packages/27/28/3af8a1956df3edc41d884267d766dc096496dafc83f02f764a475eca0b4a/rpds_py-0.23.1-pp310-pypy310_pp73-musllinux_1_2_x86_64.whl", hash = "sha256:e0397dd0b3955c61ef9b22838144aa4bef6f0796ba5cc8edfc64d468b93798b4", size = 555153 },
    { url = "https://files.pythonhosted.org/packages/5e/bb/e45f51c4e1327dea3c72b846c6de129eebacb7a6cb309af7af35d0578c80/rpds_py-0.23.1-pp310-pypy310_pp73-win_amd64.whl", hash = "sha256:75307599f0d25bf6937248e5ac4e3bde5ea72ae6618623b86146ccc7845ed00b", size = 233827 },
]

[[package]]
name = "ruff"
version = "0.9.10"
source = { registry = "https://pypi.org/simple" }
sdist = { url = "https://files.pythonhosted.org/packages/20/8e/fafaa6f15c332e73425d9c44ada85360501045d5ab0b81400076aff27cf6/ruff-0.9.10.tar.gz", hash = "sha256:9bacb735d7bada9cfb0f2c227d3658fc443d90a727b47f206fb33f52f3c0eac7", size = 3759776 }
wheels = [
    { url = "https://files.pythonhosted.org/packages/73/b2/af7c2cc9e438cbc19fafeec4f20bfcd72165460fe75b2b6e9a0958c8c62b/ruff-0.9.10-py3-none-linux_armv6l.whl", hash = "sha256:eb4d25532cfd9fe461acc83498361ec2e2252795b4f40b17e80692814329e42d", size = 10049494 },
    { url = "https://files.pythonhosted.org/packages/6d/12/03f6dfa1b95ddd47e6969f0225d60d9d7437c91938a310835feb27927ca0/ruff-0.9.10-py3-none-macosx_10_12_x86_64.whl", hash = "sha256:188a6638dab1aa9bb6228a7302387b2c9954e455fb25d6b4470cb0641d16759d", size = 10853584 },
    { url = "https://files.pythonhosted.org/packages/02/49/1c79e0906b6ff551fb0894168763f705bf980864739572b2815ecd3c9df0/ruff-0.9.10-py3-none-macosx_11_0_arm64.whl", hash = "sha256:5284dcac6b9dbc2fcb71fdfc26a217b2ca4ede6ccd57476f52a587451ebe450d", size = 10155692 },
    { url = "https://files.pythonhosted.org/packages/5b/01/85e8082e41585e0e1ceb11e41c054e9e36fed45f4b210991052d8a75089f/ruff-0.9.10-py3-none-manylinux_2_17_aarch64.manylinux2014_aarch64.whl", hash = "sha256:47678f39fa2a3da62724851107f438c8229a3470f533894b5568a39b40029c0c", size = 10369760 },
    { url = "https://files.pythonhosted.org/packages/a1/90/0bc60bd4e5db051f12445046d0c85cc2c617095c0904f1aa81067dc64aea/ruff-0.9.10-py3-none-manylinux_2_17_armv7l.manylinux2014_armv7l.whl", hash = "sha256:99713a6e2766b7a17147b309e8c915b32b07a25c9efd12ada79f217c9c778b3e", size = 9912196 },
    { url = "https://files.pythonhosted.org/packages/66/ea/0b7e8c42b1ec608033c4d5a02939c82097ddcb0b3e393e4238584b7054ab/ruff-0.9.10-py3-none-manylinux_2_17_i686.manylinux2014_i686.whl", hash = "sha256:524ee184d92f7c7304aa568e2db20f50c32d1d0caa235d8ddf10497566ea1a12", size = 11434985 },
    { url = "https://files.pythonhosted.org/packages/d5/86/3171d1eff893db4f91755175a6e1163c5887be1f1e2f4f6c0c59527c2bfd/ruff-0.9.10-py3-none-manylinux_2_17_ppc64.manylinux2014_ppc64.whl", hash = "sha256:df92aeac30af821f9acf819fc01b4afc3dfb829d2782884f8739fb52a8119a16", size = 12155842 },
    { url = "https://files.pythonhosted.org/packages/89/9e/700ca289f172a38eb0bca752056d0a42637fa17b81649b9331786cb791d7/ruff-0.9.10-py3-none-manylinux_2_17_ppc64le.manylinux2014_ppc64le.whl", hash = "sha256:de42e4edc296f520bb84954eb992a07a0ec5a02fecb834498415908469854a52", size = 11613804 },
    { url = "https://files.pythonhosted.org/packages/f2/92/648020b3b5db180f41a931a68b1c8575cca3e63cec86fd26807422a0dbad/ruff-0.9.10-py3-none-manylinux_2_17_s390x.manylinux2014_s390x.whl", hash = "sha256:d257f95b65806104b6b1ffca0ea53f4ef98454036df65b1eda3693534813ecd1", size = 13823776 },
    { url = "https://files.pythonhosted.org/packages/5e/a6/cc472161cd04d30a09d5c90698696b70c169eeba2c41030344194242db45/ruff-0.9.10-py3-none-manylinux_2_17_x86_64.manylinux2014_x86_64.whl", hash = "sha256:b60dec7201c0b10d6d11be00e8f2dbb6f40ef1828ee75ed739923799513db24c", size = 11302673 },
    { url = "https://files.pythonhosted.org/packages/6c/db/d31c361c4025b1b9102b4d032c70a69adb9ee6fde093f6c3bf29f831c85c/ruff-0.9.10-py3-none-musllinux_1_2_aarch64.whl", hash = "sha256:d838b60007da7a39c046fcdd317293d10b845001f38bcb55ba766c3875b01e43", size = 10235358 },
    { url = "https://files.pythonhosted.org/packages/d1/86/d6374e24a14d4d93ebe120f45edd82ad7dcf3ef999ffc92b197d81cdc2a5/ruff-0.9.10-py3-none-musllinux_1_2_armv7l.whl", hash = "sha256:ccaf903108b899beb8e09a63ffae5869057ab649c1e9231c05ae354ebc62066c", size = 9886177 },
    { url = "https://files.pythonhosted.org/packages/00/62/a61691f6eaaac1e945a1f3f59f1eea9a218513139d5b6c2b8f88b43b5b8f/ruff-0.9.10-py3-none-musllinux_1_2_i686.whl", hash = "sha256:f9567d135265d46e59d62dc60c0bfad10e9a6822e231f5b24032dba5a55be6b5", size = 10864747 },
    { url = "https://files.pythonhosted.org/packages/ee/94/2c7065e1d92a8a8a46d46d9c3cf07b0aa7e0a1e0153d74baa5e6620b4102/ruff-0.9.10-py3-none-musllinux_1_2_x86_64.whl", hash = "sha256:5f202f0d93738c28a89f8ed9eaba01b7be339e5d8d642c994347eaa81c6d75b8", size = 11360441 },
    { url = "https://files.pythonhosted.org/packages/a7/8f/1f545ea6f9fcd7bf4368551fb91d2064d8f0577b3079bb3f0ae5779fb773/ruff-0.9.10-py3-none-win32.whl", hash = "sha256:bfb834e87c916521ce46b1788fbb8484966e5113c02df216680102e9eb960029", size = 10247401 },
    { url = "https://files.pythonhosted.org/packages/4f/18/fb703603ab108e5c165f52f5b86ee2aa9be43bb781703ec87c66a5f5d604/ruff-0.9.10-py3-none-win_amd64.whl", hash = "sha256:f2160eeef3031bf4b17df74e307d4c5fb689a6f3a26a2de3f7ef4044e3c484f1", size = 11366360 },
    { url = "https://files.pythonhosted.org/packages/35/85/338e603dc68e7d9994d5d84f24adbf69bae760ba5efd3e20f5ff2cec18da/ruff-0.9.10-py3-none-win_arm64.whl", hash = "sha256:5fd804c0327a5e5ea26615550e706942f348b197d5475ff34c19733aee4b2e69", size = 10436892 },
]

[[package]]
name = "scikit-learn"
version = "1.6.1"
source = { registry = "https://pypi.org/simple" }
dependencies = [
    { name = "joblib" },
    { name = "numpy" },
    { name = "scipy" },
    { name = "threadpoolctl" },
]
sdist = { url = "https://files.pythonhosted.org/packages/9e/a5/4ae3b3a0755f7b35a280ac90b28817d1f380318973cff14075ab41ef50d9/scikit_learn-1.6.1.tar.gz", hash = "sha256:b4fc2525eca2c69a59260f583c56a7557c6ccdf8deafdba6e060f94c1c59738e", size = 7068312 }
wheels = [
    { url = "https://files.pythonhosted.org/packages/2e/3a/f4597eb41049110b21ebcbb0bcb43e4035017545daa5eedcfeb45c08b9c5/scikit_learn-1.6.1-cp310-cp310-macosx_10_9_x86_64.whl", hash = "sha256:d056391530ccd1e501056160e3c9673b4da4805eb67eb2bdf4e983e1f9c9204e", size = 12067702 },
    { url = "https://files.pythonhosted.org/packages/37/19/0423e5e1fd1c6ec5be2352ba05a537a473c1677f8188b9306097d684b327/scikit_learn-1.6.1-cp310-cp310-macosx_12_0_arm64.whl", hash = "sha256:0c8d036eb937dbb568c6242fa598d551d88fb4399c0344d95c001980ec1c7d36", size = 11112765 },
    { url = "https://files.pythonhosted.org/packages/70/95/d5cb2297a835b0f5fc9a77042b0a2d029866379091ab8b3f52cc62277808/scikit_learn-1.6.1-cp310-cp310-manylinux_2_17_aarch64.manylinux2014_aarch64.whl", hash = "sha256:8634c4bd21a2a813e0a7e3900464e6d593162a29dd35d25bdf0103b3fce60ed5", size = 12643991 },
    { url = "https://files.pythonhosted.org/packages/b7/91/ab3c697188f224d658969f678be86b0968ccc52774c8ab4a86a07be13c25/scikit_learn-1.6.1-cp310-cp310-manylinux_2_17_x86_64.manylinux2014_x86_64.whl", hash = "sha256:775da975a471c4f6f467725dff0ced5c7ac7bda5e9316b260225b48475279a1b", size = 13497182 },
    { url = "https://files.pythonhosted.org/packages/17/04/d5d556b6c88886c092cc989433b2bab62488e0f0dafe616a1d5c9cb0efb1/scikit_learn-1.6.1-cp310-cp310-win_amd64.whl", hash = "sha256:8a600c31592bd7dab31e1c61b9bbd6dea1b3433e67d264d17ce1017dbdce8002", size = 11125517 },
    { url = "https://files.pythonhosted.org/packages/6c/2a/e291c29670795406a824567d1dfc91db7b699799a002fdaa452bceea8f6e/scikit_learn-1.6.1-cp311-cp311-macosx_10_9_x86_64.whl", hash = "sha256:72abc587c75234935e97d09aa4913a82f7b03ee0b74111dcc2881cba3c5a7b33", size = 12102620 },
    { url = "https://files.pythonhosted.org/packages/25/92/ee1d7a00bb6b8c55755d4984fd82608603a3cc59959245068ce32e7fb808/scikit_learn-1.6.1-cp311-cp311-macosx_12_0_arm64.whl", hash = "sha256:b3b00cdc8f1317b5f33191df1386c0befd16625f49d979fe77a8d44cae82410d", size = 11116234 },
    { url = "https://files.pythonhosted.org/packages/30/cd/ed4399485ef364bb25f388ab438e3724e60dc218c547a407b6e90ccccaef/scikit_learn-1.6.1-cp311-cp311-manylinux_2_17_aarch64.manylinux2014_aarch64.whl", hash = "sha256:dc4765af3386811c3ca21638f63b9cf5ecf66261cc4815c1db3f1e7dc7b79db2", size = 12592155 },
    { url = "https://files.pythonhosted.org/packages/a8/f3/62fc9a5a659bb58a03cdd7e258956a5824bdc9b4bb3c5d932f55880be569/scikit_learn-1.6.1-cp311-cp311-manylinux_2_17_x86_64.manylinux2014_x86_64.whl", hash = "sha256:25fc636bdaf1cc2f4a124a116312d837148b5e10872147bdaf4887926b8c03d8", size = 13497069 },
    { url = "https://files.pythonhosted.org/packages/a1/a6/c5b78606743a1f28eae8f11973de6613a5ee87366796583fb74c67d54939/scikit_learn-1.6.1-cp311-cp311-win_amd64.whl", hash = "sha256:fa909b1a36e000a03c382aade0bd2063fd5680ff8b8e501660c0f59f021a6415", size = 11139809 },
    { url = "https://files.pythonhosted.org/packages/0a/18/c797c9b8c10380d05616db3bfb48e2a3358c767affd0857d56c2eb501caa/scikit_learn-1.6.1-cp312-cp312-macosx_10_13_x86_64.whl", hash = "sha256:926f207c804104677af4857b2c609940b743d04c4c35ce0ddc8ff4f053cddc1b", size = 12104516 },
    { url = "https://files.pythonhosted.org/packages/c4/b7/2e35f8e289ab70108f8cbb2e7a2208f0575dc704749721286519dcf35f6f/scikit_learn-1.6.1-cp312-cp312-macosx_12_0_arm64.whl", hash = "sha256:2c2cae262064e6a9b77eee1c8e768fc46aa0b8338c6a8297b9b6759720ec0ff2", size = 11167837 },
    { url = "https://files.pythonhosted.org/packages/a4/f6/ff7beaeb644bcad72bcfd5a03ff36d32ee4e53a8b29a639f11bcb65d06cd/scikit_learn-1.6.1-cp312-cp312-manylinux_2_17_aarch64.manylinux2014_aarch64.whl", hash = "sha256:1061b7c028a8663fb9a1a1baf9317b64a257fcb036dae5c8752b2abef31d136f", size = 12253728 },
    { url = "https://files.pythonhosted.org/packages/29/7a/8bce8968883e9465de20be15542f4c7e221952441727c4dad24d534c6d99/scikit_learn-1.6.1-cp312-cp312-manylinux_2_17_x86_64.manylinux2014_x86_64.whl", hash = "sha256:2e69fab4ebfc9c9b580a7a80111b43d214ab06250f8a7ef590a4edf72464dd86", size = 13147700 },
    { url = "https://files.pythonhosted.org/packages/62/27/585859e72e117fe861c2079bcba35591a84f801e21bc1ab85bce6ce60305/scikit_learn-1.6.1-cp312-cp312-win_amd64.whl", hash = "sha256:70b1d7e85b1c96383f872a519b3375f92f14731e279a7b4c6cfd650cf5dffc52", size = 11110613 },
    { url = "https://files.pythonhosted.org/packages/2e/59/8eb1872ca87009bdcdb7f3cdc679ad557b992c12f4b61f9250659e592c63/scikit_learn-1.6.1-cp313-cp313-macosx_10_13_x86_64.whl", hash = "sha256:2ffa1e9e25b3d93990e74a4be2c2fc61ee5af85811562f1288d5d055880c4322", size = 12010001 },
    { url = "https://files.pythonhosted.org/packages/9d/05/f2fc4effc5b32e525408524c982c468c29d22f828834f0625c5ef3d601be/scikit_learn-1.6.1-cp313-cp313-macosx_12_0_arm64.whl", hash = "sha256:dc5cf3d68c5a20ad6d571584c0750ec641cc46aeef1c1507be51300e6003a7e1", size = 11096360 },
    { url = "https://files.pythonhosted.org/packages/c8/e4/4195d52cf4f113573fb8ebc44ed5a81bd511a92c0228889125fac2f4c3d1/scikit_learn-1.6.1-cp313-cp313-manylinux_2_17_aarch64.manylinux2014_aarch64.whl", hash = "sha256:c06beb2e839ecc641366000ca84f3cf6fa9faa1777e29cf0c04be6e4d096a348", size = 12209004 },
    { url = "https://files.pythonhosted.org/packages/94/be/47e16cdd1e7fcf97d95b3cb08bde1abb13e627861af427a3651fcb80b517/scikit_learn-1.6.1-cp313-cp313-manylinux_2_17_x86_64.manylinux2014_x86_64.whl", hash = "sha256:e8ca8cb270fee8f1f76fa9bfd5c3507d60c6438bbee5687f81042e2bb98e5a97", size = 13171776 },
    { url = "https://files.pythonhosted.org/packages/34/b0/ca92b90859070a1487827dbc672f998da95ce83edce1270fc23f96f1f61a/scikit_learn-1.6.1-cp313-cp313-win_amd64.whl", hash = "sha256:7a1c43c8ec9fde528d664d947dc4c0789be4077a3647f232869f41d9bf50e0fb", size = 11071865 },
    { url = "https://files.pythonhosted.org/packages/12/ae/993b0fb24a356e71e9a894e42b8a9eec528d4c70217353a1cd7a48bc25d4/scikit_learn-1.6.1-cp313-cp313t-macosx_10_13_x86_64.whl", hash = "sha256:a17c1dea1d56dcda2fac315712f3651a1fea86565b64b48fa1bc090249cbf236", size = 11955804 },
    { url = "https://files.pythonhosted.org/packages/d6/54/32fa2ee591af44507eac86406fa6bba968d1eb22831494470d0a2e4a1eb1/scikit_learn-1.6.1-cp313-cp313t-macosx_12_0_arm64.whl", hash = "sha256:6a7aa5f9908f0f28f4edaa6963c0a6183f1911e63a69aa03782f0d924c830a35", size = 11100530 },
    { url = "https://files.pythonhosted.org/packages/3f/58/55856da1adec655bdce77b502e94a267bf40a8c0b89f8622837f89503b5a/scikit_learn-1.6.1-cp313-cp313t-manylinux_2_17_x86_64.manylinux2014_x86_64.whl", hash = "sha256:0650e730afb87402baa88afbf31c07b84c98272622aaba002559b614600ca691", size = 12433852 },
    { url = "https://files.pythonhosted.org/packages/ff/4f/c83853af13901a574f8f13b645467285a48940f185b690936bb700a50863/scikit_learn-1.6.1-cp313-cp313t-win_amd64.whl", hash = "sha256:3f59fe08dc03ea158605170eb52b22a105f238a5d512c4470ddeca71feae8e5f", size = 11337256 },
]

[[package]]
name = "scipy"
version = "1.15.2"
source = { registry = "https://pypi.org/simple" }
dependencies = [
    { name = "numpy" },
]
sdist = { url = "https://files.pythonhosted.org/packages/b7/b9/31ba9cd990e626574baf93fbc1ac61cf9ed54faafd04c479117517661637/scipy-1.15.2.tar.gz", hash = "sha256:cd58a314d92838f7e6f755c8a2167ead4f27e1fd5c1251fd54289569ef3495ec", size = 59417316 }
wheels = [
    { url = "https://files.pythonhosted.org/packages/95/df/ef233fff6838fe6f7840d69b5ef9f20d2b5c912a8727b21ebf876cb15d54/scipy-1.15.2-cp310-cp310-macosx_10_13_x86_64.whl", hash = "sha256:a2ec871edaa863e8213ea5df811cd600734f6400b4af272e1c011e69401218e9", size = 38692502 },
    { url = "https://files.pythonhosted.org/packages/5c/20/acdd4efb8a68b842968f7bc5611b1aeb819794508771ad104de418701422/scipy-1.15.2-cp310-cp310-macosx_12_0_arm64.whl", hash = "sha256:6f223753c6ea76983af380787611ae1291e3ceb23917393079dcc746ba60cfb5", size = 30085508 },
    { url = "https://files.pythonhosted.org/packages/42/55/39cf96ca7126f1e78ee72a6344ebdc6702fc47d037319ad93221063e6cf4/scipy-1.15.2-cp310-cp310-macosx_14_0_arm64.whl", hash = "sha256:ecf797d2d798cf7c838c6d98321061eb3e72a74710e6c40540f0e8087e3b499e", size = 22359166 },
    { url = "https://files.pythonhosted.org/packages/51/48/708d26a4ab8a1441536bf2dfcad1df0ca14a69f010fba3ccbdfc02df7185/scipy-1.15.2-cp310-cp310-macosx_14_0_x86_64.whl", hash = "sha256:9b18aa747da280664642997e65aab1dd19d0c3d17068a04b3fe34e2559196cb9", size = 25112047 },
    { url = "https://files.pythonhosted.org/packages/dd/65/f9c5755b995ad892020381b8ae11f16d18616208e388621dfacc11df6de6/scipy-1.15.2-cp310-cp310-manylinux_2_17_aarch64.manylinux2014_aarch64.whl", hash = "sha256:87994da02e73549dfecaed9e09a4f9d58a045a053865679aeb8d6d43747d4df3", size = 35536214 },
    { url = "https://files.pythonhosted.org/packages/de/3c/c96d904b9892beec978562f64d8cc43f9cca0842e65bd3cd1b7f7389b0ba/scipy-1.15.2-cp310-cp310-manylinux_2_17_x86_64.manylinux2014_x86_64.whl", hash = "sha256:69ea6e56d00977f355c0f84eba69877b6df084516c602d93a33812aa04d90a3d", size = 37646981 },
    { url = "https://files.pythonhosted.org/packages/3d/74/c2d8a24d18acdeae69ed02e132b9bc1bb67b7bee90feee1afe05a68f9d67/scipy-1.15.2-cp310-cp310-musllinux_1_2_aarch64.whl", hash = "sha256:888307125ea0c4466287191e5606a2c910963405ce9671448ff9c81c53f85f58", size = 37230048 },
    { url = "https://files.pythonhosted.org/packages/42/19/0aa4ce80eca82d487987eff0bc754f014dec10d20de2f66754fa4ea70204/scipy-1.15.2-cp310-cp310-musllinux_1_2_x86_64.whl", hash = "sha256:9412f5e408b397ff5641080ed1e798623dbe1ec0d78e72c9eca8992976fa65aa", size = 40010322 },
    { url = "https://files.pythonhosted.org/packages/d0/d2/f0683b7e992be44d1475cc144d1f1eeae63c73a14f862974b4db64af635e/scipy-1.15.2-cp310-cp310-win_amd64.whl", hash = "sha256:b5e025e903b4f166ea03b109bb241355b9c42c279ea694d8864d033727205e65", size = 41233385 },
    { url = "https://files.pythonhosted.org/packages/40/1f/bf0a5f338bda7c35c08b4ed0df797e7bafe8a78a97275e9f439aceb46193/scipy-1.15.2-cp311-cp311-macosx_10_13_x86_64.whl", hash = "sha256:92233b2df6938147be6fa8824b8136f29a18f016ecde986666be5f4d686a91a4", size = 38703651 },
    { url = "https://files.pythonhosted.org/packages/de/54/db126aad3874601048c2c20ae3d8a433dbfd7ba8381551e6f62606d9bd8e/scipy-1.15.2-cp311-cp311-macosx_12_0_arm64.whl", hash = "sha256:62ca1ff3eb513e09ed17a5736929429189adf16d2d740f44e53270cc800ecff1", size = 30102038 },
    { url = "https://files.pythonhosted.org/packages/61/d8/84da3fffefb6c7d5a16968fe5b9f24c98606b165bb801bb0b8bc3985200f/scipy-1.15.2-cp311-cp311-macosx_14_0_arm64.whl", hash = "sha256:4c6676490ad76d1c2894d77f976144b41bd1a4052107902238047fb6a473e971", size = 22375518 },
    { url = "https://files.pythonhosted.org/packages/44/78/25535a6e63d3b9c4c90147371aedb5d04c72f3aee3a34451f2dc27c0c07f/scipy-1.15.2-cp311-cp311-macosx_14_0_x86_64.whl", hash = "sha256:a8bf5cb4a25046ac61d38f8d3c3426ec11ebc350246a4642f2f315fe95bda655", size = 25142523 },
    { url = "https://files.pythonhosted.org/packages/e0/22/4b4a26fe1cd9ed0bc2b2cb87b17d57e32ab72c346949eaf9288001f8aa8e/scipy-1.15.2-cp311-cp311-manylinux_2_17_aarch64.manylinux2014_aarch64.whl", hash = "sha256:6a8e34cf4c188b6dd004654f88586d78f95639e48a25dfae9c5e34a6dc34547e", size = 35491547 },
    { url = "https://files.pythonhosted.org/packages/32/ea/564bacc26b676c06a00266a3f25fdfe91a9d9a2532ccea7ce6dd394541bc/scipy-1.15.2-cp311-cp311-manylinux_2_17_x86_64.manylinux2014_x86_64.whl", hash = "sha256:28a0d2c2075946346e4408b211240764759e0fabaeb08d871639b5f3b1aca8a0", size = 37634077 },
    { url = "https://files.pythonhosted.org/packages/43/c2/bfd4e60668897a303b0ffb7191e965a5da4056f0d98acfb6ba529678f0fb/scipy-1.15.2-cp311-cp311-musllinux_1_2_aarch64.whl", hash = "sha256:42dabaaa798e987c425ed76062794e93a243be8f0f20fff6e7a89f4d61cb3d40", size = 37231657 },
    { url = "https://files.pythonhosted.org/packages/4a/75/5f13050bf4f84c931bcab4f4e83c212a36876c3c2244475db34e4b5fe1a6/scipy-1.15.2-cp311-cp311-musllinux_1_2_x86_64.whl", hash = "sha256:6f5e296ec63c5da6ba6fa0343ea73fd51b8b3e1a300b0a8cae3ed4b1122c7462", size = 40035857 },
    { url = "https://files.pythonhosted.org/packages/b9/8b/7ec1832b09dbc88f3db411f8cdd47db04505c4b72c99b11c920a8f0479c3/scipy-1.15.2-cp311-cp311-win_amd64.whl", hash = "sha256:597a0c7008b21c035831c39927406c6181bcf8f60a73f36219b69d010aa04737", size = 41217654 },
    { url = "https://files.pythonhosted.org/packages/4b/5d/3c78815cbab499610f26b5bae6aed33e227225a9fa5290008a733a64f6fc/scipy-1.15.2-cp312-cp312-macosx_10_13_x86_64.whl", hash = "sha256:c4697a10da8f8765bb7c83e24a470da5797e37041edfd77fd95ba3811a47c4fd", size = 38756184 },
    { url = "https://files.pythonhosted.org/packages/37/20/3d04eb066b471b6e171827548b9ddb3c21c6bbea72a4d84fc5989933910b/scipy-1.15.2-cp312-cp312-macosx_12_0_arm64.whl", hash = "sha256:869269b767d5ee7ea6991ed7e22b3ca1f22de73ab9a49c44bad338b725603301", size = 30163558 },
    { url = "https://files.pythonhosted.org/packages/a4/98/e5c964526c929ef1f795d4c343b2ff98634ad2051bd2bbadfef9e772e413/scipy-1.15.2-cp312-cp312-macosx_14_0_arm64.whl", hash = "sha256:bad78d580270a4d32470563ea86c6590b465cb98f83d760ff5b0990cb5518a93", size = 22437211 },
    { url = "https://files.pythonhosted.org/packages/1d/cd/1dc7371e29195ecbf5222f9afeedb210e0a75057d8afbd942aa6cf8c8eca/scipy-1.15.2-cp312-cp312-macosx_14_0_x86_64.whl", hash = "sha256:b09ae80010f52efddb15551025f9016c910296cf70adbf03ce2a8704f3a5ad20", size = 25232260 },
    { url = "https://files.pythonhosted.org/packages/f0/24/1a181a9e5050090e0b5138c5f496fee33293c342b788d02586bc410c6477/scipy-1.15.2-cp312-cp312-manylinux_2_17_aarch64.manylinux2014_aarch64.whl", hash = "sha256:5a6fd6eac1ce74a9f77a7fc724080d507c5812d61e72bd5e4c489b042455865e", size = 35198095 },
    { url = "https://files.pythonhosted.org/packages/c0/53/eaada1a414c026673eb983f8b4a55fe5eb172725d33d62c1b21f63ff6ca4/scipy-1.15.2-cp312-cp312-manylinux_2_17_x86_64.manylinux2014_x86_64.whl", hash = "sha256:2b871df1fe1a3ba85d90e22742b93584f8d2b8e6124f8372ab15c71b73e428b8", size = 37297371 },
    { url = "https://files.pythonhosted.org/packages/e9/06/0449b744892ed22b7e7b9a1994a866e64895363572677a316a9042af1fe5/scipy-1.15.2-cp312-cp312-musllinux_1_2_aarch64.whl", hash = "sha256:03205d57a28e18dfd39f0377d5002725bf1f19a46f444108c29bdb246b6c8a11", size = 36872390 },
    { url = "https://files.pythonhosted.org/packages/6a/6f/a8ac3cfd9505ec695c1bc35edc034d13afbd2fc1882a7c6b473e280397bb/scipy-1.15.2-cp312-cp312-musllinux_1_2_x86_64.whl", hash = "sha256:601881dfb761311045b03114c5fe718a12634e5608c3b403737ae463c9885d53", size = 39700276 },
    { url = "https://files.pythonhosted.org/packages/f5/6f/e6e5aff77ea2a48dd96808bb51d7450875af154ee7cbe72188afb0b37929/scipy-1.15.2-cp312-cp312-win_amd64.whl", hash = "sha256:e7c68b6a43259ba0aab737237876e5c2c549a031ddb7abc28c7b47f22e202ded", size = 40942317 },
    { url = "https://files.pythonhosted.org/packages/53/40/09319f6e0f276ea2754196185f95cd191cb852288440ce035d5c3a931ea2/scipy-1.15.2-cp313-cp313-macosx_10_13_x86_64.whl", hash = "sha256:01edfac9f0798ad6b46d9c4c9ca0e0ad23dbf0b1eb70e96adb9fa7f525eff0bf", size = 38717587 },
    { url = "https://files.pythonhosted.org/packages/fe/c3/2854f40ecd19585d65afaef601e5e1f8dbf6758b2f95b5ea93d38655a2c6/scipy-1.15.2-cp313-cp313-macosx_12_0_arm64.whl", hash = "sha256:08b57a9336b8e79b305a143c3655cc5bdbe6d5ece3378578888d2afbb51c4e37", size = 30100266 },
    { url = "https://files.pythonhosted.org/packages/dd/b1/f9fe6e3c828cb5930b5fe74cb479de5f3d66d682fa8adb77249acaf545b8/scipy-1.15.2-cp313-cp313-macosx_14_0_arm64.whl", hash = "sha256:54c462098484e7466362a9f1672d20888f724911a74c22ae35b61f9c5919183d", size = 22373768 },
    { url = "https://files.pythonhosted.org/packages/15/9d/a60db8c795700414c3f681908a2b911e031e024d93214f2d23c6dae174ab/scipy-1.15.2-cp313-cp313-macosx_14_0_x86_64.whl", hash = "sha256:cf72ff559a53a6a6d77bd8eefd12a17995ffa44ad86c77a5df96f533d4e6c6bb", size = 25154719 },
    { url = "https://files.pythonhosted.org/packages/37/3b/9bda92a85cd93f19f9ed90ade84aa1e51657e29988317fabdd44544f1dd4/scipy-1.15.2-cp313-cp313-manylinux_2_17_aarch64.manylinux2014_aarch64.whl", hash = "sha256:9de9d1416b3d9e7df9923ab23cd2fe714244af10b763975bea9e4f2e81cebd27", size = 35163195 },
    { url = "https://files.pythonhosted.org/packages/03/5a/fc34bf1aa14dc7c0e701691fa8685f3faec80e57d816615e3625f28feb43/scipy-1.15.2-cp313-cp313-manylinux_2_17_x86_64.manylinux2014_x86_64.whl", hash = "sha256:fb530e4794fc8ea76a4a21ccb67dea33e5e0e60f07fc38a49e821e1eae3b71a0", size = 37255404 },
    { url = "https://files.pythonhosted.org/packages/4a/71/472eac45440cee134c8a180dbe4c01b3ec247e0338b7c759e6cd71f199a7/scipy-1.15.2-cp313-cp313-musllinux_1_2_aarch64.whl", hash = "sha256:5ea7ed46d437fc52350b028b1d44e002646e28f3e8ddc714011aaf87330f2f32", size = 36860011 },
    { url = "https://files.pythonhosted.org/packages/01/b3/21f890f4f42daf20e4d3aaa18182dddb9192771cd47445aaae2e318f6738/scipy-1.15.2-cp313-cp313-musllinux_1_2_x86_64.whl", hash = "sha256:11e7ad32cf184b74380f43d3c0a706f49358b904fa7d5345f16ddf993609184d", size = 39657406 },
    { url = "https://files.pythonhosted.org/packages/0d/76/77cf2ac1f2a9cc00c073d49e1e16244e389dd88e2490c91d84e1e3e4d126/scipy-1.15.2-cp313-cp313-win_amd64.whl", hash = "sha256:a5080a79dfb9b78b768cebf3c9dcbc7b665c5875793569f48bf0e2b1d7f68f6f", size = 40961243 },
    { url = "https://files.pythonhosted.org/packages/4c/4b/a57f8ddcf48e129e6054fa9899a2a86d1fc6b07a0e15c7eebff7ca94533f/scipy-1.15.2-cp313-cp313t-macosx_10_13_x86_64.whl", hash = "sha256:447ce30cee6a9d5d1379087c9e474628dab3db4a67484be1b7dc3196bfb2fac9", size = 38870286 },
    { url = "https://files.pythonhosted.org/packages/0c/43/c304d69a56c91ad5f188c0714f6a97b9c1fed93128c691148621274a3a68/scipy-1.15.2-cp313-cp313t-macosx_12_0_arm64.whl", hash = "sha256:c90ebe8aaa4397eaefa8455a8182b164a6cc1d59ad53f79943f266d99f68687f", size = 30141634 },
    { url = "https://files.pythonhosted.org/packages/44/1a/6c21b45d2548eb73be9b9bff421aaaa7e85e22c1f9b3bc44b23485dfce0a/scipy-1.15.2-cp313-cp313t-macosx_14_0_arm64.whl", hash = "sha256:def751dd08243934c884a3221156d63e15234a3155cf25978b0a668409d45eb6", size = 22415179 },
    { url = "https://files.pythonhosted.org/packages/74/4b/aefac4bba80ef815b64f55da06f62f92be5d03b467f2ce3668071799429a/scipy-1.15.2-cp313-cp313t-macosx_14_0_x86_64.whl", hash = "sha256:302093e7dfb120e55515936cb55618ee0b895f8bcaf18ff81eca086c17bd80af", size = 25126412 },
    { url = "https://files.pythonhosted.org/packages/b1/53/1cbb148e6e8f1660aacd9f0a9dfa2b05e9ff1cb54b4386fe868477972ac2/scipy-1.15.2-cp313-cp313t-manylinux_2_17_aarch64.manylinux2014_aarch64.whl", hash = "sha256:7cd5b77413e1855351cdde594eca99c1f4a588c2d63711388b6a1f1c01f62274", size = 34952867 },
    { url = "https://files.pythonhosted.org/packages/2c/23/e0eb7f31a9c13cf2dca083828b97992dd22f8184c6ce4fec5deec0c81fcf/scipy-1.15.2-cp313-cp313t-manylinux_2_17_x86_64.manylinux2014_x86_64.whl", hash = "sha256:6d0194c37037707b2afa7a2f2a924cf7bac3dc292d51b6a925e5fcb89bc5c776", size = 36890009 },
    { url = "https://files.pythonhosted.org/packages/03/f3/e699e19cabe96bbac5189c04aaa970718f0105cff03d458dc5e2b6bd1e8c/scipy-1.15.2-cp313-cp313t-musllinux_1_2_aarch64.whl", hash = "sha256:bae43364d600fdc3ac327db99659dcb79e6e7ecd279a75fe1266669d9a652828", size = 36545159 },
    { url = "https://files.pythonhosted.org/packages/af/f5/ab3838e56fe5cc22383d6fcf2336e48c8fe33e944b9037fbf6cbdf5a11f8/scipy-1.15.2-cp313-cp313t-musllinux_1_2_x86_64.whl", hash = "sha256:f031846580d9acccd0044efd1a90e6f4df3a6e12b4b6bd694a7bc03a89892b28", size = 39136566 },
    { url = "https://files.pythonhosted.org/packages/0a/c8/b3f566db71461cabd4b2d5b39bcc24a7e1c119535c8361f81426be39bb47/scipy-1.15.2-cp313-cp313t-win_amd64.whl", hash = "sha256:fe8a9eb875d430d81755472c5ba75e84acc980e4a8f6204d402849234d3017db", size = 40477705 },
]

[[package]]
name = "seaborn"
version = "0.13.2"
source = { registry = "https://pypi.org/simple" }
dependencies = [
    { name = "matplotlib" },
    { name = "numpy" },
    { name = "pandas" },
]
sdist = { url = "https://files.pythonhosted.org/packages/86/59/a451d7420a77ab0b98f7affa3a1d78a313d2f7281a57afb1a34bae8ab412/seaborn-0.13.2.tar.gz", hash = "sha256:93e60a40988f4d65e9f4885df477e2fdaff6b73a9ded434c1ab356dd57eefff7", size = 1457696 }
wheels = [
    { url = "https://files.pythonhosted.org/packages/83/11/00d3c3dfc25ad54e731d91449895a79e4bf2384dc3ac01809010ba88f6d5/seaborn-0.13.2-py3-none-any.whl", hash = "sha256:636f8336facf092165e27924f223d3c62ca560b1f2bb5dff7ab7fad265361987", size = 294914 },
]

[[package]]
name = "setuptools"
version = "76.0.0"
source = { registry = "https://pypi.org/simple" }
sdist = { url = "https://files.pythonhosted.org/packages/32/d2/7b171caf085ba0d40d8391f54e1c75a1cda9255f542becf84575cfd8a732/setuptools-76.0.0.tar.gz", hash = "sha256:43b4ee60e10b0d0ee98ad11918e114c70701bc6051662a9a675a0496c1a158f4", size = 1349387 }
wheels = [
    { url = "https://files.pythonhosted.org/packages/37/66/d2d7e6ad554f3a7c7297c3f8ef6e22643ad3d35ef5c63bf488bc89f32f31/setuptools-76.0.0-py3-none-any.whl", hash = "sha256:199466a166ff664970d0ee145839f5582cb9bca7a0a3a2e795b6a9cb2308e9c6", size = 1236106 },
]

[[package]]
name = "setuptools-scm"
version = "8.2.0"
source = { registry = "https://pypi.org/simple" }
dependencies = [
    { name = "packaging" },
    { name = "setuptools" },
    { name = "tomli", marker = "python_full_version < '3.11'" },
]
sdist = { url = "https://files.pythonhosted.org/packages/4b/bd/c5d16dd95900567e09744af92119da7abc5f447320d53ec1d9415ec30263/setuptools_scm-8.2.0.tar.gz", hash = "sha256:a18396a1bc0219c974d1a74612b11f9dce0d5bd8b1dc55c65f6ac7fd609e8c28", size = 77572 }
wheels = [
    { url = "https://files.pythonhosted.org/packages/10/7c/5a9799042320242c383c4485a2771a37d49e8ce2312ca647653d2fd1a7a4/setuptools_scm-8.2.0-py3-none-any.whl", hash = "sha256:136e2b1d393d709d2bcf26f275b8dec06c48b811154167b0fd6bb002aad17d6d", size = 43944 },
]

[[package]]
name = "six"
version = "1.17.0"
source = { registry = "https://pypi.org/simple" }
sdist = { url = "https://files.pythonhosted.org/packages/94/e7/b2c673351809dca68a0e064b6af791aa332cf192da575fd474ed7d6f16a2/six-1.17.0.tar.gz", hash = "sha256:ff70335d468e7eb6ec65b95b99d3a2836546063f63acc5171de367e834932a81", size = 34031 }
wheels = [
    { url = "https://files.pythonhosted.org/packages/b7/ce/149a00dd41f10bc29e5921b496af8b574d8413afcd5e30dfa0ed46c2cc5e/six-1.17.0-py2.py3-none-any.whl", hash = "sha256:4721f391ed90541fddacab5acf947aa0d3dc7d27b2e1e8eda2be8970586c3274", size = 11050 },
]

[[package]]
name = "sphobjinv"
version = "2.3.1.2"
source = { registry = "https://pypi.org/simple" }
dependencies = [
    { name = "attrs" },
    { name = "certifi" },
    { name = "jsonschema" },
]
sdist = { url = "https://files.pythonhosted.org/packages/8c/5e/cf2c54fcc6cc999f64d3a34edeee1ca69d6e1f8aee40772c5f3f036296dc/sphobjinv-2.3.1.2.tar.gz", hash = "sha256:1c874a368460851352d45c92afa172b5c42653b47e2e70d78d61dac93308aa9d", size = 268026 }
wheels = [
    { url = "https://files.pythonhosted.org/packages/9c/4d/103e541e2533df159e1070cd4372b447a0b689e08a49d271b7b950e21f92/sphobjinv-2.3.1.2-py3-none-any.whl", hash = "sha256:66478d1787d28ef3ebeeedad57c592fdea04cf10eeed0df56307c85ab4eee789", size = 50820 },
]

[[package]]
name = "statsmodels"
version = "0.14.4"
source = { registry = "https://pypi.org/simple" }
dependencies = [
    { name = "numpy" },
    { name = "packaging" },
    { name = "pandas" },
    { name = "patsy" },
    { name = "scipy" },
]
sdist = { url = "https://files.pythonhosted.org/packages/1f/3b/963a015dd8ea17e10c7b0e2f14d7c4daec903baf60a017e756b57953a4bf/statsmodels-0.14.4.tar.gz", hash = "sha256:5d69e0f39060dc72c067f9bb6e8033b6dccdb0bae101d76a7ef0bcc94e898b67", size = 20354802 }
wheels = [
    { url = "https://files.pythonhosted.org/packages/af/2c/23bf5ad9e8a77c0c8d9750512bff89e32154dea91998114118e0e147ae67/statsmodels-0.14.4-cp310-cp310-macosx_10_9_x86_64.whl", hash = "sha256:7a62f1fc9086e4b7ee789a6f66b3c0fc82dd8de1edda1522d30901a0aa45e42b", size = 10216574 },
    { url = "https://files.pythonhosted.org/packages/ba/a5/2f09ab918296e534ea5d132e90efac51ae12ff15992d77539bbfca1158fa/statsmodels-0.14.4-cp310-cp310-macosx_11_0_arm64.whl", hash = "sha256:46ac7ddefac0c9b7b607eed1d47d11e26fe92a1bc1f4d9af48aeed4e21e87981", size = 9912430 },
    { url = "https://files.pythonhosted.org/packages/93/6a/b86f8c9b799dc93e5b4a3267eb809843e6328e34248a53496b96f50d732e/statsmodels-0.14.4-cp310-cp310-manylinux_2_17_aarch64.manylinux2014_aarch64.whl", hash = "sha256:2a337b731aa365d09bb0eab6da81446c04fde6c31976b1d8e3d3a911f0f1e07b", size = 10444673 },
    { url = "https://files.pythonhosted.org/packages/78/44/d72c634211797ed07dd8c63ced4ae11debd7a40b24ee80e79346a526194f/statsmodels-0.14.4-cp310-cp310-manylinux_2_17_x86_64.manylinux2014_x86_64.whl", hash = "sha256:631bb52159117c5da42ba94bd94859276b68cab25dc4cac86475bc24671143bc", size = 10811248 },
    { url = "https://files.pythonhosted.org/packages/35/64/df81426924fcc48a0402534efa96cde13275629ae52f123189d16c4b75ff/statsmodels-0.14.4-cp310-cp310-musllinux_1_2_x86_64.whl", hash = "sha256:3bb2e580d382545a65f298589809af29daeb15f9da2eb252af8f79693e618abc", size = 10946447 },
    { url = "https://files.pythonhosted.org/packages/5c/f9/205130cceeda0eebd5a1a58c04e060c2f87a1d63cbbe37a9caa0fcb50c68/statsmodels-0.14.4-cp310-cp310-win_amd64.whl", hash = "sha256:9729642884147ee9db67b5a06a355890663d21f76ed608a56ac2ad98b94d201a", size = 9845796 },
    { url = "https://files.pythonhosted.org/packages/48/88/326f5f689e69d9c47a68a22ffdd20a6ea6410b53918f9a8e63380dfc181c/statsmodels-0.14.4-cp311-cp311-macosx_10_9_x86_64.whl", hash = "sha256:5ed7e118e6e3e02d6723a079b8c97eaadeed943fa1f7f619f7148dfc7862670f", size = 10221032 },
    { url = "https://files.pythonhosted.org/packages/07/0b/9a0818be42f6689ebdc7a2277ea984d6299f0809d0e0277128df4f7dc606/statsmodels-0.14.4-cp311-cp311-macosx_11_0_arm64.whl", hash = "sha256:f5f537f7d000de4a1708c63400755152b862cd4926bb81a86568e347c19c364b", size = 9912219 },
    { url = "https://files.pythonhosted.org/packages/b1/f2/91c70a3b4a3e416f76ead61b04c87bc60080d634d7fa2ab893976bdd86fa/statsmodels-0.14.4-cp311-cp311-manylinux_2_17_aarch64.manylinux2014_aarch64.whl", hash = "sha256:aa74aaa26eaa5012b0a01deeaa8a777595d0835d3d6c7175f2ac65435a7324d2", size = 10424053 },
    { url = "https://files.pythonhosted.org/packages/9d/4f/a96e682f82b675e4a6f3de8ad990587d8b1fde500a630a2aabcaabee11d8/statsmodels-0.14.4-cp311-cp311-manylinux_2_17_x86_64.manylinux2014_x86_64.whl", hash = "sha256:e332c2d9b806083d1797231280602340c5c913f90d4caa0213a6a54679ce9331", size = 10752529 },
    { url = "https://files.pythonhosted.org/packages/4b/c6/47549345d32da1530a819a3699f6f34f9f70733a245eeb29f5e05e53f362/statsmodels-0.14.4-cp311-cp311-musllinux_1_2_x86_64.whl", hash = "sha256:d9c8fa28dfd75753d9cf62769ba1fecd7e73a0be187f35cc6f54076f98aa3f3f", size = 10959003 },
    { url = "https://files.pythonhosted.org/packages/4b/e4/f9e96896278308e17dfd4f60a84826c48117674c980234ee38f59ab28a12/statsmodels-0.14.4-cp311-cp311-win_amd64.whl", hash = "sha256:a6087ecb0714f7c59eb24c22781491e6f1cfffb660b4740e167625ca4f052056", size = 9853281 },
    { url = "https://files.pythonhosted.org/packages/f5/99/654fd41a9024643ee70b239e5ebc987bf98ce9fc2693bd550bee58136564/statsmodels-0.14.4-cp312-cp312-macosx_10_13_x86_64.whl", hash = "sha256:5221dba7424cf4f2561b22e9081de85f5bb871228581124a0d1b572708545199", size = 10220508 },
    { url = "https://files.pythonhosted.org/packages/67/d8/ac30cf4cf97adaa48548be57e7cf02e894f31b45fd55bf9213358d9781c9/statsmodels-0.14.4-cp312-cp312-macosx_11_0_arm64.whl", hash = "sha256:17672b30c6b98afe2b095591e32d1d66d4372f2651428e433f16a3667f19eabb", size = 9912317 },
    { url = "https://files.pythonhosted.org/packages/e0/77/2440d551eaf27f9c1d3650e13b3821a35ad5b21d3a19f62fb302af9203e8/statsmodels-0.14.4-cp312-cp312-manylinux_2_17_aarch64.manylinux2014_aarch64.whl", hash = "sha256:ab5e6312213b8cfb9dca93dd46a0f4dccb856541f91d3306227c3d92f7659245", size = 10301662 },
    { url = "https://files.pythonhosted.org/packages/fa/e1/60a652f18996a40a7410aeb7eb476c18da8a39792c7effe67f06883e9852/statsmodels-0.14.4-cp312-cp312-manylinux_2_17_x86_64.manylinux2014_x86_64.whl", hash = "sha256:4bbb150620b53133d6cd1c5d14c28a4f85701e6c781d9b689b53681effaa655f", size = 10741763 },
    { url = "https://files.pythonhosted.org/packages/81/0c/2453eec3ac25e300847d9ed97f41156de145e507391ecb5ac989e111e525/statsmodels-0.14.4-cp312-cp312-musllinux_1_2_x86_64.whl", hash = "sha256:bb695c2025d122a101c2aca66d2b78813c321b60d3a7c86bb8ec4467bb53b0f9", size = 10879534 },
    { url = "https://files.pythonhosted.org/packages/59/9a/e466a1b887a1441141e52dbcc98152f013d85076576da6eed2357f2016ae/statsmodels-0.14.4-cp312-cp312-win_amd64.whl", hash = "sha256:7f7917a51766b4e074da283c507a25048ad29a18e527207883d73535e0dc6184", size = 9823866 },
    { url = "https://files.pythonhosted.org/packages/31/f8/2662e6a101315ad336f75168fa9bac71f913ebcb92a6be84031d84a0f21f/statsmodels-0.14.4-cp313-cp313-macosx_10_13_x86_64.whl", hash = "sha256:b5a24f5d2c22852d807d2b42daf3a61740820b28d8381daaf59dcb7055bf1a79", size = 10186886 },
    { url = "https://files.pythonhosted.org/packages/fa/c0/ee6e8ed35fc1ca9c7538c592f4974547bf72274bc98db1ae4a6e87481a83/statsmodels-0.14.4-cp313-cp313-macosx_11_0_arm64.whl", hash = "sha256:df4f7864606fa843d7e7c0e6af288f034a2160dba14e6ccc09020a3cf67cb092", size = 9880066 },
    { url = "https://files.pythonhosted.org/packages/d1/97/3380ca6d8fd66cfb3d12941e472642f26e781a311c355a4e97aab2ed0216/statsmodels-0.14.4-cp313-cp313-manylinux_2_17_aarch64.manylinux2014_aarch64.whl", hash = "sha256:91341cbde9e8bea5fb419a76e09114e221567d03f34ca26e6d67ae2c27d8fe3c", size = 10283521 },
    { url = "https://files.pythonhosted.org/packages/fe/2a/55c5b5c5e5124a202ea3fe0bcdbdeceaf91b4ec6164b8434acb9dd97409c/statsmodels-0.14.4-cp313-cp313-manylinux_2_17_x86_64.manylinux2014_x86_64.whl", hash = "sha256:1322286a7bfdde2790bf72d29698a1b76c20b8423a55bdcd0d457969d0041f72", size = 10723228 },
    { url = "https://files.pythonhosted.org/packages/4f/76/67747e49dc758daae06f33aad8247b718cd7d224f091d2cd552681215bb2/statsmodels-0.14.4-cp313-cp313-musllinux_1_2_x86_64.whl", hash = "sha256:e31b95ac603415887c9f0d344cb523889cf779bc52d68e27e2d23c358958fec7", size = 10859503 },
    { url = "https://files.pythonhosted.org/packages/1d/eb/cb8b01f5edf8f135eb3d0553d159db113a35b2948d0e51eeb735e7ae09ea/statsmodels-0.14.4-cp313-cp313-win_amd64.whl", hash = "sha256:81030108d27aecc7995cac05aa280cf8c6025f6a6119894eef648997936c2dd0", size = 9817574 },
]

[[package]]
name = "tabulate"
version = "0.9.0"
source = { registry = "https://pypi.org/simple" }
sdist = { url = "https://files.pythonhosted.org/packages/ec/fe/802052aecb21e3797b8f7902564ab6ea0d60ff8ca23952079064155d1ae1/tabulate-0.9.0.tar.gz", hash = "sha256:0095b12bf5966de529c0feb1fa08671671b3368eec77d7ef7ab114be2c068b3c", size = 81090 }
wheels = [
    { url = "https://files.pythonhosted.org/packages/40/44/4a5f08c96eb108af5cb50b41f76142f0afa346dfa99d5296fe7202a11854/tabulate-0.9.0-py3-none-any.whl", hash = "sha256:024ca478df22e9340661486f85298cff5f6dcdba14f3813e8830015b9ed1948f", size = 35252 },
]

[[package]]
name = "threadpoolctl"
version = "3.5.0"
source = { registry = "https://pypi.org/simple" }
sdist = { url = "https://files.pythonhosted.org/packages/bd/55/b5148dcbf72f5cde221f8bfe3b6a540da7aa1842f6b491ad979a6c8b84af/threadpoolctl-3.5.0.tar.gz", hash = "sha256:082433502dd922bf738de0d8bcc4fdcbf0979ff44c42bd40f5af8a282f6fa107", size = 41936 }
wheels = [
    { url = "https://files.pythonhosted.org/packages/4b/2c/ffbf7a134b9ab11a67b0cf0726453cedd9c5043a4fe7a35d1cefa9a1bcfb/threadpoolctl-3.5.0-py3-none-any.whl", hash = "sha256:56c1e26c150397e58c4926da8eeee87533b1e32bef131bd4bf6a2f45f3185467", size = 18414 },
]

[[package]]
name = "tomli"
version = "2.2.1"
source = { registry = "https://pypi.org/simple" }
sdist = { url = "https://files.pythonhosted.org/packages/18/87/302344fed471e44a87289cf4967697d07e532f2421fdaf868a303cbae4ff/tomli-2.2.1.tar.gz", hash = "sha256:cd45e1dc79c835ce60f7404ec8119f2eb06d38b1deba146f07ced3bbc44505ff", size = 17175 }
wheels = [
    { url = "https://files.pythonhosted.org/packages/43/ca/75707e6efa2b37c77dadb324ae7d9571cb424e61ea73fad7c56c2d14527f/tomli-2.2.1-cp311-cp311-macosx_10_9_x86_64.whl", hash = "sha256:678e4fa69e4575eb77d103de3df8a895e1591b48e740211bd1067378c69e8249", size = 131077 },
    { url = "https://files.pythonhosted.org/packages/c7/16/51ae563a8615d472fdbffc43a3f3d46588c264ac4f024f63f01283becfbb/tomli-2.2.1-cp311-cp311-macosx_11_0_arm64.whl", hash = "sha256:023aa114dd824ade0100497eb2318602af309e5a55595f76b626d6d9f3b7b0a6", size = 123429 },
    { url = "https://files.pythonhosted.org/packages/f1/dd/4f6cd1e7b160041db83c694abc78e100473c15d54620083dbd5aae7b990e/tomli-2.2.1-cp311-cp311-manylinux_2_17_aarch64.manylinux2014_aarch64.whl", hash = "sha256:ece47d672db52ac607a3d9599a9d48dcb2f2f735c6c2d1f34130085bb12b112a", size = 226067 },
    { url = "https://files.pythonhosted.org/packages/a9/6b/c54ede5dc70d648cc6361eaf429304b02f2871a345bbdd51e993d6cdf550/tomli-2.2.1-cp311-cp311-manylinux_2_17_x86_64.manylinux2014_x86_64.whl", hash = "sha256:6972ca9c9cc9f0acaa56a8ca1ff51e7af152a9f87fb64623e31d5c83700080ee", size = 236030 },
    { url = "https://files.pythonhosted.org/packages/1f/47/999514fa49cfaf7a92c805a86c3c43f4215621855d151b61c602abb38091/tomli-2.2.1-cp311-cp311-manylinux_2_5_i686.manylinux1_i686.manylinux_2_17_i686.manylinux2014_i686.whl", hash = "sha256:c954d2250168d28797dd4e3ac5cf812a406cd5a92674ee4c8f123c889786aa8e", size = 240898 },
    { url = "https://files.pythonhosted.org/packages/73/41/0a01279a7ae09ee1573b423318e7934674ce06eb33f50936655071d81a24/tomli-2.2.1-cp311-cp311-musllinux_1_2_aarch64.whl", hash = "sha256:8dd28b3e155b80f4d54beb40a441d366adcfe740969820caf156c019fb5c7ec4", size = 229894 },
    { url = "https://files.pythonhosted.org/packages/55/18/5d8bc5b0a0362311ce4d18830a5d28943667599a60d20118074ea1b01bb7/tomli-2.2.1-cp311-cp311-musllinux_1_2_i686.whl", hash = "sha256:e59e304978767a54663af13c07b3d1af22ddee3bb2fb0618ca1593e4f593a106", size = 245319 },
    { url = "https://files.pythonhosted.org/packages/92/a3/7ade0576d17f3cdf5ff44d61390d4b3febb8a9fc2b480c75c47ea048c646/tomli-2.2.1-cp311-cp311-musllinux_1_2_x86_64.whl", hash = "sha256:33580bccab0338d00994d7f16f4c4ec25b776af3ffaac1ed74e0b3fc95e885a8", size = 238273 },
    { url = "https://files.pythonhosted.org/packages/72/6f/fa64ef058ac1446a1e51110c375339b3ec6be245af9d14c87c4a6412dd32/tomli-2.2.1-cp311-cp311-win32.whl", hash = "sha256:465af0e0875402f1d226519c9904f37254b3045fc5084697cefb9bdde1ff99ff", size = 98310 },
    { url = "https://files.pythonhosted.org/packages/6a/1c/4a2dcde4a51b81be3530565e92eda625d94dafb46dbeb15069df4caffc34/tomli-2.2.1-cp311-cp311-win_amd64.whl", hash = "sha256:2d0f2fdd22b02c6d81637a3c95f8cd77f995846af7414c5c4b8d0545afa1bc4b", size = 108309 },
    { url = "https://files.pythonhosted.org/packages/52/e1/f8af4c2fcde17500422858155aeb0d7e93477a0d59a98e56cbfe75070fd0/tomli-2.2.1-cp312-cp312-macosx_10_13_x86_64.whl", hash = "sha256:4a8f6e44de52d5e6c657c9fe83b562f5f4256d8ebbfe4ff922c495620a7f6cea", size = 132762 },
    { url = "https://files.pythonhosted.org/packages/03/b8/152c68bb84fc00396b83e7bbddd5ec0bd3dd409db4195e2a9b3e398ad2e3/tomli-2.2.1-cp312-cp312-macosx_11_0_arm64.whl", hash = "sha256:8d57ca8095a641b8237d5b079147646153d22552f1c637fd3ba7f4b0b29167a8", size = 123453 },
    { url = "https://files.pythonhosted.org/packages/c8/d6/fc9267af9166f79ac528ff7e8c55c8181ded34eb4b0e93daa767b8841573/tomli-2.2.1-cp312-cp312-manylinux_2_17_aarch64.manylinux2014_aarch64.whl", hash = "sha256:4e340144ad7ae1533cb897d406382b4b6fede8890a03738ff1683af800d54192", size = 233486 },
    { url = "https://files.pythonhosted.org/packages/5c/51/51c3f2884d7bab89af25f678447ea7d297b53b5a3b5730a7cb2ef6069f07/tomli-2.2.1-cp312-cp312-manylinux_2_17_x86_64.manylinux2014_x86_64.whl", hash = "sha256:db2b95f9de79181805df90bedc5a5ab4c165e6ec3fe99f970d0e302f384ad222", size = 242349 },
    { url = "https://files.pythonhosted.org/packages/ab/df/bfa89627d13a5cc22402e441e8a931ef2108403db390ff3345c05253935e/tomli-2.2.1-cp312-cp312-manylinux_2_5_i686.manylinux1_i686.manylinux_2_17_i686.manylinux2014_i686.whl", hash = "sha256:40741994320b232529c802f8bc86da4e1aa9f413db394617b9a256ae0f9a7f77", size = 252159 },
    { url = "https://files.pythonhosted.org/packages/9e/6e/fa2b916dced65763a5168c6ccb91066f7639bdc88b48adda990db10c8c0b/tomli-2.2.1-cp312-cp312-musllinux_1_2_aarch64.whl", hash = "sha256:400e720fe168c0f8521520190686ef8ef033fb19fc493da09779e592861b78c6", size = 237243 },
    { url = "https://files.pythonhosted.org/packages/b4/04/885d3b1f650e1153cbb93a6a9782c58a972b94ea4483ae4ac5cedd5e4a09/tomli-2.2.1-cp312-cp312-musllinux_1_2_i686.whl", hash = "sha256:02abe224de6ae62c19f090f68da4e27b10af2b93213d36cf44e6e1c5abd19fdd", size = 259645 },
    { url = "https://files.pythonhosted.org/packages/9c/de/6b432d66e986e501586da298e28ebeefd3edc2c780f3ad73d22566034239/tomli-2.2.1-cp312-cp312-musllinux_1_2_x86_64.whl", hash = "sha256:b82ebccc8c8a36f2094e969560a1b836758481f3dc360ce9a3277c65f374285e", size = 244584 },
    { url = "https://files.pythonhosted.org/packages/1c/9a/47c0449b98e6e7d1be6cbac02f93dd79003234ddc4aaab6ba07a9a7482e2/tomli-2.2.1-cp312-cp312-win32.whl", hash = "sha256:889f80ef92701b9dbb224e49ec87c645ce5df3fa2cc548664eb8a25e03127a98", size = 98875 },
    { url = "https://files.pythonhosted.org/packages/ef/60/9b9638f081c6f1261e2688bd487625cd1e660d0a85bd469e91d8db969734/tomli-2.2.1-cp312-cp312-win_amd64.whl", hash = "sha256:7fc04e92e1d624a4a63c76474610238576942d6b8950a2d7f908a340494e67e4", size = 109418 },
    { url = "https://files.pythonhosted.org/packages/04/90/2ee5f2e0362cb8a0b6499dc44f4d7d48f8fff06d28ba46e6f1eaa61a1388/tomli-2.2.1-cp313-cp313-macosx_10_13_x86_64.whl", hash = "sha256:f4039b9cbc3048b2416cc57ab3bda989a6fcf9b36cf8937f01a6e731b64f80d7", size = 132708 },
    { url = "https://files.pythonhosted.org/packages/c0/ec/46b4108816de6b385141f082ba99e315501ccd0a2ea23db4a100dd3990ea/tomli-2.2.1-cp313-cp313-macosx_11_0_arm64.whl", hash = "sha256:286f0ca2ffeeb5b9bd4fcc8d6c330534323ec51b2f52da063b11c502da16f30c", size = 123582 },
    { url = "https://files.pythonhosted.org/packages/a0/bd/b470466d0137b37b68d24556c38a0cc819e8febe392d5b199dcd7f578365/tomli-2.2.1-cp313-cp313-manylinux_2_17_aarch64.manylinux2014_aarch64.whl", hash = "sha256:a92ef1a44547e894e2a17d24e7557a5e85a9e1d0048b0b5e7541f76c5032cb13", size = 232543 },
    { url = "https://files.pythonhosted.org/packages/d9/e5/82e80ff3b751373f7cead2815bcbe2d51c895b3c990686741a8e56ec42ab/tomli-2.2.1-cp313-cp313-manylinux_2_17_x86_64.manylinux2014_x86_64.whl", hash = "sha256:9316dc65bed1684c9a98ee68759ceaed29d229e985297003e494aa825ebb0281", size = 241691 },
    { url = "https://files.pythonhosted.org/packages/05/7e/2a110bc2713557d6a1bfb06af23dd01e7dde52b6ee7dadc589868f9abfac/tomli-2.2.1-cp313-cp313-manylinux_2_5_i686.manylinux1_i686.manylinux_2_17_i686.manylinux2014_i686.whl", hash = "sha256:e85e99945e688e32d5a35c1ff38ed0b3f41f43fad8df0bdf79f72b2ba7bc5272", size = 251170 },
    { url = "https://files.pythonhosted.org/packages/64/7b/22d713946efe00e0adbcdfd6d1aa119ae03fd0b60ebed51ebb3fa9f5a2e5/tomli-2.2.1-cp313-cp313-musllinux_1_2_aarch64.whl", hash = "sha256:ac065718db92ca818f8d6141b5f66369833d4a80a9d74435a268c52bdfa73140", size = 236530 },
    { url = "https://files.pythonhosted.org/packages/38/31/3a76f67da4b0cf37b742ca76beaf819dca0ebef26d78fc794a576e08accf/tomli-2.2.1-cp313-cp313-musllinux_1_2_i686.whl", hash = "sha256:d920f33822747519673ee656a4b6ac33e382eca9d331c87770faa3eef562aeb2", size = 258666 },
    { url = "https://files.pythonhosted.org/packages/07/10/5af1293da642aded87e8a988753945d0cf7e00a9452d3911dd3bb354c9e2/tomli-2.2.1-cp313-cp313-musllinux_1_2_x86_64.whl", hash = "sha256:a198f10c4d1b1375d7687bc25294306e551bf1abfa4eace6650070a5c1ae2744", size = 243954 },
    { url = "https://files.pythonhosted.org/packages/5b/b9/1ed31d167be802da0fc95020d04cd27b7d7065cc6fbefdd2f9186f60d7bd/tomli-2.2.1-cp313-cp313-win32.whl", hash = "sha256:d3f5614314d758649ab2ab3a62d4f2004c825922f9e370b29416484086b264ec", size = 98724 },
    { url = "https://files.pythonhosted.org/packages/c7/32/b0963458706accd9afcfeb867c0f9175a741bf7b19cd424230714d722198/tomli-2.2.1-cp313-cp313-win_amd64.whl", hash = "sha256:a38aa0308e754b0e3c67e344754dff64999ff9b513e691d0e786265c93583c69", size = 109383 },
    { url = "https://files.pythonhosted.org/packages/6e/c2/61d3e0f47e2b74ef40a68b9e6ad5984f6241a942f7cd3bbfbdbd03861ea9/tomli-2.2.1-py3-none-any.whl", hash = "sha256:cb55c73c5f4408779d0cf3eef9f762b9c9f147a77de7b258bef0a5628adc85cc", size = 14257 },
]

[[package]]
name = "tqdm"
version = "4.67.1"
source = { registry = "https://pypi.org/simple" }
dependencies = [
    { name = "colorama", marker = "sys_platform == 'win32'" },
]
sdist = { url = "https://files.pythonhosted.org/packages/a8/4b/29b4ef32e036bb34e4ab51796dd745cdba7ed47ad142a9f4a1eb8e0c744d/tqdm-4.67.1.tar.gz", hash = "sha256:f8aef9c52c08c13a65f30ea34f4e5aac3fd1a34959879d7e59e63027286627f2", size = 169737 }
wheels = [
    { url = "https://files.pythonhosted.org/packages/d0/30/dc54f88dd4a2b5dc8a0279bdd7270e735851848b762aeb1c1184ed1f6b14/tqdm-4.67.1-py3-none-any.whl", hash = "sha256:26445eca388f82e72884e0d580d5464cd801a3ea01e63e5601bdff9ba6a48de2", size = 78540 },
]

[[package]]
name = "typing-extensions"
version = "4.12.2"
source = { registry = "https://pypi.org/simple" }
sdist = { url = "https://files.pythonhosted.org/packages/df/db/f35a00659bc03fec321ba8bce9420de607a1d37f8342eee1863174c69557/typing_extensions-4.12.2.tar.gz", hash = "sha256:1a7ead55c7e559dd4dee8856e3a88b41225abfe1ce8df57b7c13915fe121ffb8", size = 85321 }
wheels = [
    { url = "https://files.pythonhosted.org/packages/26/9f/ad63fc0248c5379346306f8668cda6e2e2e9c95e01216d2b8ffd9ff037d0/typing_extensions-4.12.2-py3-none-any.whl", hash = "sha256:04e5ca0351e0f3f85c6853954072df659d0d13fac324d0072316b67d7794700d", size = 37438 },
]

[[package]]
name = "tzdata"
version = "2025.1"
source = { registry = "https://pypi.org/simple" }
sdist = { url = "https://files.pythonhosted.org/packages/43/0f/fa4723f22942480be4ca9527bbde8d43f6c3f2fe8412f00e7f5f6746bc8b/tzdata-2025.1.tar.gz", hash = "sha256:24894909e88cdb28bd1636c6887801df64cb485bd593f2fd83ef29075a81d694", size = 194950 }
wheels = [
    { url = "https://files.pythonhosted.org/packages/0f/dd/84f10e23edd882c6f968c21c2434fe67bd4a528967067515feca9e611e5e/tzdata-2025.1-py2.py3-none-any.whl", hash = "sha256:7e127113816800496f027041c570f50bcd464a020098a3b6b199517772303639", size = 346762 },
]

[[package]]
name = "urllib3"
version = "2.3.0"
source = { registry = "https://pypi.org/simple" }
sdist = { url = "https://files.pythonhosted.org/packages/aa/63/e53da845320b757bf29ef6a9062f5c669fe997973f966045cb019c3f4b66/urllib3-2.3.0.tar.gz", hash = "sha256:f8c5449b3cf0861679ce7e0503c7b44b5ec981bec0d1d3795a07f1ba96f0204d", size = 307268 }
wheels = [
    { url = "https://files.pythonhosted.org/packages/c8/19/4ec628951a74043532ca2cf5d97b7b14863931476d117c471e8e2b1eb39f/urllib3-2.3.0-py3-none-any.whl", hash = "sha256:1cee9ad369867bfdbbb48b7dd50374c0967a0bb7710050facf0dd6911440e3df", size = 128369 },
]

[[package]]
name = "watchdog"
version = "6.0.0"
source = { registry = "https://pypi.org/simple" }
sdist = { url = "https://files.pythonhosted.org/packages/db/7d/7f3d619e951c88ed75c6037b246ddcf2d322812ee8ea189be89511721d54/watchdog-6.0.0.tar.gz", hash = "sha256:9ddf7c82fda3ae8e24decda1338ede66e1c99883db93711d8fb941eaa2d8c282", size = 131220 }
wheels = [
    { url = "https://files.pythonhosted.org/packages/0c/56/90994d789c61df619bfc5ce2ecdabd5eeff564e1eb47512bd01b5e019569/watchdog-6.0.0-cp310-cp310-macosx_10_9_universal2.whl", hash = "sha256:d1cdb490583ebd691c012b3d6dae011000fe42edb7a82ece80965b42abd61f26", size = 96390 },
    { url = "https://files.pythonhosted.org/packages/55/46/9a67ee697342ddf3c6daa97e3a587a56d6c4052f881ed926a849fcf7371c/watchdog-6.0.0-cp310-cp310-macosx_10_9_x86_64.whl", hash = "sha256:bc64ab3bdb6a04d69d4023b29422170b74681784ffb9463ed4870cf2f3e66112", size = 88389 },
    { url = "https://files.pythonhosted.org/packages/44/65/91b0985747c52064d8701e1075eb96f8c40a79df889e59a399453adfb882/watchdog-6.0.0-cp310-cp310-macosx_11_0_arm64.whl", hash = "sha256:c897ac1b55c5a1461e16dae288d22bb2e412ba9807df8397a635d88f671d36c3", size = 89020 },
    { url = "https://files.pythonhosted.org/packages/e0/24/d9be5cd6642a6aa68352ded4b4b10fb0d7889cb7f45814fb92cecd35f101/watchdog-6.0.0-cp311-cp311-macosx_10_9_universal2.whl", hash = "sha256:6eb11feb5a0d452ee41f824e271ca311a09e250441c262ca2fd7ebcf2461a06c", size = 96393 },
    { url = "https://files.pythonhosted.org/packages/63/7a/6013b0d8dbc56adca7fdd4f0beed381c59f6752341b12fa0886fa7afc78b/watchdog-6.0.0-cp311-cp311-macosx_10_9_x86_64.whl", hash = "sha256:ef810fbf7b781a5a593894e4f439773830bdecb885e6880d957d5b9382a960d2", size = 88392 },
    { url = "https://files.pythonhosted.org/packages/d1/40/b75381494851556de56281e053700e46bff5b37bf4c7267e858640af5a7f/watchdog-6.0.0-cp311-cp311-macosx_11_0_arm64.whl", hash = "sha256:afd0fe1b2270917c5e23c2a65ce50c2a4abb63daafb0d419fde368e272a76b7c", size = 89019 },
    { url = "https://files.pythonhosted.org/packages/39/ea/3930d07dafc9e286ed356a679aa02d777c06e9bfd1164fa7c19c288a5483/watchdog-6.0.0-cp312-cp312-macosx_10_13_universal2.whl", hash = "sha256:bdd4e6f14b8b18c334febb9c4425a878a2ac20efd1e0b231978e7b150f92a948", size = 96471 },
    { url = "https://files.pythonhosted.org/packages/12/87/48361531f70b1f87928b045df868a9fd4e253d9ae087fa4cf3f7113be363/watchdog-6.0.0-cp312-cp312-macosx_10_13_x86_64.whl", hash = "sha256:c7c15dda13c4eb00d6fb6fc508b3c0ed88b9d5d374056b239c4ad1611125c860", size = 88449 },
    { url = "https://files.pythonhosted.org/packages/5b/7e/8f322f5e600812e6f9a31b75d242631068ca8f4ef0582dd3ae6e72daecc8/watchdog-6.0.0-cp312-cp312-macosx_11_0_arm64.whl", hash = "sha256:6f10cb2d5902447c7d0da897e2c6768bca89174d0c6e1e30abec5421af97a5b0", size = 89054 },
    { url = "https://files.pythonhosted.org/packages/68/98/b0345cabdce2041a01293ba483333582891a3bd5769b08eceb0d406056ef/watchdog-6.0.0-cp313-cp313-macosx_10_13_universal2.whl", hash = "sha256:490ab2ef84f11129844c23fb14ecf30ef3d8a6abafd3754a6f75ca1e6654136c", size = 96480 },
    { url = "https://files.pythonhosted.org/packages/85/83/cdf13902c626b28eedef7ec4f10745c52aad8a8fe7eb04ed7b1f111ca20e/watchdog-6.0.0-cp313-cp313-macosx_10_13_x86_64.whl", hash = "sha256:76aae96b00ae814b181bb25b1b98076d5fc84e8a53cd8885a318b42b6d3a5134", size = 88451 },
    { url = "https://files.pythonhosted.org/packages/fe/c4/225c87bae08c8b9ec99030cd48ae9c4eca050a59bf5c2255853e18c87b50/watchdog-6.0.0-cp313-cp313-macosx_11_0_arm64.whl", hash = "sha256:a175f755fc2279e0b7312c0035d52e27211a5bc39719dd529625b1930917345b", size = 89057 },
    { url = "https://files.pythonhosted.org/packages/30/ad/d17b5d42e28a8b91f8ed01cb949da092827afb9995d4559fd448d0472763/watchdog-6.0.0-pp310-pypy310_pp73-macosx_10_15_x86_64.whl", hash = "sha256:c7ac31a19f4545dd92fc25d200694098f42c9a8e391bc00bdd362c5736dbf881", size = 87902 },
    { url = "https://files.pythonhosted.org/packages/5c/ca/c3649991d140ff6ab67bfc85ab42b165ead119c9e12211e08089d763ece5/watchdog-6.0.0-pp310-pypy310_pp73-macosx_11_0_arm64.whl", hash = "sha256:9513f27a1a582d9808cf21a07dae516f0fab1cf2d7683a742c498b93eedabb11", size = 88380 },
    { url = "https://files.pythonhosted.org/packages/a9/c7/ca4bf3e518cb57a686b2feb4f55a1892fd9a3dd13f470fca14e00f80ea36/watchdog-6.0.0-py3-none-manylinux2014_aarch64.whl", hash = "sha256:7607498efa04a3542ae3e05e64da8202e58159aa1fa4acddf7678d34a35d4f13", size = 79079 },
    { url = "https://files.pythonhosted.org/packages/5c/51/d46dc9332f9a647593c947b4b88e2381c8dfc0942d15b8edc0310fa4abb1/watchdog-6.0.0-py3-none-manylinux2014_armv7l.whl", hash = "sha256:9041567ee8953024c83343288ccc458fd0a2d811d6a0fd68c4c22609e3490379", size = 79078 },
    { url = "https://files.pythonhosted.org/packages/d4/57/04edbf5e169cd318d5f07b4766fee38e825d64b6913ca157ca32d1a42267/watchdog-6.0.0-py3-none-manylinux2014_i686.whl", hash = "sha256:82dc3e3143c7e38ec49d61af98d6558288c415eac98486a5c581726e0737c00e", size = 79076 },
    { url = "https://files.pythonhosted.org/packages/ab/cc/da8422b300e13cb187d2203f20b9253e91058aaf7db65b74142013478e66/watchdog-6.0.0-py3-none-manylinux2014_ppc64.whl", hash = "sha256:212ac9b8bf1161dc91bd09c048048a95ca3a4c4f5e5d4a7d1b1a7d5752a7f96f", size = 79077 },
    { url = "https://files.pythonhosted.org/packages/2c/3b/b8964e04ae1a025c44ba8e4291f86e97fac443bca31de8bd98d3263d2fcf/watchdog-6.0.0-py3-none-manylinux2014_ppc64le.whl", hash = "sha256:e3df4cbb9a450c6d49318f6d14f4bbc80d763fa587ba46ec86f99f9e6876bb26", size = 79078 },
    { url = "https://files.pythonhosted.org/packages/62/ae/a696eb424bedff7407801c257d4b1afda455fe40821a2be430e173660e81/watchdog-6.0.0-py3-none-manylinux2014_s390x.whl", hash = "sha256:2cce7cfc2008eb51feb6aab51251fd79b85d9894e98ba847408f662b3395ca3c", size = 79077 },
    { url = "https://files.pythonhosted.org/packages/b5/e8/dbf020b4d98251a9860752a094d09a65e1b436ad181faf929983f697048f/watchdog-6.0.0-py3-none-manylinux2014_x86_64.whl", hash = "sha256:20ffe5b202af80ab4266dcd3e91aae72bf2da48c0d33bdb15c66658e685e94e2", size = 79078 },
    { url = "https://files.pythonhosted.org/packages/07/f6/d0e5b343768e8bcb4cda79f0f2f55051bf26177ecd5651f84c07567461cf/watchdog-6.0.0-py3-none-win32.whl", hash = "sha256:07df1fdd701c5d4c8e55ef6cf55b8f0120fe1aef7ef39a1c6fc6bc2e606d517a", size = 79065 },
    { url = "https://files.pythonhosted.org/packages/db/d9/c495884c6e548fce18a8f40568ff120bc3a4b7b99813081c8ac0c936fa64/watchdog-6.0.0-py3-none-win_amd64.whl", hash = "sha256:cbafb470cf848d93b5d013e2ecb245d4aa1c8fd0504e863ccefa32445359d680", size = 79070 },
    { url = "https://files.pythonhosted.org/packages/33/e8/e40370e6d74ddba47f002a32919d91310d6074130fe4e17dabcafc15cbf1/watchdog-6.0.0-py3-none-win_ia64.whl", hash = "sha256:a1914259fa9e1454315171103c6a30961236f508b9b623eae470268bbcc6a22f", size = 79067 },
]

[[package]]
name = "wrapt"
version = "1.17.2"
source = { registry = "https://pypi.org/simple" }
sdist = { url = "https://files.pythonhosted.org/packages/c3/fc/e91cc220803d7bc4db93fb02facd8461c37364151b8494762cc88b0fbcef/wrapt-1.17.2.tar.gz", hash = "sha256:41388e9d4d1522446fe79d3213196bd9e3b301a336965b9e27ca2788ebd122f3", size = 55531 }
wheels = [
    { url = "https://files.pythonhosted.org/packages/5a/d1/1daec934997e8b160040c78d7b31789f19b122110a75eca3d4e8da0049e1/wrapt-1.17.2-cp310-cp310-macosx_10_9_universal2.whl", hash = "sha256:3d57c572081fed831ad2d26fd430d565b76aa277ed1d30ff4d40670b1c0dd984", size = 53307 },
    { url = "https://files.pythonhosted.org/packages/1b/7b/13369d42651b809389c1a7153baa01d9700430576c81a2f5c5e460df0ed9/wrapt-1.17.2-cp310-cp310-macosx_10_9_x86_64.whl", hash = "sha256:b5e251054542ae57ac7f3fba5d10bfff615b6c2fb09abeb37d2f1463f841ae22", size = 38486 },
    { url = "https://files.pythonhosted.org/packages/62/bf/e0105016f907c30b4bd9e377867c48c34dc9c6c0c104556c9c9126bd89ed/wrapt-1.17.2-cp310-cp310-macosx_11_0_arm64.whl", hash = "sha256:80dd7db6a7cb57ffbc279c4394246414ec99537ae81ffd702443335a61dbf3a7", size = 38777 },
    { url = "https://files.pythonhosted.org/packages/27/70/0f6e0679845cbf8b165e027d43402a55494779295c4b08414097b258ac87/wrapt-1.17.2-cp310-cp310-manylinux_2_17_aarch64.manylinux2014_aarch64.whl", hash = "sha256:0a6e821770cf99cc586d33833b2ff32faebdbe886bd6322395606cf55153246c", size = 83314 },
    { url = "https://files.pythonhosted.org/packages/0f/77/0576d841bf84af8579124a93d216f55d6f74374e4445264cb378a6ed33eb/wrapt-1.17.2-cp310-cp310-manylinux_2_5_i686.manylinux1_i686.manylinux_2_17_i686.manylinux2014_i686.whl", hash = "sha256:b60fb58b90c6d63779cb0c0c54eeb38941bae3ecf7a73c764c52c88c2dcb9d72", size = 74947 },
    { url = "https://files.pythonhosted.org/packages/90/ec/00759565518f268ed707dcc40f7eeec38637d46b098a1f5143bff488fe97/wrapt-1.17.2-cp310-cp310-manylinux_2_5_x86_64.manylinux1_x86_64.manylinux_2_17_x86_64.manylinux2014_x86_64.whl", hash = "sha256:b870b5df5b71d8c3359d21be8f0d6c485fa0ebdb6477dda51a1ea54a9b558061", size = 82778 },
    { url = "https://files.pythonhosted.org/packages/f8/5a/7cffd26b1c607b0b0c8a9ca9d75757ad7620c9c0a9b4a25d3f8a1480fafc/wrapt-1.17.2-cp310-cp310-musllinux_1_2_aarch64.whl", hash = "sha256:4011d137b9955791f9084749cba9a367c68d50ab8d11d64c50ba1688c9b457f2", size = 81716 },
    { url = "https://files.pythonhosted.org/packages/7e/09/dccf68fa98e862df7e6a60a61d43d644b7d095a5fc36dbb591bbd4a1c7b2/wrapt-1.17.2-cp310-cp310-musllinux_1_2_i686.whl", hash = "sha256:1473400e5b2733e58b396a04eb7f35f541e1fb976d0c0724d0223dd607e0f74c", size = 74548 },
    { url = "https://files.pythonhosted.org/packages/b7/8e/067021fa3c8814952c5e228d916963c1115b983e21393289de15128e867e/wrapt-1.17.2-cp310-cp310-musllinux_1_2_x86_64.whl", hash = "sha256:3cedbfa9c940fdad3e6e941db7138e26ce8aad38ab5fe9dcfadfed9db7a54e62", size = 81334 },
    { url = "https://files.pythonhosted.org/packages/4b/0d/9d4b5219ae4393f718699ca1c05f5ebc0c40d076f7e65fd48f5f693294fb/wrapt-1.17.2-cp310-cp310-win32.whl", hash = "sha256:582530701bff1dec6779efa00c516496968edd851fba224fbd86e46cc6b73563", size = 36427 },
    { url = "https://files.pythonhosted.org/packages/72/6a/c5a83e8f61aec1e1aeef939807602fb880e5872371e95df2137142f5c58e/wrapt-1.17.2-cp310-cp310-win_amd64.whl", hash = "sha256:58705da316756681ad3c9c73fd15499aa4d8c69f9fd38dc8a35e06c12468582f", size = 38774 },
    { url = "https://files.pythonhosted.org/packages/cd/f7/a2aab2cbc7a665efab072344a8949a71081eed1d2f451f7f7d2b966594a2/wrapt-1.17.2-cp311-cp311-macosx_10_9_universal2.whl", hash = "sha256:ff04ef6eec3eee8a5efef2401495967a916feaa353643defcc03fc74fe213b58", size = 53308 },
    { url = "https://files.pythonhosted.org/packages/50/ff/149aba8365fdacef52b31a258c4dc1c57c79759c335eff0b3316a2664a64/wrapt-1.17.2-cp311-cp311-macosx_10_9_x86_64.whl", hash = "sha256:4db983e7bca53819efdbd64590ee96c9213894272c776966ca6306b73e4affda", size = 38488 },
    { url = "https://files.pythonhosted.org/packages/65/46/5a917ce85b5c3b490d35c02bf71aedaa9f2f63f2d15d9949cc4ba56e8ba9/wrapt-1.17.2-cp311-cp311-macosx_11_0_arm64.whl", hash = "sha256:9abc77a4ce4c6f2a3168ff34b1da9b0f311a8f1cfd694ec96b0603dff1c79438", size = 38776 },
    { url = "https://files.pythonhosted.org/packages/ca/74/336c918d2915a4943501c77566db41d1bd6e9f4dbc317f356b9a244dfe83/wrapt-1.17.2-cp311-cp311-manylinux_2_17_aarch64.manylinux2014_aarch64.whl", hash = "sha256:0b929ac182f5ace000d459c59c2c9c33047e20e935f8e39371fa6e3b85d56f4a", size = 83776 },
    { url = "https://files.pythonhosted.org/packages/09/99/c0c844a5ccde0fe5761d4305485297f91d67cf2a1a824c5f282e661ec7ff/wrapt-1.17.2-cp311-cp311-manylinux_2_5_i686.manylinux1_i686.manylinux_2_17_i686.manylinux2014_i686.whl", hash = "sha256:f09b286faeff3c750a879d336fb6d8713206fc97af3adc14def0cdd349df6000", size = 75420 },
    { url = "https://files.pythonhosted.org/packages/b4/b0/9fc566b0fe08b282c850063591a756057c3247b2362b9286429ec5bf1721/wrapt-1.17.2-cp311-cp311-manylinux_2_5_x86_64.manylinux1_x86_64.manylinux_2_17_x86_64.manylinux2014_x86_64.whl", hash = "sha256:1a7ed2d9d039bd41e889f6fb9364554052ca21ce823580f6a07c4ec245c1f5d6", size = 83199 },
    { url = "https://files.pythonhosted.org/packages/9d/4b/71996e62d543b0a0bd95dda485219856def3347e3e9380cc0d6cf10cfb2f/wrapt-1.17.2-cp311-cp311-musllinux_1_2_aarch64.whl", hash = "sha256:129a150f5c445165ff941fc02ee27df65940fcb8a22a61828b1853c98763a64b", size = 82307 },
    { url = "https://files.pythonhosted.org/packages/39/35/0282c0d8789c0dc9bcc738911776c762a701f95cfe113fb8f0b40e45c2b9/wrapt-1.17.2-cp311-cp311-musllinux_1_2_i686.whl", hash = "sha256:1fb5699e4464afe5c7e65fa51d4f99e0b2eadcc176e4aa33600a3df7801d6662", size = 75025 },
    { url = "https://files.pythonhosted.org/packages/4f/6d/90c9fd2c3c6fee181feecb620d95105370198b6b98a0770cba090441a828/wrapt-1.17.2-cp311-cp311-musllinux_1_2_x86_64.whl", hash = "sha256:9a2bce789a5ea90e51a02dfcc39e31b7f1e662bc3317979aa7e5538e3a034f72", size = 81879 },
    { url = "https://files.pythonhosted.org/packages/8f/fa/9fb6e594f2ce03ef03eddbdb5f4f90acb1452221a5351116c7c4708ac865/wrapt-1.17.2-cp311-cp311-win32.whl", hash = "sha256:4afd5814270fdf6380616b321fd31435a462019d834f83c8611a0ce7484c7317", size = 36419 },
    { url = "https://files.pythonhosted.org/packages/47/f8/fb1773491a253cbc123c5d5dc15c86041f746ed30416535f2a8df1f4a392/wrapt-1.17.2-cp311-cp311-win_amd64.whl", hash = "sha256:acc130bc0375999da18e3d19e5a86403667ac0c4042a094fefb7eec8ebac7cf3", size = 38773 },
    { url = "https://files.pythonhosted.org/packages/a1/bd/ab55f849fd1f9a58ed7ea47f5559ff09741b25f00c191231f9f059c83949/wrapt-1.17.2-cp312-cp312-macosx_10_13_universal2.whl", hash = "sha256:d5e2439eecc762cd85e7bd37161d4714aa03a33c5ba884e26c81559817ca0925", size = 53799 },
    { url = "https://files.pythonhosted.org/packages/53/18/75ddc64c3f63988f5a1d7e10fb204ffe5762bc663f8023f18ecaf31a332e/wrapt-1.17.2-cp312-cp312-macosx_10_13_x86_64.whl", hash = "sha256:3fc7cb4c1c744f8c05cd5f9438a3caa6ab94ce8344e952d7c45a8ed59dd88392", size = 38821 },
    { url = "https://files.pythonhosted.org/packages/48/2a/97928387d6ed1c1ebbfd4efc4133a0633546bec8481a2dd5ec961313a1c7/wrapt-1.17.2-cp312-cp312-macosx_11_0_arm64.whl", hash = "sha256:8fdbdb757d5390f7c675e558fd3186d590973244fab0c5fe63d373ade3e99d40", size = 38919 },
    { url = "https://files.pythonhosted.org/packages/73/54/3bfe5a1febbbccb7a2f77de47b989c0b85ed3a6a41614b104204a788c20e/wrapt-1.17.2-cp312-cp312-manylinux_2_17_aarch64.manylinux2014_aarch64.whl", hash = "sha256:5bb1d0dbf99411f3d871deb6faa9aabb9d4e744d67dcaaa05399af89d847a91d", size = 88721 },
    { url = "https://files.pythonhosted.org/packages/25/cb/7262bc1b0300b4b64af50c2720ef958c2c1917525238d661c3e9a2b71b7b/wrapt-1.17.2-cp312-cp312-manylinux_2_5_i686.manylinux1_i686.manylinux_2_17_i686.manylinux2014_i686.whl", hash = "sha256:d18a4865f46b8579d44e4fe1e2bcbc6472ad83d98e22a26c963d46e4c125ef0b", size = 80899 },
    { url = "https://files.pythonhosted.org/packages/2a/5a/04cde32b07a7431d4ed0553a76fdb7a61270e78c5fd5a603e190ac389f14/wrapt-1.17.2-cp312-cp312-manylinux_2_5_x86_64.manylinux1_x86_64.manylinux_2_17_x86_64.manylinux2014_x86_64.whl", hash = "sha256:bc570b5f14a79734437cb7b0500376b6b791153314986074486e0b0fa8d71d98", size = 89222 },
    { url = "https://files.pythonhosted.org/packages/09/28/2e45a4f4771fcfb109e244d5dbe54259e970362a311b67a965555ba65026/wrapt-1.17.2-cp312-cp312-musllinux_1_2_aarch64.whl", hash = "sha256:6d9187b01bebc3875bac9b087948a2bccefe464a7d8f627cf6e48b1bbae30f82", size = 86707 },
    { url = "https://files.pythonhosted.org/packages/c6/d2/dcb56bf5f32fcd4bd9aacc77b50a539abdd5b6536872413fd3f428b21bed/wrapt-1.17.2-cp312-cp312-musllinux_1_2_i686.whl", hash = "sha256:9e8659775f1adf02eb1e6f109751268e493c73716ca5761f8acb695e52a756ae", size = 79685 },
    { url = "https://files.pythonhosted.org/packages/80/4e/eb8b353e36711347893f502ce91c770b0b0929f8f0bed2670a6856e667a9/wrapt-1.17.2-cp312-cp312-musllinux_1_2_x86_64.whl", hash = "sha256:e8b2816ebef96d83657b56306152a93909a83f23994f4b30ad4573b00bd11bb9", size = 87567 },
    { url = "https://files.pythonhosted.org/packages/17/27/4fe749a54e7fae6e7146f1c7d914d28ef599dacd4416566c055564080fe2/wrapt-1.17.2-cp312-cp312-win32.whl", hash = "sha256:468090021f391fe0056ad3e807e3d9034e0fd01adcd3bdfba977b6fdf4213ea9", size = 36672 },
    { url = "https://files.pythonhosted.org/packages/15/06/1dbf478ea45c03e78a6a8c4be4fdc3c3bddea5c8de8a93bc971415e47f0f/wrapt-1.17.2-cp312-cp312-win_amd64.whl", hash = "sha256:ec89ed91f2fa8e3f52ae53cd3cf640d6feff92ba90d62236a81e4e563ac0e991", size = 38865 },
    { url = "https://files.pythonhosted.org/packages/ce/b9/0ffd557a92f3b11d4c5d5e0c5e4ad057bd9eb8586615cdaf901409920b14/wrapt-1.17.2-cp313-cp313-macosx_10_13_universal2.whl", hash = "sha256:6ed6ffac43aecfe6d86ec5b74b06a5be33d5bb9243d055141e8cabb12aa08125", size = 53800 },
    { url = "https://files.pythonhosted.org/packages/c0/ef/8be90a0b7e73c32e550c73cfb2fa09db62234227ece47b0e80a05073b375/wrapt-1.17.2-cp313-cp313-macosx_10_13_x86_64.whl", hash = "sha256:35621ae4c00e056adb0009f8e86e28eb4a41a4bfa8f9bfa9fca7d343fe94f998", size = 38824 },
    { url = "https://files.pythonhosted.org/packages/36/89/0aae34c10fe524cce30fe5fc433210376bce94cf74d05b0d68344c8ba46e/wrapt-1.17.2-cp313-cp313-macosx_11_0_arm64.whl", hash = "sha256:a604bf7a053f8362d27eb9fefd2097f82600b856d5abe996d623babd067b1ab5", size = 38920 },
    { url = "https://files.pythonhosted.org/packages/3b/24/11c4510de906d77e0cfb5197f1b1445d4fec42c9a39ea853d482698ac681/wrapt-1.17.2-cp313-cp313-manylinux_2_17_aarch64.manylinux2014_aarch64.whl", hash = "sha256:5cbabee4f083b6b4cd282f5b817a867cf0b1028c54d445b7ec7cfe6505057cf8", size = 88690 },
    { url = "https://files.pythonhosted.org/packages/71/d7/cfcf842291267bf455b3e266c0c29dcb675b5540ee8b50ba1699abf3af45/wrapt-1.17.2-cp313-cp313-manylinux_2_5_i686.manylinux1_i686.manylinux_2_17_i686.manylinux2014_i686.whl", hash = "sha256:49703ce2ddc220df165bd2962f8e03b84c89fee2d65e1c24a7defff6f988f4d6", size = 80861 },
    { url = "https://files.pythonhosted.org/packages/d5/66/5d973e9f3e7370fd686fb47a9af3319418ed925c27d72ce16b791231576d/wrapt-1.17.2-cp313-cp313-manylinux_2_5_x86_64.manylinux1_x86_64.manylinux_2_17_x86_64.manylinux2014_x86_64.whl", hash = "sha256:8112e52c5822fc4253f3901b676c55ddf288614dc7011634e2719718eaa187dc", size = 89174 },
    { url = "https://files.pythonhosted.org/packages/a7/d3/8e17bb70f6ae25dabc1aaf990f86824e4fd98ee9cadf197054e068500d27/wrapt-1.17.2-cp313-cp313-musllinux_1_2_aarch64.whl", hash = "sha256:9fee687dce376205d9a494e9c121e27183b2a3df18037f89d69bd7b35bcf59e2", size = 86721 },
    { url = "https://files.pythonhosted.org/packages/6f/54/f170dfb278fe1c30d0ff864513cff526d624ab8de3254b20abb9cffedc24/wrapt-1.17.2-cp313-cp313-musllinux_1_2_i686.whl", hash = "sha256:18983c537e04d11cf027fbb60a1e8dfd5190e2b60cc27bc0808e653e7b218d1b", size = 79763 },
    { url = "https://files.pythonhosted.org/packages/4a/98/de07243751f1c4a9b15c76019250210dd3486ce098c3d80d5f729cba029c/wrapt-1.17.2-cp313-cp313-musllinux_1_2_x86_64.whl", hash = "sha256:703919b1633412ab54bcf920ab388735832fdcb9f9a00ae49387f0fe67dad504", size = 87585 },
    { url = "https://files.pythonhosted.org/packages/f9/f0/13925f4bd6548013038cdeb11ee2cbd4e37c30f8bfd5db9e5a2a370d6e20/wrapt-1.17.2-cp313-cp313-win32.whl", hash = "sha256:abbb9e76177c35d4e8568e58650aa6926040d6a9f6f03435b7a522bf1c487f9a", size = 36676 },
    { url = "https://files.pythonhosted.org/packages/bf/ae/743f16ef8c2e3628df3ddfd652b7d4c555d12c84b53f3d8218498f4ade9b/wrapt-1.17.2-cp313-cp313-win_amd64.whl", hash = "sha256:69606d7bb691b50a4240ce6b22ebb319c1cfb164e5f6569835058196e0f3a845", size = 38871 },
    { url = "https://files.pythonhosted.org/packages/3d/bc/30f903f891a82d402ffb5fda27ec1d621cc97cb74c16fea0b6141f1d4e87/wrapt-1.17.2-cp313-cp313t-macosx_10_13_universal2.whl", hash = "sha256:4a721d3c943dae44f8e243b380cb645a709ba5bd35d3ad27bc2ed947e9c68192", size = 56312 },
    { url = "https://files.pythonhosted.org/packages/8a/04/c97273eb491b5f1c918857cd26f314b74fc9b29224521f5b83f872253725/wrapt-1.17.2-cp313-cp313t-macosx_10_13_x86_64.whl", hash = "sha256:766d8bbefcb9e00c3ac3b000d9acc51f1b399513f44d77dfe0eb026ad7c9a19b", size = 40062 },
    { url = "https://files.pythonhosted.org/packages/4e/ca/3b7afa1eae3a9e7fefe499db9b96813f41828b9fdb016ee836c4c379dadb/wrapt-1.17.2-cp313-cp313t-macosx_11_0_arm64.whl", hash = "sha256:e496a8ce2c256da1eb98bd15803a79bee00fc351f5dfb9ea82594a3f058309e0", size = 40155 },
    { url = "https://files.pythonhosted.org/packages/89/be/7c1baed43290775cb9030c774bc53c860db140397047cc49aedaf0a15477/wrapt-1.17.2-cp313-cp313t-manylinux_2_17_aarch64.manylinux2014_aarch64.whl", hash = "sha256:40d615e4fe22f4ad3528448c193b218e077656ca9ccb22ce2cb20db730f8d306", size = 113471 },
    { url = "https://files.pythonhosted.org/packages/32/98/4ed894cf012b6d6aae5f5cc974006bdeb92f0241775addad3f8cd6ab71c8/wrapt-1.17.2-cp313-cp313t-manylinux_2_5_i686.manylinux1_i686.manylinux_2_17_i686.manylinux2014_i686.whl", hash = "sha256:a5aaeff38654462bc4b09023918b7f21790efb807f54c000a39d41d69cf552cb", size = 101208 },
    { url = "https://files.pythonhosted.org/packages/ea/fd/0c30f2301ca94e655e5e057012e83284ce8c545df7661a78d8bfca2fac7a/wrapt-1.17.2-cp313-cp313t-manylinux_2_5_x86_64.manylinux1_x86_64.manylinux_2_17_x86_64.manylinux2014_x86_64.whl", hash = "sha256:9a7d15bbd2bc99e92e39f49a04653062ee6085c0e18b3b7512a4f2fe91f2d681", size = 109339 },
    { url = "https://files.pythonhosted.org/packages/75/56/05d000de894c4cfcb84bcd6b1df6214297b8089a7bd324c21a4765e49b14/wrapt-1.17.2-cp313-cp313t-musllinux_1_2_aarch64.whl", hash = "sha256:e3890b508a23299083e065f435a492b5435eba6e304a7114d2f919d400888cc6", size = 110232 },
    { url = "https://files.pythonhosted.org/packages/53/f8/c3f6b2cf9b9277fb0813418e1503e68414cd036b3b099c823379c9575e6d/wrapt-1.17.2-cp313-cp313t-musllinux_1_2_i686.whl", hash = "sha256:8c8b293cd65ad716d13d8dd3624e42e5a19cc2a2f1acc74b30c2c13f15cb61a6", size = 100476 },
    { url = "https://files.pythonhosted.org/packages/a7/b1/0bb11e29aa5139d90b770ebbfa167267b1fc548d2302c30c8f7572851738/wrapt-1.17.2-cp313-cp313t-musllinux_1_2_x86_64.whl", hash = "sha256:4c82b8785d98cdd9fed4cac84d765d234ed3251bd6afe34cb7ac523cb93e8b4f", size = 106377 },
    { url = "https://files.pythonhosted.org/packages/6a/e1/0122853035b40b3f333bbb25f1939fc1045e21dd518f7f0922b60c156f7c/wrapt-1.17.2-cp313-cp313t-win32.whl", hash = "sha256:13e6afb7fe71fe7485a4550a8844cc9ffbe263c0f1a1eea569bc7091d4898555", size = 37986 },
    { url = "https://files.pythonhosted.org/packages/09/5e/1655cf481e079c1f22d0cabdd4e51733679932718dc23bf2db175f329b76/wrapt-1.17.2-cp313-cp313t-win_amd64.whl", hash = "sha256:eaf675418ed6b3b31c7a989fd007fa7c3be66ce14e5c3b27336383604c9da85c", size = 40750 },
    { url = "https://files.pythonhosted.org/packages/2d/82/f56956041adef78f849db6b289b282e72b55ab8045a75abad81898c28d19/wrapt-1.17.2-py3-none-any.whl", hash = "sha256:b18f2d1533a71f069c7f82d524a52599053d4c7166e9dd374ae2136b7f40f7c8", size = 23594 },
]

[[package]]
name = "zipp"
version = "3.21.0"
source = { registry = "https://pypi.org/simple" }
sdist = { url = "https://files.pythonhosted.org/packages/3f/50/bad581df71744867e9468ebd0bcd6505de3b275e06f202c2cb016e3ff56f/zipp-3.21.0.tar.gz", hash = "sha256:2c9958f6430a2040341a52eb608ed6dd93ef4392e02ffe219417c1b28b5dd1f4", size = 24545 }
wheels = [
    { url = "https://files.pythonhosted.org/packages/b7/1a/7e4798e9339adc931158c9d69ecc34f5e6791489d469f5e50ec15e35f458/zipp-3.21.0-py3-none-any.whl", hash = "sha256:ac1bbe05fd2991f160ebce24ffbac5f6d11d83dc90891255885223d42b3cd931", size = 9630 },
]<|MERGE_RESOLUTION|>--- conflicted
+++ resolved
@@ -738,11 +738,7 @@
 
 [[package]]
 name = "marginaleffects"
-<<<<<<< HEAD
-version = "0.0.14.2"
-=======
 version = "0.0.15.6"
->>>>>>> ffce7e2a
 source = { virtual = "." }
 dependencies = [
     { name = "formulaic" },
