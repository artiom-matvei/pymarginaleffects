import numpy as np
import warnings
import polars as pl
from .utils import validate_types, ingest
<<<<<<< HEAD
from .formulaic_utils import listwise_deletion, model_matrices, extract_variables
=======
from .formulaic import listwise_deletion, model_matrices, get_variables
>>>>>>> ffce7e2a
from .model_abstract import ModelAbstract


class ModelSklearn(ModelAbstract):
    def __init__(self, model):
        if not hasattr(model, "data"):
            raise ValueError("Model must have a 'data' attribute")
        else:
            self.data = ingest(model.data)
        if not hasattr(model, "formula"):
            raise ValueError("Model must have a 'formula' attribute")
        else:
            self.formula = model.formula
        super().__init__(model)

    def get_predict(self, params, newdata: pl.DataFrame):
        if isinstance(newdata, np.ndarray):
            exog = newdata
        else:
            try:
                import formulaic

                if isinstance(newdata, formulaic.ModelMatrix):
                    exog = newdata.to_numpy()
                else:
                    if isinstance(newdata, pl.DataFrame):
                        nd = newdata.to_pandas()
                    else:
                        nd = newdata
                    y, exog = formulaic.model_matrix(self.model.formula, nd)
                    exog = exog.to_numpy()
            except ImportError:
                raise ImportError(
                    "The formulaic package is required to use this feature."
                )

        try:
            with warnings.catch_warnings():
                warnings.filterwarnings("ignore", message=".*valid feature names.*")
                p = self.model.predict_proba(exog)
                # only keep the second column for binary classification since it is redundant info
                if p.shape[1] == 2:
                    p = p[:, 1]
        except (AttributeError, NotImplementedError):
            with warnings.catch_warnings():
                warnings.filterwarnings("ignore", message=".*valid feature names.*")
                p = self.model.predict(exog)

        if p.ndim == 1:
            p = pl.DataFrame({"rowid": range(newdata.shape[0]), "estimate": p})
        elif p.ndim == 2 and p.shape[1] == 1:
            p = pl.DataFrame(
                {"rowid": range(newdata.shape[0]), "estimate": np.ravel(p)}
            )
        elif p.ndim == 2:
            colnames = {f"column_{i}": v for i, v in enumerate(self.model.classes_)}
            p = (
                pl.DataFrame(p)
                .rename(colnames)
                .with_columns(
                    pl.Series(range(p.shape[0]), dtype=pl.Int32).alias("rowid")
                )
                .melt(id_vars="rowid", variable_name="group", value_name="estimate")
            )
        else:
            raise ValueError(
                "The `predict()` method must return an array with 1 or 2 dimensions."
            )

        p = p.with_columns(pl.col("rowid").cast(pl.Int32))

        return p


@validate_types
def fit_sklearn(
    formula: str, data: pl.DataFrame, engine, kwargs_engine={}, kwargs_fit={}
):
    """
    fit_sklearn docstring (TO DO)
    """
    d = listwise_deletion(formula, data=data)
    y, X = model_matrices(formula, d)
    # formulaic returns a matrix when the response is character or categorical
    if y.ndim == 2:
        y = d[get_variables(formula)[0]]
    y = np.ravel(y)
    out = engine(**kwargs_engine).fit(X=X, y=y, **kwargs_fit)
    out.data = d
    out.formula = formula
    out.formula_engine = "formulaic"
    out.fit_engine = "sklearn"
    return out<|MERGE_RESOLUTION|>--- conflicted
+++ resolved
@@ -2,11 +2,7 @@
 import warnings
 import polars as pl
 from .utils import validate_types, ingest
-<<<<<<< HEAD
-from .formulaic_utils import listwise_deletion, model_matrices, extract_variables
-=======
 from .formulaic import listwise_deletion, model_matrices, get_variables
->>>>>>> ffce7e2a
 from .model_abstract import ModelAbstract
 
 
