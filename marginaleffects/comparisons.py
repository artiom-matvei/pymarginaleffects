--- conflicted
+++ resolved
@@ -44,80 +44,6 @@
     eps=1e-4,
     eps_vcov=None,
 ):
-<<<<<<< HEAD
-=======
-    """
-    Predict the outcome variable at different regressor values and compares those predictions by computing a difference, ratio, or some other function. This function can return many quantities of interest, such as contrasts, differences, risk ratios, changes in log odds, lift, slopes, elasticities, etc.
-
-    See the package website and vignette for examples:
-        - https://marginaleffects.com/chapters/comparisons.html
-        - https://marginaleffects.com
-
-    Parameters
-    ----------
-    variables : str, list, dictionary
-        Specifies what variables (columns) to vary in order to make the comparison.
-        If `None`, comparisons are computed for all regressors in the model object (can be slow). Acceptable values depend on the variable type. See the examples below.
-        - List[str] or str: List of variable names to compute comparisons for.
-        - Dictionary: keys identify the subset of variables of interest, and values define the type of contrast to compute. Acceptable values depend on the variable type:
-            - Categorical variables:
-                * "reference": Each factor level is compared to the factor reference (base) level
-                * "all": All combinations of observed levels
-                * "sequential": Each factor level is compared to the previous factor level
-                * "pairwise": Each factor level is compared to all other levels
-                * "minmax": The highest and lowest levels of a factor.
-                * "revpairwise", "revreference", "revsequential": inverse of the corresponding hypotheses.
-                * Vector of length 2 with the two values to compare.
-            - Boolean variables:
-                * `None`: contrast between True and False
-            - Numeric variables:
-                * Numeric of length 1: Contrast for a gap of `x`, computed at the observed value plus and minus `x / 2`. For example, estimating a `+1` contrast compares adjusted predictions when the regressor is equal to its observed value minus 0.5 and its observed value plus 0.5.
-                * Numeric of length equal to the number of rows in `newdata`: Same as above, but the contrast can be customized for each row of `newdata`.
-                * Numeric vector of length 2: Contrast between the 2nd element and the 1st element of the `x` vector.
-                * Data frame with the same number of rows as `newdata`, with two columns of "low" and "high" values to compare.
-                * Function which accepts a numeric vector and returns a data frame with two columns of "low" and "high" values to compare. See examples below.
-                * "iqr": Contrast across the interquartile range of the regressor.
-                * "sd": Contrast across one standard deviation around the regressor mean.
-                * "2sd": Contrast across two standard deviations around the regressor mean.
-                * "minmax": Contrast between the maximum and the minimum values of the regressor.
-        - Examples:
-            + `variables = {"gear" = "pairwise", "hp" = 10}`
-            + `variables = {"gear" = "sequential", "hp" = [100, 120]}`
-    newdata : polars or pandas DataFrame, or str
-        Data frame or string specifying where statistics are evaluated in the predictor space. If `None`, unit-level contrasts are computed for each observed value in the original dataset (empirical distribution).
-        - Dataframe: should be created with datagrid() function
-        - String:
-            * "mean": Compute comparisons at the mean of the regressor
-            * "median": Compute comparisons at the median of the regressor
-            * "balanced": Comparisons evaluated on a balanced grid with every combination of categories and numeric variables held at their means.
-            * "tukey": Probably NotImplemented
-            * "grid": Probably NotImplemented
-    comparison : str
-        String specifying how pairs of predictions should be compared. See the Comparisons section below for definitions of each transformation.
-        Acceptable values: difference, differenceavg, differenceavgwts, dydx, eyex, eydx, dyex, dydxavg, eyexavg, eydxavg, dyexavg, dydxavgwts, eyexavgwts, eydxavgwts, dyexavgwts, ratio, ratioavg, ratioavgwts, lnratio, lnratioavg, lnratioavgwts, lnor, lnoravg, lnoravgwts, lift, liftavg, liftavgwts, expdydx, expdydxavg, expdydxavgwts
-    transform : function
-        Function specifying a transformation applied to unit-level estimates and confidence intervals just before the function returns results. Functions must accept a full column (series) of a Polars data frame and return a corresponding series of the same length. Ex:
-            - `transform = numpy.exp`
-            - `transform = lambda x: x.exp()`
-            - `transform = lambda x: x.map_elements()`
-    equivalence : list
-        List of 2 numeric values specifying the bounds used for the two-one-sided test (TOST) of equivalence, and for the non-inferiority and non-superiority tests. See the Notes section below.
-    hypothesis : str, numpy array
-        String specifying a numeric value specifying the null hypothesis used for computing p-values.
-    conf_level : float
-        Numeric value specifying the confidence level for the confidence intervals. Default is 0.95.
-    eps: float, default=1e-4
-        Step size used when calculating contrasts o numerical derivatives: (f(x+eps)-f(x))/eps. Changing eps may be necessary to avoid numerical problems in certain models.
-
-    Examples
-    --------
-    >>> comparisons(model, variables=None, newdata=None, comparison="difference",
-    ...            transform=None, equivalence=None, by=False, cross=False,
-    ...            type="response", hypothesis=0, conf_level=0.95)
-
-    """
-
->>>>>>> 2a31bf29
     if callable(newdata):
         newdata = newdata(model)
 
@@ -399,18 +325,27 @@
     return out
 
 
-<<<<<<< HEAD
 docs_comparisons = """
 
 # `comparisons()`
 
 `comparisons()` and `avg_comparisons()` are functions for predicting the outcome variable at different regressor values and comparing those predictions by computing a difference, ratio, or some other function. These functions can return many quantities of interest, such as contrasts, differences, risk ratios, changes in log odds, lift, slopes, elasticities, etc.
 
+* comparisons(): unit-level (conditional) estimates.
+* avg_comparisons(): average (marginal) estimates.
+
+See the package website and vignette for examples:
+* https://marginaleffects.com/chapters/comparisons.html
+* https://marginaleffects.com
+
 ## Parameters
 
-* model : object Model object fitted using the `statsmodels` formula API.
-* variables : str, list, dictionary
-    - a string, list of strings, or dictionary of variables to compute comparisons for. If `None`, comparisons are computed for all regressors in the model object. Acceptable values depend on the variable type. See the examples below.
+* model : (object Model). 
+Object fitted using the `statsmodels` formula API.
+* variables : (str, list, dictionary)
+Specifies what variables (columns) to vary in order to make the comparison.
+If `None`, comparisons are computed for all regressors in the model object (can be slow). Acceptable values depend on the variable type. See the examples below.
+    - List[str] or str: List of variable names to compute comparisons for.
     - Dictionary: keys identify the subset of variables of interest, and values define the type of contrast to compute. Acceptable values depend on the variable type:
         - Categorical variables:
             * "reference": Each factor level is compared to the factor reference (base) level
@@ -435,38 +370,55 @@
     - Examples:
         + `variables = {"gear" = "pairwise", "hp" = 10}`
         + `variables = {"gear" = "sequential", "hp" = [100, 120]}`
-* newdata : polars or pandas DataFrame, or str
-    - Data frame or string specifying where statistics are evaluated in the predictor space. If `None`, unit-level contrasts are computed for each observed value in the original dataset (empirical distribution).
-* comparison : str
-    - String specifying how pairs of predictions should be compared. See the Comparisons section below for definitions of each transformation.
-* transform : function
+* newdata : (polars or pandas DataFrame, or str)
+Data frame or string specifying where statistics are evaluated in the predictor space. If `None`, unit-level contrasts are computed for each observed value in the original dataset (empirical distribution).
+    - Dataframe: should be created with datagrid() function
+    - String:
+        * "mean": Compute comparisons at the mean of the regressor
+        * "median": Compute comparisons at the median of the regressor
+        * "balanced": Comparisons evaluated on a balanced grid with every combination of categories and numeric variables held at their means.
+        * "tukey": Probably NotImplemented
+        * "grid": Probably NotImplemented
+* comparison : (str)
+    String specifying how pairs of predictions should be compared. See the Comparisons section below for definitions of each transformation.
+    Acceptable values: difference, differenceavg, differenceavgwts, dydx, eyex, eydx, dyex, dydxavg, eyexavg, eydxavg, dyexavg, dydxavgwts, eyexavgwts, eydxavgwts, dyexavgwts, ratio, ratioavg, ratioavgwts, lnratio, lnratioavg, lnratioavgwts, lnor, lnoravg, lnoravgwts, lift, liftavg, liftavgwts, expdydx, expdydxavg, expdydxavgwts
+* transform : (function)
     Function specifying a transformation applied to unit-level estimates and confidence intervals just before the function returns results. Functions must accept a full column (series) of a Polars data frame and return a corresponding series of the same length. Ex:
         - `transform = numpy.exp`
         - `transform = lambda x: x.exp()`
         - `transform = lambda x: x.map_elements()`
-* equivalence : list
+* equivalence : (list)
     - List of 2 numeric values specifying the bounds used for the two-one-sided test (TOST) of equivalence, and for the non-inferiority and non-superiority tests. See the Details section below.
-* by : bool, str
-    - Logical value, list of column names in `newdata`. If `True`, estimates are aggregated for each term.
-* hypothesis : str, numpy array
-    - String specifying a numeric value specifying the null hypothesis used for computing p-values.
-* conf_level : float
-    - Numeric value specifying the confidence level for the confidence intervals. Default is 0.95.
-
+* hypothesis : (str, numpy array)
+    String specifying a numeric value specifying the null hypothesis used for computing p-values.
+* by : (bool, List[str], optional)
+    A logical value or a list of column names in `newdata`. If `True`, estimate is aggregated across the whole dataset. If a list is provided, estimates are aggregated for each unique combination of values in the columns.
+* conf_level : (float)
+    Numeric value specifying the confidence level for the confidence intervals. Default is 0.95.
+* wts : (str, optional)
+    Column name of weights to use for marginalization. Must be a column in `newdata`.
+* vcov : (bool, np.ndarray, optional)
+    Type of uncertainty estimates to report (e.g. for robust standard errors). Acceptable values are:
+    - `True`: Use the model's default covariance matrix.
+    - `False`: Do not compute standard errors.
+    - np.ndarray: A custom square covariance matrix.
+""" + docstring_returns + """ 
 # Examples
-
-
+```py
+comparisons(model, variables=None, newdata=None, comparison="difference",
+    transform=None, equivalence=None, by=False, cross=False,
+    type="response", hypothesis=0, conf_level=0.95)
+
+avg_comparisons(model, variables=None, newdata=None, comparison="difference",
+    transform=None, equivalence=None, by=False, cross=False,
+    type="response", hypothesis=0, conf_level=0.95)
+```
 # Details
 
 The `equivalence` argument specifies the bounds used for the two-one-sided test (TOST) of equivalence, and for the non-inferiority and non-superiority tests. The first element specifies the lower bound, and the second element specifies the upper bound. If `None`, equivalence tests are not performed.
 """
 
 
-comparisons.__doc__ = docs_comparisons + docstring_returns
-
-avg_comparisons.__doc__ = comparisons.__doc__
-=======
-inherit_numpy_docstring(predictions.__doc__, comparisons)
-inherit_numpy_docstring(_template_returns.__doc__, comparisons)
-inherit_numpy_docstring(comparisons.__doc__, avg_comparisons)
->>>>>>> 2a31bf29
+comparisons.__doc__ = docs_comparisons
+
+avg_comparisons.__doc__ = comparisons.__doc__