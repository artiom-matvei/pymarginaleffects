import numpy as np
import polars as pl

from .by import get_by
from .classes import MarginaleffectsDataFrame
from .equivalence import get_equivalence
from .hypothesis import get_hypothesis
from .sanitize_model import sanitize_model
from .sanity import (
    sanitize_by,
    sanitize_hypothesis_null,
    sanitize_newdata,
    sanitize_vcov,
)
from .transform import get_transform
from .uncertainty import get_jacobian, get_se, get_z_p_ci
from .utils import sort_columns
from .model_pyfixest import ModelPyfixest
<<<<<<< HEAD
from .model_linearmodels import ModelLinearmodels
=======
from .formulaic import model_matrices
>>>>>>> 821e37ed


def predictions(
    model,
    variables=None,
    conf_level=0.95,
    vcov=True,
    by=False,
    newdata=None,
    hypothesis=None,
    equivalence=None,
    transform=None,
    wts=None,
    eps_vcov=None,
):
    """
    Predict outcomes using a fitted model on a specified scale for given combinations of values
    of predictor variables, such as their observed values, means, or factor levels (reference grid).

    This function handles unit-level (conditional) estimates and average (marginal) estimates based
    on the `variables` and `newdata` arguments. See the package website and vignette for examples:
    - https://vincentarelbundock.github.io/marginaleffects/articles/predictions.html
    - https://vincentarelbundock.github.io/marginaleffects/

    Parameters
    ----------
    model : object
        Model object.

    newdata : Union[None, DataFrame], optional
        Grid of predictor values at which to evaluate predictions, by default predictions are made on the data used to fit the model.

    by (bool, str): a logical value, a list of column names in `newdata`. If `True`, estimates are aggregated for each term.

    wts: Column name of weights to use for marginalization. Must be a column in `newdata`

    transform (function): a function specifying a transformation applied to unit-level estimates and confidence intervals just before the function returns results. Functions must accept a full column (series) of a Polars data frame and return a corresponding series of the same length. Ex:
        - `transform = numpy.exp`
        - `transform = lambda x: x.exp()`
        - `transform = lambda x: x.map_elements()`

    hypothesis: String formula of hypothesis test or numpy array.

    Returns
    -------
    DataFrame
        A DataFrame with one row per observation and several columns:
        - rowid: row number of the `newdata` data frame
        - type: prediction type, as defined by the `type` argument
        - group: (optional) value of the grouped outcome (e.g., categorical outcome models)
        - estimate: predicted outcome
        - std_error: standard errors computed using the delta method.
        - p_value: p value associated with the `estimate` column.
        - s_value: Shannon information transforms of p values.
        - conf_low: lower bound of the confidence interval (or equal-tailed interval for Bayesian models)
        - conf_high: upper bound of the confidence interval (or equal-tailed interval for Bayesian models)
    """

    if callable(newdata):
        newdata = newdata(model)

    # sanity checks
    model = sanitize_model(model)
    by = sanitize_by(by)
    V = sanitize_vcov(vcov, model)
    newdata = sanitize_newdata(model, newdata, wts=wts, by=by)
    hypothesis_null = sanitize_hypothesis_null(hypothesis)

    modeldata = model.data

    if variables:
        if not isinstance(variables, dict):
            raise TypeError("`variables` argument must be a dictionary")
        for variable, value in variables.items():
            if callable(value):
                val = value()
            elif value == "sd":
                std = modeldata[variable].std()
                mean = modeldata[variable].mean()
                val = [mean - std / 2, mean + std / 2]
            elif value == "2sd":
                std = modeldata[variable].std()
                mean = modeldata[variable].mean()
                val = [mean - std, mean + std]
            elif value == "iqr":
                val = [
                    np.percentile(newdata[variable], 75),
                    np.percentile(newdata[variable], 25),
                ]
            elif value == "minmax":
                val = [np.max(newdata[variable]), np.min(newdata[variable])]
            elif value == "threenum":
                std = modeldata[variable].std()
                mean = modeldata[variable].mean()
                val = [mean - std / 2, mean, mean + std / 2]
            elif value == "fivenum":
                val = np.percentile(
                    modeldata[variable], [0, 25, 50, 75, 100], method="midpoint"
                )
            else:
                val = value

            newdata = newdata.drop(variable)
            newdata = newdata.join(pl.DataFrame({variable: val}), how="cross")
            newdata = newdata.sort(variable)

        newdata.datagrid_explicit = list(variables.keys())

    # predictors
    # we want this to be a model matrix to avoid converting data frames to
    # matrices many times, which would be computationally wasteful. But in the
    # case of PyFixest, the predict method only accepts a data frame.
    if isinstance(model, ModelPyfixest):
        exog = newdata.to_pandas()
    # Linearmodels accepts polars dataframes and converts them to Pandas internally
    elif isinstance(model, ModelLinearmodels):
        exog = newdata
    else:
        if hasattr(model, "design_info_patsy"):
            f = model.design_info_patsy
        else:
            f = model.formula
        endog, exog = model_matrices(f, newdata, formula_engine=model.formula_engine)

    # estimands
    def inner(x):
        out = model.get_predict(params=np.array(x), newdata=exog)

        if out.shape[0] == newdata.shape[0]:
            cols = [x for x in newdata.columns if x not in out.columns]
            out = pl.concat([out, newdata.select(cols)], how="horizontal")

        # group
        elif "group" in out.columns:
            meta = newdata.join(out.select("group").unique(), how="cross")
            cols = [x for x in meta.columns if x in out.columns]
            out = meta.join(out, on=cols, how="left")

        # not sure what happens here
        else:
            raise ValueError("Something went wrong")

        out = get_by(model, out, newdata=newdata, by=by, wts=wts)
        out = get_hypothesis(out, hypothesis=hypothesis, by=by)
        return out

    out = inner(model.get_coef())

    if V is not None:
        J = get_jacobian(inner, model.get_coef(), eps_vcov=eps_vcov)
        se = get_se(J, V)
        out = out.with_columns(pl.Series(se).alias("std_error"))
        out = get_z_p_ci(
            out, model, conf_level=conf_level, hypothesis_null=hypothesis_null
        )
    else:
        J = None
    out = get_transform(out, transform=transform)
    out = get_equivalence(out, equivalence=equivalence)
    out = sort_columns(out, by=by, newdata=newdata)

    out = MarginaleffectsDataFrame(
        out, by=by, conf_level=conf_level, jacobian=J, newdata=newdata
    )
    return out


def avg_predictions(
    model,
    conf_level=0.95,
    vcov=True,
    by=True,
    newdata=None,
    hypothesis=None,
    equivalence=None,
    transform=None,
    wts=None,
):
    if callable(newdata):
        newdata = newdata(model)

    out = predictions(
        model=model,
        conf_level=conf_level,
        vcov=vcov,
        by=by,
        newdata=newdata,
        hypothesis=hypothesis,
        equivalence=equivalence,
        transform=transform,
        wts=wts,
    )

    return out<|MERGE_RESOLUTION|>--- conflicted
+++ resolved
@@ -16,11 +16,8 @@
 from .uncertainty import get_jacobian, get_se, get_z_p_ci
 from .utils import sort_columns
 from .model_pyfixest import ModelPyfixest
-<<<<<<< HEAD
 from .model_linearmodels import ModelLinearmodels
-=======
 from .formulaic import model_matrices
->>>>>>> 821e37ed
 
 
 def predictions(
