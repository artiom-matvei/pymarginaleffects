--- conflicted
+++ resolved
@@ -3,12 +3,8 @@
 import polars as pl
 from abc import ABC, abstractmethod
 from .utils import get_type_dictionary
-<<<<<<< HEAD
-from . import formulaic_utils as fml
-=======
 from .formulaic import get_variables_categorical
 from . import formulaic as fml
->>>>>>> ffce7e2a
 
 
 class ModelAbstract(ABC):
