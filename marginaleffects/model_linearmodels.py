import re
import numpy as np
import pandas as pd
import narwhals as nw
from typing import Any, Dict
import polars as pl
from .docs import DocsModels
from .utils import ingest
from .model_abstract import ModelAbstract
from .formulaic_utils import (
    listwise_deletion,
    model_matrices,
    parse_linearmodels_formula,
)


class ModelLinearmodels(ModelAbstract):
    """
    Interface between linearmodels and marginaleffects for panel models.

    This class handles the conversion between linearmodels' MultiIndex pandas
    DataFrames and marginaleffects' polars DataFrames. It ensures proper data
    structure handling and index preservation across the two frameworks.

    Parameters
    ----------
    model : linearmodels.panel.results.PanelResults
        A fitted linearmodels panel model. Must have 'data' and 'formula' attributes.


    Attributes
    ----------
    multiindex_names : list[str]
        Names of the MultiIndex levels from the original data.
    data : polars.DataFrame
        The model data converted to polars format.
    formula : str
        The model formula used in estimation.

    Raises
    ------
    ValueError
        If the model lacks required 'data' or 'formula' attributes.

      Examples
    --------
    >>> import pandas as pd
    >>> from linearmodels.panel import PanelOLS
    >>> formula = "y ~ x1 + EntityEffects"
    >>> model = fit_linearmodels(
    ...     formula=formula,
    ...     data=data,
    ...     engine=PanelOLS,
    ...     kwargs_fit={'cov_type': 'robust'}
    ... )

    Notes
    -----
    The class maintains the mapping between index variables in the original
    pandas DataFrame and their column representation in polars, ensuring
    consistent data manipulation across frameworks.

    See Also
    --------
    fit_linearmodels : Helper function to create ModelLinearmodels instances
    """

    def __init__(self, model):
        if not hasattr(model, "data"):
            raise ValueError("Model must have a 'data' attribute")
        else:
            self.multiindex_names = list(model.data.index.names)
            self.data = ingest(model.data)
        if not hasattr(model, "formula"):
            raise ValueError("Model must have a 'formula' attribute")
        else:
            self.formula = model.formula

        self.initialized_engine = model.initialize_engine
        super().__init__(model)

    def _to_pandas(self, df):
        """
        Convert a DataFrame to pandas format with MultiIndex.

        Transforms a DataFrame containing index columns into a pandas DataFrame
        with these columns set as MultiIndex levels.

        Parameters
        ----------
        df : nw.IntoFrame
            DataFrame containing the original index variables as columns.
            Must include all columns specified in self.multiindex_names.

        Returns
        -------
        pandas.DataFrame
            DataFrame with MultiIndex constructed from the index columns.

        Raises
        ------
        ValueError
            If any of the required index columns are missing from the input DataFrame.
        """

        if not set(self.multiindex_names).issubset(nw.from_native(df).columns):
            raise ValueError(
                f"The DataFrame must contain the original multiindex ({','.join(self.multiindex_names)}) as columns."
            )

        return nw.from_native(df).to_pandas().set_index(self.multiindex_names)

    def get_coef(self):
        return np.array(self.model.params)

    def get_coef_names(self):
        return np.array(self.model.params.index.to_numpy())

    def get_modeldata(self):
        return self._pd_to_pl(self.data)

    def get_vcov(self, vcov=True):
        if isinstance(vcov, bool):
            if vcov is True:
                V = self.model.cov
            else:
                V = None

        if isinstance(vcov, str):
            supported_vcov = [
                "unadjusted",
                "homoskedastic",
                "robust",
                "heteroskedastic",
                "driscoll-kraay",
                "autocorrelated",
                "cluster",
                "kernel",
            ]
            if vcov not in supported_vcov:
                raise ValueError(
                    f"Unknown vcov type: {vcov}.\n"
                    f"Valid options are: {', '.join(supported_vcov)}"
                )

            V = self.initialized_engine.fit(cov_type=vcov).cov

        if V is not None:
            V = np.array(V)
            if V.shape != (len(self.coef), len(self.coef)):
                raise ValueError(
                    "vcov must be a square numpy array with dimensions equal to the length of self.coef"
                )

        return V

    def find_response(self):
        return self.model.model.dependent.vars[0]

    def find_predictors(self):
        formula = self.formula
        columns = self.data.columns
        order = {}
        for var in columns:
            match = re.search(rf"\b{re.escape(var)}\b", formula.split("~")[1])
            if match:
                order[var] = match.start()
        variables = sorted(order, key=lambda i: order[i])
        return variables

    def get_predict(self, params, newdata):
        if isinstance(newdata, np.ndarray):
            exog = newdata
        else:
            y, exog = model_matrices(
                self.formula, self._to_pandas(newdata), formula_engine="linearmodels"
            )

        p = self.model.model.predict(params=params, exog=exog).predictions.values

        if p.ndim == 1:
            p = pl.DataFrame({"rowid": range(newdata.shape[0]), "estimate": p})

        elif p.ndim == 2:
            colnames = {f"column_{i}": str(i) for i in range(p.shape[1])}
            p = (
                pl.DataFrame(p)
                .rename(colnames)
                .with_columns(
                    pl.Series(range(p.shape[0]), dtype=pl.Int32).alias("rowid")
                )
                .melt(id_vars="rowid", variable_name="group", value_name="estimate")
            )
        else:
            raise ValueError(
                "The `predict()` method must return an array with 1 or 2 dimensions."
            )

        return p.with_columns(pl.col("rowid").cast(pl.Int32))

    def get_df(self):
        return self.model.df_resid


# @validate_types
def fit_linearmodels(
    formula: str,
    data: pd.DataFrame,
    engine: None,
    kwargs_engine: Dict[str, Any] = {},
    kwargs_fit: Dict[str, Any] = {},
) -> ModelLinearmodels:
    linearmodels_formula, effects = parse_linearmodels_formula(formula)

    d = listwise_deletion(linearmodels_formula, data=data)
    y, X = model_matrices(linearmodels_formula, d, formula_engine="linearmodels")
    initialized_engine = engine(dependent=y, exog=X, **kwargs_engine, **effects)

    out = initialized_engine.fit(**kwargs_fit)

    out.data = d
    out.formula = linearmodels_formula
    out.formula_engine = "linearmodels"
    out.initialize_engine = initialized_engine
    out.fit_engine = "linearmodels"

    return ModelLinearmodels(out)


docs_linearmodels = (
    """
# `fit_linearmodels()`

Fit a linearmodels model with output that is compatible with pymarginaleffects.

This function streamlines the process of fitting linearmodels panel models by:
<<<<<<< HEAD
=======

>>>>>>> 24d10a13
1. Parsing panel effects from the formula
2. Handling missing values
3. Creating model matrices
4. Fitting the model with specified options

## Parameters

`formula`: (str) Model formula with optional panel effects terms. 

- Supported effects are:
    - EntityEffects: Entity-specific fixed effects
    - TimeEffects: Time-specific fixed effects
    - FixedEffects: Alias for EntityEffects
- Example: `"y ~ x1 + x2 + EntityEffects"`

`data` : (pandas.DataFrame) Panel data with MultiIndex (entity, time) or regular DataFrame with entity and time columns.

`engine`: (callable) linearmodels model class (e.g., PanelOLS, BetweenOLS, FirstDifferenceOLS)

`kwargs_engine`: (dict, default={}) Additional arguments passed to the model initialization.

* Example: `{'weights': weights_array}`

`kwargs_fit`: (dict, default={}) Additional arguments passed to the model's fit method.

* Example: `{'cov_type': 'robust'}`
"""
    + DocsModels.docstring_fit_returns("Linearmodels")
    + """
## Examples

```python
from linearmodels.panel import PanelOLS
from linearmodels.panel import generate_panel_data
from marginaleffects import *
data = generate_panel_data()
model_robust = fit_linearmodels(
    formula="y ~ x1 + EntityEffects",
    data=data.data,
    engine=PanelOLS,
    kwargs_fit={'cov_type': 'robust'}
)

predictions(model_robust)
```

<<<<<<< HEAD
"""
    + DocsModels.docstring_notes("linearmodels")
=======
## Notes

The fitted model includes additional attributes:
- data: The processed data after listwise deletion
- formula: The original formula string
- formula_engine: Set to "linearmodels"
- model: The fitted linearmodels model object (PanelEffectsResults)
"""
>>>>>>> 24d10a13
)

fit_linearmodels.__doc__ = docs_linearmodels<|MERGE_RESOLUTION|>--- conflicted
+++ resolved
@@ -234,10 +234,7 @@
 Fit a linearmodels model with output that is compatible with pymarginaleffects.
 
 This function streamlines the process of fitting linearmodels panel models by:
-<<<<<<< HEAD
-=======
-
->>>>>>> 24d10a13
+
 1. Parsing panel effects from the formula
 2. Handling missing values
 3. Creating model matrices
@@ -283,20 +280,8 @@
 
 predictions(model_robust)
 ```
-
-<<<<<<< HEAD
 """
     + DocsModels.docstring_notes("linearmodels")
-=======
-## Notes
-
-The fitted model includes additional attributes:
-- data: The processed data after listwise deletion
-- formula: The original formula string
-- formula_engine: Set to "linearmodels"
-- model: The fitted linearmodels model object (PanelEffectsResults)
-"""
->>>>>>> 24d10a13
 )
 
 fit_linearmodels.__doc__ = docs_linearmodels