import re
import numpy as np
import pandas as pd
import narwhals as nw
from typing import Any, Dict
import polars as pl
from .utils import ingest
from .model_abstract import ModelAbstract
from .formulaic import listwise_deletion, model_matrices, parse_linearmodels_formula


class ModelLinearmodels(ModelAbstract):
    """
    Interface between linearmodels and marginaleffects for panel models.

    This class handles the conversion between linearmodels' MultiIndex pandas
    DataFrames and marginaleffects' polars DataFrames. It ensures proper data
    structure handling and index preservation across the two frameworks.

    Parameters
    ----------
    model : linearmodels.panel.results.PanelResults
        A fitted linearmodels panel model. Must have 'data' and 'formula' attributes.


    Attributes
    ----------
    multiindex_names : list[str]
        Names of the MultiIndex levels from the original data.
    data : polars.DataFrame
        The model data converted to polars format.
    formula : str
        The model formula used in estimation.

    Raises
    ------
    ValueError
        If the model lacks required 'data' or 'formula' attributes.

      Examples
    --------
    >>> import pandas as pd
    >>> from linearmodels.panel import PanelOLS
    >>> formula = "y ~ x1 + EntityEffects"
    >>> model = fit_linearmodels(
    ...     formula=formula,
    ...     data=data,
    ...     engine=PanelOLS,
    ...     kwargs_fit={'cov_type': 'robust'}
    ... )

    Notes
    -----
    The class maintains the mapping between index variables in the original
    pandas DataFrame and their column representation in polars, ensuring
    consistent data manipulation across frameworks.

    See Also
    --------
    fit_linearmodels : Helper function to create ModelLinearmodels instances
    """

    def __init__(self, model):
        if not hasattr(model, "data"):
            raise ValueError("Model must have a 'data' attribute")
        else:
            self.multiindex_names = list(model.data.index.names)
            self.data = ingest(model.data)
        if not hasattr(model, "formula"):
            raise ValueError("Model must have a 'formula' attribute")
        else:
            self.formula = model.formula

        self.initialized_engine = model.initialize_engine
        super().__init__(model)

    def _to_pandas(self, df):
        """
        Convert a DataFrame to pandas format with MultiIndex.

        Transforms a DataFrame containing index columns into a pandas DataFrame
        with these columns set as MultiIndex levels.

        Parameters
        ----------
        df : nw.IntoFrame
            DataFrame containing the original index variables as columns.
            Must include all columns specified in self.multiindex_names.

        Returns
        -------
        pandas.DataFrame
            DataFrame with MultiIndex constructed from the index columns.

        Raises
        ------
        ValueError
            If any of the required index columns are missing from the input DataFrame.
        """

        if not set(self.multiindex_names).issubset(nw.from_native(df).columns):
            raise ValueError(
                f"The DataFrame must contain the original multiindex ({','.join(self.multiindex_names)}) as columns."
            )

        return nw.from_native(df).to_pandas().set_index(self.multiindex_names)

    def get_coef(self):
        return np.array(self.model.params)

    def get_coef_names(self):
        return np.array(self.model.params.index.to_numpy())

    def get_modeldata(self):
        return self._pd_to_pl(self.data)

    def get_vcov(self, vcov=True):
        if isinstance(vcov, bool):
            if vcov is True:
                V = self.model.cov
            else:
                V = None

        if isinstance(vcov, str):
            supported_vcov = [
                "unadjusted",
                "homoskedastic",
                "robust",
                "heteroskedastic",
                "driscoll-kraay",
                "autocorrelated",
                "cluster",
                "kernel",
            ]
            if vcov not in supported_vcov:
                raise ValueError(
                    f"Unknown vcov type: {vcov}.\n"
                    f"Valid options are: {', '.join(supported_vcov)}"
                )

            V = self.initialized_engine.fit(cov_type=vcov).cov

        if V is not None:
            V = np.array(V)
            if V.shape != (len(self.coef), len(self.coef)):
                raise ValueError(
                    "vcov must be a square numpy array with dimensions equal to the length of self.coef"
                )

        return V

    def find_response(self):
        return self.model.model.dependent.vars[0]

    def find_predictors(self):
        formula = self.formula
        columns = self.data.columns
        order = {}
        for var in columns:
            match = re.search(rf"\b{re.escape(var)}\b", formula.split("~")[1])
            if match:
                order[var] = match.start()
        variables = sorted(order, key=lambda i: order[i])
        return variables

    def get_predict(self, params, newdata):
        if isinstance(newdata, np.ndarray):
            exog = newdata
        else:
            y, exog = model_matrices(
                self.formula, self._to_pandas(newdata), formula_engine="linearmodels"
            )

        p = self.model.model.predict(params=params, exog=exog).predictions.values

        if p.ndim == 1:
            p = pl.DataFrame({"rowid": range(newdata.shape[0]), "estimate": p})

        elif p.ndim == 2:
            colnames = {f"column_{i}": str(i) for i in range(p.shape[1])}
            p = (
                pl.DataFrame(p)
                .rename(colnames)
                .with_columns(
                    pl.Series(range(p.shape[0]), dtype=pl.Int32).alias("rowid")
                )
                .melt(id_vars="rowid", variable_name="group", value_name="estimate")
            )
        else:
            raise ValueError(
                "The `predict()` method must return an array with 1 or 2 dimensions."
            )

        return p.with_columns(pl.col("rowid").cast(pl.Int32))

    def get_df(self):
        return self.model.df_resid


def fit_linearmodels(
    formula: str,
    data: pd.DataFrame,
    engine: None,
    kwargs_engine: Dict[str, Any] = {},
    kwargs_fit: Dict[str, Any] = {},
) -> ModelLinearmodels:
    """
    Fit a linearmodels model with output that is compatible with pymarginaleffects.

    This function streamlines the process of fitting linearmodels panel models by:
    1. Parsing panel effects from the formula
    2. Handling missing values
    3. Creating model matrices
    4. Fitting the model with specified options

    Parameters
    ----------
    formula : str
        Model formula with optional panel effects terms. Supported effects are:
        - EntityEffects: Entity-specific fixed effects
        - TimeEffects: Time-specific fixed effects
        - FixedEffects: Alias for EntityEffects
        Example: "y ~ x1 + x2 + EntityEffects"
    data : pandas.DataFrame
        Panel data with MultiIndex (entity, time) or regular DataFrame with
        entity and time columns.
    engine : callable
        linearmodels model class (e.g., PanelOLS, BetweenOLS, FirstDifferenceOLS)
    kwargs_engine : dict, default={}
        Additional arguments passed to the model initialization.
        Example: {'weights': weights_array}
    kwargs_fit : dict, default={}
        Additional arguments passed to the model's fit method.
        Example: {'cov_type': 'robust'}

    Returns
    -------
    ModelLinearmodels
        A fitted model wrapped in the ModelLinearmodels class for compatibility
        with marginaleffects.

    Examples
    --------
    >>> import pandas as pd
    >>> from linearmodels.panel import PanelOLS
    >>>
    >>> # Model with robust standard errors
    >>> model_robust = fit_linearmodels(
    ...     formula="y ~ x1 + EntityEffects",
    ...     data=data,
    ...     engine=PanelOLS,
    ...     kwargs_fit={'cov_type': 'robust'}
    ... )

    Notes
    -----
    - The fitted model includes additional attributes:
        - data: The processed data after listwise deletion
        - formula: The original formula string
        - formula_engine: Set to "linearmodels"
        - model: The fitted linearmodels model object (PanelEffectsResults)
    """
    try:
        from linearmodels.panel.model import _PanelModelBase

<<<<<<< HEAD
        assert isinstance(
            engine, _PanelModelBase
        ), "Engine must be an instance of _PanelModelBase"
=======
        if isinstance(engine, PanelResults):
            return ModelLinearmodels(engine)
        assert isinstance(engine, _PanelModelBase), (
            "Engine must be an instance of _PanelModelBase"
        )
>>>>>>> 2a31bf29
    except ImportError:
        pass
    linearmodels_formula, effects = parse_linearmodels_formula(formula)

    d = listwise_deletion(linearmodels_formula, data=data)
    y, X = model_matrices(linearmodels_formula, d, formula_engine="linearmodels")
    initialized_engine = engine(dependent=y, exog=X, **kwargs_engine, **effects)

    out = initialized_engine.fit(**kwargs_fit)

    out.data = d
    out.formula = formula
    out.formula_engine = "linearmodels"
    out.initialize_engine = initialized_engine
    out.fit_engine = "linearmodels"

    return out<|MERGE_RESOLUTION|>--- conflicted
+++ resolved
@@ -6,7 +6,7 @@
 import polars as pl
 from .utils import ingest
 from .model_abstract import ModelAbstract
-from .formulaic import listwise_deletion, model_matrices, parse_linearmodels_formula
+from .formulaic_utils import listwise_deletion, model_matrices, parse_linearmodels_formula
 
 
 class ModelLinearmodels(ModelAbstract):
@@ -197,6 +197,7 @@
         return self.model.df_resid
 
 
+# @validate_types
 def fit_linearmodels(
     formula: str,
     data: pd.DataFrame,
@@ -263,17 +264,9 @@
     try:
         from linearmodels.panel.model import _PanelModelBase
 
-<<<<<<< HEAD
         assert isinstance(
             engine, _PanelModelBase
         ), "Engine must be an instance of _PanelModelBase"
-=======
-        if isinstance(engine, PanelResults):
-            return ModelLinearmodels(engine)
-        assert isinstance(engine, _PanelModelBase), (
-            "Engine must be an instance of _PanelModelBase"
-        )
->>>>>>> 2a31bf29
     except ImportError:
         pass
     linearmodels_formula, effects = parse_linearmodels_formula(formula)
